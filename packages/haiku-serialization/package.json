--- conflicted
+++ resolved
@@ -43,18 +43,10 @@
     "fs-extra": "^4.0.2",
     "fuzzy-string-matching": "^1.0.2",
     "gl-matrix": "^2.4.0",
-<<<<<<< HEAD
-    "haiku-bytecode": "3.1.19",
     "haiku-common": "3.1.19",
     "haiku-fs-extra": "3.1.19",
     "haiku-sdk-creator": "3.1.19",
     "haiku-ui-common": "3.1.19",
-=======
-    "haiku-common": "3.1.17",
-    "haiku-fs-extra": "3.1.17",
-    "haiku-sdk-creator": "3.1.17",
-    "haiku-ui-common": "3.1.17",
->>>>>>> 537a8f02
     "json-stable-stringify": "^1.0.1",
     "lodash": "^4.17.4",
     "lodash.assign": "^4.2.0",
