const { EventEmitter } = require('events')
const lodash = require('lodash')

const EmitterManager = require('./../utils/EmitterManager')

/**
 * @class BaseModel
 * @description
 *.  Base model class from which all entities in haiku-serialization/src/bll inherit.
 *.  (Note: This author does not care if we call these models "BLL" entities or not;
 *.  the point is that these are extremely useful; call them 'Snogglegorks' if you want.)
 *.
 *.  Here's what BaseModel provides:
 *.    - Upsert functionality (reuse objects with the same uid)
 *     - Event emitter API for cross-entity communication
 *.    - Model collection querying (Model.where, Model.find, etc.)
 *.    - Built-in caching API
 *.    - Handles object creation/destruction and updating the collection
 *
 *.  Every instance of a subclass of BaseModel has a uid which is used to determine whether
 *.  to create a new instance or return an existing instance when MyClass.upsert({}) is called.
 *.  It's up to the caller to provide a uid appropriate to the model.
 *
 *.  Author's note:
 *
 *.  This collection of models has begun with some mixed responsibilities, including:
 *.    - Dealing with view-related logic (view-model layer)
 *.    - Serialization and writing to disk (DAL)
 *.    - Communication transport app views (transport layer)
 *.    - App business logic (BLL)
 *
 *.  But keep in mind we can refactor these models to fit those divisions as we go. #TODO
 *.  (Keep in mind that ALL of this logic used to live buried deep in a quagmire
 *.  of tangled React-specific UI logic that had become almost impossible to work with.)
 */
class BaseModel extends EventEmitter {
  constructor (props, opts) {
    super()

    EmitterManager.extend(this)

    if (!this.constructor.extended) {
      throw new Error(`You must call BaseModel.extend(${this.constructor.name})`)
    }

    if (!this.options) this.options = {}

    this.setOptions(opts)

    if (this.options.required) {
      for (let requirement in this.options.required) {
        if (props[requirement] === undefined) {
          throw new Error(`Property '${requirement}' is required`)
        }
      }
    }

    this.assign(props)

    if (!this.getPrimaryKey()) {
      this.setPrimaryKey(this.generateUniqueId())
    }

    // Generic cache object that can store 'anything' that model instances want.
    this.__cache = {}

    // Tracking when we were last updated can be used to optimize UI updates
    this.__updated = Date.now()
    this.__checked = Date.now() - 1

    // Fresh objects are not candidates for sweep
    this.__initialized = Date.now()
    this.__marked = false

    // When a model instance is destroyed, it may not be immediately garbage collected.
    this.__destroyed = null
    this._updateReceivers = {}

    if (this.afterInitialize) this.afterInitialize()

    if (this.constructor.config.useQueryCache) {
      this.__proxy = new Proxy(this, {
        set: (object, property, value) => {
          this.constructor.dirtyQueryCacheKeys.add(property)
          object[property] = value
          return true
        }
      })
    } else {
      this.__proxy = this
    }

    this.constructor.add(this.__proxy)
    return this.__proxy
  }

  /**
   * This method returns a teardown function that decommissions the update receiver provided in its second argument as
   * a callback.
   *
   * IMPORTANT: Always call the teardown function when the entity is expected not to go out of scope but the update
   * receiver is.
   *
   * @param source
   * @param cb
   * @returns {function()}
   */
  registerUpdateReceiver (source, cb) {
    if (typeof cb !== 'function') {
      return () => {}
    }
    this._updateReceivers[source] = cb
    return () => {
      delete this._updateReceivers[source]
    }
  }

  notifyUpdateReceivers (what) {
    Object.keys(this._updateReceivers).forEach((receiver) => {
      this._updateReceivers[receiver](what)
    })
  }

  emit (...args) {
    super.emit.call(this.__proxy, ...args)
    this.constructor.emit(args[0], this.__proxy, ...args.slice(1))
  }

  getEchoInfo () {
    return `${this.getClassName()}[${this.getPrimaryKey()}](${(this.dump && this.dump()) || '#'})`
  }

  echoInfo () {
    console.info(this.getEchoInfo())
  }

  mark () {
    // This gets set to `false` whenever we are upserted (constructed or initialized)
    this.__marked = true
  }

  sweep () {
    if (this.__marked) {
      this.destroy()
      // This is safe to call even if the entity doesn't have a `.parent`
      this.removeFromParent()
    }
  }

  generateUniqueId () {
    return lodash.uniqueId(this.constructor.name)
  }

  forceUpdate () {
    this.setUpdateTimestamp()
    this.cacheClear()
    return this
  }

  cacheClear () {
    this.__cache = {}
    return this
  }

  cacheGet (key) {
    return this.__cache[key]
  }

  cacheSet (key, value) {
    this.setUpdateTimestamp()
    this.__cache[key] = value
  }

  cacheFetch (key, provider) {
    const found = this.cacheGet(key)
    if (found !== undefined) return found
    const given = provider()
    this.cacheSet(key, given)
    return given
  }

  cacheUnset (key) {
    this.__cache[key] = undefined
  }

  setUpdateTimestamp () {
    this.__updated = Date.now()
    return this
  }

<<<<<<< HEAD
  didUpdateSinceLastCheck () {
    const answer = this.__checked < this.__updated
    this.__checked = Date.now()
    return answer
=======
  getUpdateTimestamp () {
    return this.__updated
>>>>>>> da9febf4
  }

  getClassName () {
    return this.constructor.name
  }

  getPrimaryKey () {
    return this[this.constructor.config.primaryKey]
  }

  toString () {
    return this.getPrimaryKey()
  }

  setPrimaryKey (value) {
    this[this.constructor.config.primaryKey] = value
    return this
  }

  setOptions (opts) {
    Object.assign(this.options, this.constructor.DEFAULT_OPTIONS, opts)
  }

  assign (props) {
    if (props) {
      for (const key in props) {
        if (props[key] !== undefined) {
          this[key] = props[key]
        }
      }
    }
    this.cacheClear()
    this.setUpdateTimestamp()
    return this
  }

  destroy () {
    this.constructor.remove(this)
    this.constructor.clearCaches()
    this.__destroyed = Date.now()
    return this
  }

  isDestroyed () {
    return !!this.__destroyed
  }

  hasAll (criteria) {
    if (!criteria) {
      return true
    }

    for (const key in criteria) {
      if (criteria[key] !== this[key]) {
        return false
      }
    }
    return true
  }

  hasAny (criteria) {
    for (const key in criteria) {
      if (criteria[key] === this[key]) {
        return true
      }
    }
    return false
  }

  insertChild (entity) {
    if (!this.children) {
      this.children = []
    }

    let found = false

    this.children.forEach((child) => {
      if (child === entity) {
        found = true
      }
    })

    if (!found) {
      this.children.push(entity)
    }
  }

  removeChild (entity) {
    if (!this.children) {
      return
    }

    for (let i = this.children.length - 1; i >= 0; i--) {
      if (this.children[i] === entity) {
        this.children.splice(i, 1)
      }
    }
  }

  removeFromParent () {
    if (this.parent) {
      this.parent.removeChild(this)
    }
  }

  /**
   * @method off
   * @description Synonymous with removeListener; removes an event listener
   * @param channel {String} Channel to subscribe to
   * @param fn {Function} Handler function to remove
   */
  off (channel, fn) {
    return this.removeListener(channel, fn)
  }
}

BaseModel.DEFAULT_OPTIONS = {}

BaseModel.extend = function extend (klass, opts) {
  if (!klass.extended) {
    createCollection(klass, opts)

    klass.emitter = new EventEmitter()
    klass.emit = klass.emitter.emit.bind(klass.emitter)
    klass.on = klass.emitter.on.bind(klass.emitter)

    lodash.defaults(klass.DEFAULT_OPTIONS, BaseModel.DEFAULT_OPTIONS)

    klass.extended = true
  }
}

const getStableCacheKey = (prefix, criteria) => {
  if (typeof criteria !== 'object') {
    return false
  }

  const cacheKeyComponents = [prefix]
  for (const key in criteria) {
    cacheKeyComponents.push(key, criteria[key].toString())
  }

  return cacheKeyComponents.join('|')
}

const createCollection = (klass, opts) => {
  klass.config = {
    primaryKey: 'uid'
  }
  Object.assign(klass.config, opts)

  // Use two internal representations of the full table: an array collection for querying where order matters, and a
  // hashmap collection for fast primary key lookups.
  const arrayCollection = []
  const hashmapCollection = {}

  let queryCache = {}
  klass.dirtyQueryCacheKeys = new Set()

  const purgeDirtyQueryCacheKeys = (keys) => {
    keys.forEach((dirtyKey) => {
      if (klass.dirtyQueryCacheKeys.has(dirtyKey)) {
        klass.dirtyQueryCacheKeys.delete(dirtyKey)
        Object.keys(queryCache).filter((name) => name.includes(dirtyKey)).forEach((dirtyCacheKey) => {
          delete queryCache[dirtyCacheKey]
        })
      }
    })
  }

  const cachedQuery = (prefix, criteria, iteratee) => {
    const cacheKey = getStableCacheKey(prefix, criteria)
    if (cacheKey === false) {
      return klass.filter(iteratee)
    }

    purgeDirtyQueryCacheKeys(Object.keys(criteria))
    if (!queryCache[cacheKey]) {
      queryCache[cacheKey] = klass.filter(iteratee)
    }

    return queryCache[cacheKey]
  }

  const clearQueryCache = () => {
    if (klass.config.useQueryCache) {
      queryCache = {}
      klass.dirtyQueryCacheKeys.clear()
    }
  }

  klass.idx = (instance) => {
    for (let i = 0; i < arrayCollection.length; i++) {
      if (arrayCollection[i] === instance) return i
    }
    return -1
  }

  klass.setInstancePrimaryKey = (instance, primaryKey) => {
    if (klass.has(instance)) {
      delete hashmapCollection[instance.getPrimaryKey()]
      instance.setPrimaryKey(primaryKey)
      hashmapCollection[instance.getPrimaryKey()] = instance
    }
  }

  klass.get = (instance) => {
    return hashmapCollection[instance.getPrimaryKey()] || null
  }

  klass.has = (instance) => hashmapCollection[instance.getPrimaryKey()] !== undefined

  klass.add = (instance) => {
    if (!klass.has(instance)) {
      clearQueryCache()
      arrayCollection.push(instance)
      hashmapCollection[instance.getPrimaryKey()] = instance
    }
  }

  klass.remove = (instance) => {
    if (klass.has(instance)) {
      clearQueryCache()
      const idx = klass.idx(instance)
      arrayCollection.splice(idx, 1)
      delete hashmapCollection[instance.getPrimaryKey()]
    }
  }

  klass.all = () => arrayCollection

  klass.count = () => klass.all().length

  klass.filter = (iteratee) => klass.all().filter(iteratee)

  klass.where = (criteria) => {
    if (klass.config.useQueryCache) {
      return cachedQuery('where', criteria, (instance) => instance.hasAll(criteria))
    }

    return klass.filter((instance) => instance.hasAll(criteria))
  }

  klass.any = (criteria) => {
    if (klass.config.useQueryCache) {
      cachedQuery('any', criteria, (instance) => instance.hasAny(criteria))
    }

    return klass.filter((instance) => instance.hasAll(criteria))
  }

  klass.find = (criteria) => {
    const found = klass.where(criteria)
    return found && found[0]
  }

  klass.findById = (id) => hashmapCollection[id]

  // eslint-disable-next-line
  klass.create = (props, opts) => new klass(props, opts)

  klass.upsert = (props, opts) => {
    klass.clearCaches()
    const pkey = props[klass.config.primaryKey]
    const found = klass.findById(pkey) // Criteria in case of id collisions :/
    if (found) {
      found.assign(props)
      found.setOptions(opts)

      // The object is fresh again and no longer a candidate for sweep
      found.__initialized = Date.now()
      found.__marked = false

      if (found.afterInitialize) found.afterInitialize()
      return found
    }
    return klass.create(props, opts)
  }

  klass.clearCaches = () => {
    arrayCollection.forEach((item) => {
      item.cacheClear()
    })
  }
}

module.exports = BaseModel<|MERGE_RESOLUTION|>--- conflicted
+++ resolved
@@ -188,15 +188,8 @@
     return this
   }
 
-<<<<<<< HEAD
-  didUpdateSinceLastCheck () {
-    const answer = this.__checked < this.__updated
-    this.__checked = Date.now()
-    return answer
-=======
   getUpdateTimestamp () {
     return this.__updated
->>>>>>> da9febf4
   }
 
   getClassName () {
