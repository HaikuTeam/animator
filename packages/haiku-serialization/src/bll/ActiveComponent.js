const path = require('path')
const lodash = require('lodash')
const pretty = require('pretty')
const async = require('async')
const jss = require('json-stable-stringify')
const pascalcase = require('pascalcase')
const {PlaybackSetting} = require('@haiku/core/lib/HaikuTimeline')
const {HAIKU_ID_ATTRIBUTE, HAIKU_TITLE_ATTRIBUTE, HAIKU_VAR_ATTRIBUTE} = require('@haiku/core/lib/HaikuElement')
const {sortedKeyframes} = require('@haiku/core/lib/Transitions').default
const HaikuComponent = require('@haiku/core/lib/HaikuComponent').default
const {LAYOUT_3D_SCHEMA} = require('@haiku/core/lib/HaikuComponent')
const HaikuDOMAdapter = require('@haiku/core/lib/adapters/dom').default
const {InteractionMode, isPreviewMode} = require('@haiku/core/lib/helpers/interactionModes')
const Layout3D = require('@haiku/core/lib/Layout3D').default
const BaseModel = require('./BaseModel')
const logger = require('./../utils/LoggerInstance')
const CryptoUtils = require('./../utils/CryptoUtils')
const toTitleCase = require('./helpers/toTitleCase')
const {Experiment, experimentIsEnabled} = require('haiku-common/lib/experiments')
const Lock = require('./Lock')
const SustainedWarningChecker = require('haiku-common/lib/sustained-checker/SustainedWarningChecker').default

const KEYFRAME_MOVE_DEBOUNCE_TIME = 100
const CHECK_SUSTAINED_WARNINGS_DEBOUNCE_TIME = 1000
const DEFAULT_SCENE_NAME = 'main' // e.g. code/main/*
const DEFAULT_INTERACTION_MODE = InteractionMode.EDIT
const DEFAULT_TIMELINE_NAME = 'Default'
const DEFAULT_TIMELINE_TIME = 0
const HAIKU_SOURCE_ATTRIBUTE = 'haiku-source'
const LOCKED_ID_SUFFIX = '#lock'
const SELECTION_WAIT_TIME = 0
const SELECTION_PING_TIME = 100

const isNumeric = (n) => !isNaN(parseFloat(n)) && isFinite(n)

const describeHotComponent = (componentId, timelineName, timelineTime, propertyGroup) => {
  // If our keyframe is not at t = 0, we don't actually need a hot component because we are definitely working with
  // a "mutable"-looking component. We have to cast a number because we sometimes arrive at this
  // point by looping over object properties, whose keyframeMs value JavaScript casts to string
  if (Number(timelineTime) !== 0) {
    return null
  }

  return {
    selector: `haiku:${componentId}`,
    propertyNames: Array.isArray(propertyGroup) ? propertyGroup : Object.keys(propertyGroup),
    timelineName
  }
}

const keyframeUpdatesToHotComponentDescriptors = (keyframeUpdates) => {
  const hotComponentDescriptors = []

  for (const timelineName in keyframeUpdates) {
    for (const componentId in keyframeUpdates[timelineName]) {
      for (const propertyName in keyframeUpdates[timelineName][componentId]) {
        for (const keyframeMs in keyframeUpdates[timelineName][componentId][propertyName]) {
          const hotComponent = describeHotComponent(
            componentId,
            timelineName,
            keyframeMs,
            [propertyName]
          )

          if (hotComponent) {
            hotComponentDescriptors.push(hotComponent)
          }
        }
      }
    }
  }

  return hotComponentDescriptors
}

/**
 * @class ActiveComponent
 * @description
 *.  Encapsulates and consolidates code to edit a live in-stage component.
 *.  TODO: This should just be called 'Component' or 'LiveComponent' or something, with
 *.  only one of them being "active" at a certain point in time.
 *.  For now, the logic of who is/isn't active is managed by Project.
 */
class ActiveComponent extends BaseModel {
  constructor (props, opts) {
    super(props, opts)

    if (!this.scenename) {
      this.scenename = DEFAULT_SCENE_NAME
    }

    this.snapshots = []

    // The MountElement abstracts over the actual DOM element into which
    // the component gets mounted. It's convenient to have this object since
    // we might be running in a situation where there is no DOM.
    this.mount = MountElement.upsert({
      uid: this.getPrimaryKey(),
      component: this,
      project: this.project
    })

    this.mount.on('update', (what) => {
      this.emit('update', what, this.mount)
    })

    // Representing the visual bounding box on the stage
    this.artboard = Artboard.upsert({
      uid: this.getPrimaryKey(),
      component: this,
      project: this.project,
      mount: this.mount
    })

    this.artboard.on('update', (what) => {
      this.emit('update', what, this.artboard)
    })

    this.marquee = SelectionMarquee.upsert({
      uid: this.getPrimaryKey(),
      component: this,
      artboard: this.artboard
    })

    this.devConsole = DevConsole.upsert({
      uid: this.getPrimaryKey(),
      component: this
    })

    this.project.addActiveComponentToRegistry(this)

    // Used to control how we render in an editing environment, e.g. preview mode
    this.interactionMode = DEFAULT_INTERACTION_MODE

    Element.on('update', (element, what, metadata) => {
      if (element.component === this) {
        if (
          what === 'element-selected' ||
          what === 'element-selected-softly'
        ) {
          this.handleElementSelected(element.getComponentId(), metadata)
        } else if (
          what === 'element-unselected' ||
          what === 'element-unselected-softly'
        ) {
          this.handleElementUnselected(element.getComponentId(), metadata)
        } else if (what === 'element-hovered') {
          this.handleElementHovered(element.getComponentId(), metadata)
        } else if (what === 'element-unhovered') {
          this.handleElementUnhovered(element.getComponentId(), metadata)
        } else if (
          what === 'jit-property-added' ||
          what === 'jit-property-removed'
        ) {
          this.reload({
            hardReload: true,
            clearCacheOptions: {
              doClearEntityCaches: true
            }
          }, {}, () => {})
        }
        this.emit('update', what, element, metadata)
      }
    })

    Row.on('update', (row, what) => {
      if (row.component === this) {
        this.emit('update', what, row, this.project.getMetadata())
        if (what === 'row-collapsed' || what === 'row-expanded') {
          this.cache.unset('displayableRows')
        }
      }
    })

    Keyframe.on('update', (keyframe, what) => {
      if (keyframe.component === this) {
        this.emit('update', what, keyframe, this.project.getMetadata())
      }
    })

    this.commitAccumulatedKeyframeMovesDebounced = lodash.debounce(
      this.commitAccumulatedKeyframeMoves.bind(this),
      KEYFRAME_MOVE_DEBOUNCE_TIME
    )
  }

  findElementRoot () {
    for (const element of Element.findRoots()) {
      if (element.component.uid === this.uid) {
        return element
      }
    }
    return null
  }

  queryElements (criteria) {
    if (!criteria) criteria = {}
    criteria.component = this // Only query elements that belong to us
    return Element.where(criteria)
  }

  findRowByComponentId (haikuId) {
    return Row.findByComponentAndHaikuId(this, haikuId)
  }

  findPropertyRowsByParentComponentId (parentHaikuId) {
    return Row.findPropertyRowsByComponentAndParentHaikuId(this, parentHaikuId)
  }

  findElementByComponentId (haikuId) {
    return Element.findByComponentAndHaikuId(this, haikuId)
  }

  locateTemplateNodeByComponentId (componentId) {
    return this.getTemplateNodesByComponentId()[componentId]
  }

  getTemplateNodesByComponentId () {
    return this.cache.fetch('getTemplateNodesByComponentId', () => {
      const nodes = {}
      const mana = this.getReifiedBytecode().template
      Template.visit(mana, (node) => {
        if (node && node.attributes && node.attributes[HAIKU_ID_ATTRIBUTE]) {
          nodes[node.attributes[HAIKU_ID_ATTRIBUTE]] = node
        }
      })
      return nodes
    })
  }

  findTemplateNodeByComponentId (componentId) {
    const mana = this.getReifiedBytecode().template

    let foundNode

    if (mana.attributes && mana.attributes[HAIKU_ID_ATTRIBUTE] === componentId) {
      return mana
    }

    if (mana && Array.isArray(mana.children)) {
      for (let i = 0; i < mana.children.length; i++) {
        const node = mana.children[i]

        if (
          node &&
          node.attributes &&
          node.attributes[HAIKU_ID_ATTRIBUTE] === componentId
        ) {
          foundNode = node
          break
        }
      }
    }

    return foundNode
  }

  findElementByUid (uid) {
    return Element.findById(uid)
  }

  getCurrentTimelineName () {
    // TODO: Support many. When the timeline changes, clear Timeline (bll collection) caches.
    return Timeline.DEFAULT_NAME
  }

  getCurrentTimelineTime () {
    // Although we own multiple instances, assume that they are operating in lockstep during
    // editing; we just need to grab a single 'canonical' one for reference
    const canonicalCoreInstance = this.$instance

    // In case we get called before fully initialized, e.g. on stage during first load
    if (!canonicalCoreInstance) {
      return 0
    }

    const canonicalCoreTimeline = canonicalCoreInstance.getTimeline(this.getCurrentTimelineName())

    // This should never happen, but just in case, fallback to 0 if no timeline with this name
    if (!canonicalCoreTimeline) {
      return 0
    }

    const controlledTime = canonicalCoreTimeline.getControlledTime()

    // If time control hasn't been established yet, the controlled time may be null
    return controlledTime || 0
  }

  getCurrentMspf () {
    return 16.666
  }

  getRelpath () {
    return path.join('code', this.getSceneName(), 'code.js')
  }

  getLocalizedRelpath () {
    return Template.normalizePath(`./${this.getRelpath()}`)
  }

  getSceneCodeFolder () {
    return path.join(this.project.getFolder(), 'code', this.getSceneName())
  }

  getSceneDomModulePath () {
    return path.join('code', this.getSceneName(), 'dom.js')
  }

  getRelpathWithRespectToProjectFromPathRelativeToUs (relpathRelativeToUs) {
    const abspathToGivenPath = path.normalize(path.join(this.getSceneCodeFolder(), relpathRelativeToUs))
    const relpathWithRespectToProject = abspathToGivenPath.replace(this.project.getFolder(), '').slice(1) // Remove leftover slash
    return relpathWithRespectToProject
  }

  setSceneName (scenename) {
    this.scenename = scenename
    return this
  }

  setAsCurrentActiveComponent (metadata, cb) {
    this.project.setCurrentActiveComponent(this.getSceneName(), metadata, cb)
  }

  getSceneName () {
    return this.scenename
  }

  getFriendlySceneName (maybeProjectName) {
    const snakename = this.getSceneName()
    if (snakename === DEFAULT_SCENE_NAME) return `${this.project.getFriendlyName(maybeProjectName)} (Main)`
    return `${toTitleCase(snakename)}`
  }

  getAbsoluteLottieFilePath () {
    return path.join(this.getSceneCodeFolder(), 'lottie.json')
  }

  getAbsoluteHaikuStaticFilePath () {
    return path.join(this.getSceneCodeFolder(), 'static.json')
  }

  fetchActiveBytecodeFile () {
    return this.file
  }

  forceFlush () {
    this.$instance.markForFullFlush(true)

    // This guard is to allow headless mode, e.g. in Haiku's timeline application
    if (this.$instance.context && this.$instance.context.tick) {
      this.$instance.context.tick()
    }
  }

  addHotComponents (hotComponents) {
    hotComponents.forEach((hotComponent) => {
      // hotComponent may be null if the timeline time was not 0
      if (hotComponent) {
        this.$instance.addHotComponent(hotComponent)
      }
    })
  }

  clearCaches (options = {}) {
    this.$instance.clearCaches(options) // Also clears instance.builder sub-caches
    this.fetchRootElement().cache.clear()
    if (options.doClearEntityCaches) {
      this.fetchRootElement().clearEntityCaches()
    }
  }

  clearCachedClusters (timelineName, componentId) {
    this.$instance.builder.clearCachedClusters(timelineName, componentId)
  }

  updateTimelineMaxes (timelineName) {
    const timeline = this.$instance.getTimeline(timelineName)
    if (timeline) {
      const descriptor = this.$instance.getTimelineDescriptor(timelineName)
      timeline.resetMaxDefinedTimeFromDescriptor(descriptor)
    }
  }

  getPropertyGroupValueFromPropertyKeys (componentId, timelineName, timelineTime, propertyKeys) {
    const groupValue = {}
    const bytecode = this.getReifiedBytecode()

    if (!bytecode) return groupValue
    if (!bytecode.timelines) return groupValue
    if (!bytecode.timelines[timelineName]) return groupValue
    if (!bytecode.timelines[timelineName][`haiku:${componentId}`]) return groupValue

    const cluster = bytecode.timelines[timelineName][`haiku:${componentId}`]

    propertyKeys.forEach((propertyKey) => {
      if (!cluster[propertyKey]) return
      if (!cluster[propertyKey][timelineTime]) return
      groupValue[propertyKey] = cluster[propertyKey][timelineTime].value
    })

    return groupValue
  }

  getMountHTML () {
    return this.getMount().getInnerHTML()
  }

  htmlSnapshot (cb) {
    const html = this.getMountHTML()
    return cb(null, pretty(html))
  }

  setCurrentTimelineFrameValue (frame) {
    this.getCurrentTimeline().seek(frame, /* skipTransmit= */ true)
  }

  setTimelineTimeValue (timelineTime, forceSeek = false) {
    timelineTime = Math.round(timelineTime)
    // When doing a hard reload (in which we load a fresh component instance from disk)
    // that component will be completely fresh and not yet in 'controlled time' mode, which
    // means that it will initially start playing. Hard reload depends on being able to
    // force set a time value to get it into 'controlled time' mode, hence the `forceSeek` flag.
    if (forceSeek || timelineTime !== this.getCurrentTimelineTime()) {
      // Note that this call reaches in and updates our instance's timeline objects
      Timeline.where({component: this}).forEach((timeline) => {
        timeline.seekToTime(timelineTime, /* skipTransmit= */ true, forceSeek)
      })

      // Perform a lightweight full flush render, recomputing all values without without trying to be clever about
      // which properties have actually changed.
      if (this.$instance.context && this.$instance.context.tick) {
        this.$instance.context.tick(true)
      }

      // Purge any ElementSelectionProxy caches in case the layout of selected elements is changing.
      ElementSelectionProxy.all().forEach((proxy) => {
        proxy.clearAllRelatedCaches()
        proxy.reinitializeLayout()
      })
    }
  }

  setTitleForComponent (componentId, newTitle, metadata, cb) {
    this.project.updateHook('setTitleForComponent', this.getRelpath(), componentId, newTitle, metadata, (fire) => {
      return this.performComponentWork((bytecode, mana, done) => {
        const templateNode = this.locateTemplateNodeByComponentId(componentId)
        if (!templateNode) {
          return done(null, '', '')
        }

        if (newTitle) {
          const oldTitle = templateNode.attributes[HAIKU_TITLE_ATTRIBUTE]
          templateNode.attributes[HAIKU_TITLE_ATTRIBUTE] = newTitle
          return done(null, newTitle, oldTitle)
        }

        return done(
          null,
          templateNode.attributes[HAIKU_TITLE_ATTRIBUTE],
          templateNode.attributes[HAIKU_TITLE_ATTRIBUTE]
        )
      }, (err, newTitle, oldTitle) => {
        if (err) {
          return cb(err)
        }
        const element = this.findElementByComponentId(componentId)
        if (element) {
          element.updateTargetingRows('row-set-title')
        }
        fire(null, oldTitle)
        return cb(null, newTitle)
      })
    })
  }

  /**
   * @method handleElementSelected
   * @description Hook to call once an element in-memory has been selected.
   * This is responsible for notifying other views about the action, and emitting an event that others can listen to.
   * The metadata arg is important because it has info about who originated the message, allowing us to avoid infinite loop.
   * Note: This gets called automatically by element.select()
   */
  handleElementSelected (componentId, metadata) {
    metadata.integrity = false
    this.project.updateHook('selectElement', this.getRelpath(), componentId, metadata, (fire) => fire())
  }

  /**
   * @method handleElementUnselected
   * @description Hook to call once an element in-memory has been unselected.
   * This is responsible for notifying other views about the action, and emitting an event that others can listen to.
   * The metadata arg is important because it has info about who originated the message, allowing us to avoid infinite loop.
   * Note: This gets called automatically by element.unselect()
   */
  handleElementUnselected (componentId, metadata) {
    metadata.integrity = false
    this.project.updateHook('unselectElement', this.getRelpath(), componentId, metadata, (fire) => fire())
  }

  handleElementHovered (componentId, metadata) {
    metadata.integrity = false
    this.project.updateHook('hoverElement', this.getRelpath(), componentId, metadata, (fire) => fire())
  }

  handleElementUnhovered (componentId, metadata) {
    metadata.integrity = false
    this.project.updateHook('unhoverElement', this.getRelpath(), componentId, metadata, (fire) => fire())
  }

  getTopLevelElementHaikuIds () {
    const template = this.getReifiedBytecode().template
    const children = (template && template.children) || []
    return children.map((child) => {
      return child && child.attributes && child.attributes[HAIKU_ID_ATTRIBUTE]
    }).filter((id) => {
      return !!id
    })
  }

  selectElementWithinTime (waitTime, componentId, metadata, cb) {
    const element = Element.findByComponentAndHaikuId(this, componentId)

    // If we don't initially find the element, wait up to `waitTime` to see if it appears
    // Race conditions with instantiate can cause this to happen
    if (!element) {
      if (waitTime <= 0) {
        // Is it better to throw here?
        return cb()
      }

      return setTimeout(() => {
        return this.selectElementWithinTime(waitTime - SELECTION_PING_TIME, componentId, metadata, cb)
      }, SELECTION_PING_TIME)
    }

    element.select(metadata)

    cb()
  }

  selectAll (options, metadata, cb) {
    return Lock.request(Lock.LOCKS.ActiveComponentWork, false, (release) => {
      this.getArtboard().getElement().children.forEach((element) => {
        element.selectSoftly(metadata)
      })

      release()
      this.project.updateHook('selectAll', this.getRelpath(), options, metadata, (fire) => fire())
      return cb()
    })
  }

  selectElement (componentId, metadata, cb) {
    return this.selectElementWithinTime(SELECTION_WAIT_TIME, componentId, metadata, () => {
      return cb() // Must return or the plumbing action circuit never completes
    })
  }

  unselectElementWithinTime (waitTime, componentId, metadata, cb) {
    const element = Element.findByComponentAndHaikuId(this, componentId)

    if (!element) {
      if (waitTime <= 0) {
        // Is it better to throw here?
        return cb()
      }

      return setTimeout(() => {
        return this.unselectElementWithinTime(waitTime - SELECTION_PING_TIME, componentId, metadata, cb)
      }, SELECTION_PING_TIME)
    }

    element.unselect(metadata)

    return cb()
  }

  unselectElement (componentId, metadata, cb) {
    return this.unselectElementWithinTime(SELECTION_WAIT_TIME, componentId, metadata, () => {
      return cb() // Must return or the plumbing action circuit never completes
    })
  }

  hoverElement (componentId, metadata, cb) {
    const element = Element.findByComponentAndHaikuId(this, componentId)
    if (element) {
      element.hoverOn(metadata)
    }
    return cb()
  }

  unhoverElement (componentId, metadata, cb) {
    const element = Element.findByComponentAndHaikuId(this, componentId)
    if (element) {
      element.hoverOff(metadata)
    }
    return cb()
  }

  isPreviewModeActive () {
    return isPreviewMode(this.interactionMode)
  }

  /**
  * @method setInteractionMode
  * @description Changes the current interaction mode and flushes all cachés
  */
  setInteractionMode (interactionMode, cb) {
    this.interactionMode = interactionMode

    return this.reload({
      clearCacheOptions: {
        doClearEntityCaches: true
      }
    }, null, cb)
  }

  /**
  * @method setHotEditingMode
  * @description Changes the current hot-editing mode setting.
  * Used by Glass when playing the component using the "play" button.
  */
  setHotEditingMode (hotEditingMode) {
    this.$instance.assignConfig({hotEditingMode})
  }

  getInsertionPointInfo (nonce = 0) {
    const bytecode = this.getReifiedBytecode()

    const mana = bytecode && bytecode.template

    const index = (mana && mana.children && mana.children.length) || 0

    const template = mana && Template.manaWithOnlyMinimalProps(mana, () => ({}))

    const source = jss(template) + '-' + index + '-' + nonce

    const hash = Template.getHash(source, /* len= */ 6)

    return {
      template,
      source,
      hash
    }
  }

  getInsertionPointHash () {
    return this.getInsertionPointInfo().hash
  }

  /**
   * @method doesMatchOrHostComponent
   * @description Detect whether we contain other in our tree or in the subtrees of
   * any components that we host, or whether we are a match for other.
   */
  doesMatchOrHostComponent (other, cb) {
    if (other === this) {
      return cb(null, true)
    }

    if (
      Template.normalizePath(other.getRelpath()) ===
      Template.normalizePath(this.getRelpath())
    ) {
      return cb(null, true)
    }

    return cb(
      null,
      Bytecode.doesMatchOrHostBytecode(
        this.getReifiedBytecode(),
        other.getReifiedBytecode(),
        undefined // seen={}
      )
    )
  }

  /**
   * @method instantiateReference
   * @description Instantiate a component by reference, i.e., using a module path
   * that points to that component using a require()-compatible path.
   * @param identifier {String} Identifier (variable) name to write to the AST
   * @param modpath {String} require()-compatible path to a module
   * @param coords {Object} Coordinates of the instantiatee
   * @param overrides {Object} Overrides to apply to the timeline [unused]
   * @param metadata {Object} Signal metadata
   * @param cb {Function}
   */
  instantiateReference (subcomponent, identifier, modpath, coords, overrides, metadata, cb) {
    return subcomponent.doesMatchOrHostComponent(this, (err, answer) => {
      if (err) {
        return cb(err)
      }

      if (answer) {
        return cb(new Error('You cannot place a component within itself'))
      }

      let fullpath

      const isExternalModule = modpath[0] !== '.'

      if (!isExternalModule) {
        fullpath = path.join(this.project.getFolder(), modpath) // Expected to be ./*
      } else {
        fullpath = modpath
      }

      const file = (isExternalModule)
        ? PseudoFile.upsert({ relpath: modpath })
        : this.project.upsertFile({
          relpath: modpath,
          folder: this.project.getFolder()
        })

      // This assumes that the file has already been written to the file system or
      // stored inside the module require.cache via an earlier hook
      const mod = ModuleWrapper.upsert({
        uid: fullpath,
        isExternalModule,
        component: subcomponent,
        file
      })

      const title = subcomponent.getTitle()

      return mod.moduleAsMana(
        this.getRelpath(),
        identifier,
        title,
        (err, manaForWrapperElement) => {
          if (err) return cb(err)

          if (!manaForWrapperElement) {
            return cb(new Error(`Module ${fullpath} could not be imported`))
          }

          this.instantiateManaInBytecode(
            manaForWrapperElement,
            this.getReifiedBytecode(),
            overrides,
            coords
          )

          return cb(null, manaForWrapperElement)
        }
      )
    })
  }

  getTitle () {
    return pascalcase(this.getSceneName())
  }

  getAbspath () {
    return path.join(this.project.getFolder(), this.getRelpath())
  }

  /**
   * @method instantiatePrimitive
   * @description Given an identifier and the bytecode of some primitive, instantiate
   * it as a reference to that primitive instead of the whole primitive bytecode
   */
  instantiatePrimitive (primitive, coords, overrides, metadata, cb) {
    return this.instantiateReference(
      PrimitiveComponent.upsert({
        primitive
      }),
      primitive.getClassName(),
      primitive.getRequirePath(),
      coords,
      overrides,
      metadata,
      cb
    )
  }

  fetchTimelinePropertyFromComponentElement (mana, propertyName) {
    if (!mana.elementName) return
    if (!mana.elementName.template) return
    if (!mana.elementName.template.attributes) return
    if (!mana.elementName.template.elementName) return

    return TimelineProperty.getComputedValue(
      mana.elementName.template.attributes[HAIKU_ID_ATTRIBUTE],
      mana.elementName.template.elementName,
      propertyName,
      this.getCurrentTimelineName(),
      this.getCurrentTimelineTime(),
      0,
      mana.elementName,
      mana.__subcomponent, // can be undefined
      mana.__subcomponent && mana.__subcomponent.state // can be undefined
    )
  }

  instantiateManaInBytecode (mana, bytecode, overrides, coords) {
    const {
      hash
    } = this.getInsertionPointInfo(0)

    const timelineName = this.getInstantiationTimelineName()
    const timelineTime = this.getInstantiationTimelineTime()

    const timelines = Template.prepareManaAndBuildTimelinesObject(
      mana,
      hash,
      timelineName,
      timelineTime,
      { doHashWork: true }
    )

    // Has to happen after the above stanza in case an id was generated
    const componentId = mana.attributes[HAIKU_ID_ATTRIBUTE]

    logger.info(`[active component (${this.project.getAlias()})] instantiatee (mana) ${componentId} via ${hash}`)

    // Used to be `.push` but it makes more sense to put at the top of the list,
    // so that it displays on top of other elements by in the stack display
    bytecode.template.children.unshift(mana)

    this.mutateInstantiateeDisplaySettings(
      componentId,
      timelines,
      timelineName,
      timelineTime,
      mana,
      coords
    )

    Bytecode.applyOverrides(overrides, timelines, timelineName, `haiku:${componentId}`, timelineTime)

    Bytecode.mergeTimelines(bytecode.timelines, timelines)

    // And move the element to the z-front of all the rest of the layers
    // This must be part of this atomic action or undo/redo won't work properly
    // This has to happen after we merge the timeline structure or the object will be overwritten
    this.zMoveToFrontImpl(
      bytecode,
      componentId,
      timelineName,
      timelineTime
    )

    return componentId
  }

  /**
   * @method instantiateMana
   * @description Given a chunk of 'mana' data, instantiate that 'mana' into
   * our component's template object
   * @param mana {Object} Chunk of 'mana' data to instantiate
   * @param overrides {Object} Overrides to apply to the timeline [unused]
   * @param metadata {Object} Signal metadata
   * @param cb {Function}
   */
  instantiateMana (mana, bytecode, coords, metadata, cb) {
    this.instantiateManaInBytecode(
      mana,
      bytecode,
      {},
      coords
    )
    return cb(null, mana)
  }

  getInstantiationTimelineName () {
    if (experimentIsEnabled(Experiment.HideInstantiatedElementUntilTimeInstantiated)) {
      return this.getCurrentTimelineName()
    } else {
      return Timeline.DEFAULT_NAME
    }
  }

  getInstantiationTimelineTime () {
    if (experimentIsEnabled(Experiment.HideInstantiatedElementUntilTimeInstantiated)) {
      return this.getCurrentTimelineTime()
    } else {
      return 0
    }
  }

  getMergeDesignTimelineName () {
    if (experimentIsEnabled(Experiment.MergeDesignChangesAtCurrentTime)) {
      return this.getCurrentTimelineName()
    } else {
      return Timeline.DEFAULT_NAME
    }
  }

  getMergeDesignTimelineTime () {
    if (experimentIsEnabled(Experiment.MergeDesignChangesAtCurrentTime)) {
      return this.getCurrentTimelineTime()
    } else {
      return 0
    }
  }

  createInTransitionInTimelineObject (timelineObj, propertyName, fromTime, fromValue, toTime, toValue, curveName) {
    if (!timelineObj[propertyName]) {
      timelineObj[propertyName] = {}
    }

    if (!timelineObj[propertyName][fromTime]) {
      timelineObj[propertyName][fromTime] = {}
    }

    timelineObj[propertyName][fromTime].value = fromValue

    if (curveName) {
      timelineObj[propertyName][fromTime].curve = curveName
    }

    if (!timelineObj[propertyName][toTime]) {
      timelineObj[propertyName][toTime] = {}
    }

    timelineObj[propertyName][toTime].value = toValue
  }

  mutateInstantiateeDisplaySettings (
    componentId,
    timelinesObject,
    timelineName,
    timelineTime,
    templateObject,
    maybeCoords
  ) {
    // This method depends on being able to fetch data from the component instance,
    // so we call render here to ensure all the instances in the tree are bootstrapped
    const instance = this.$instance
    if (instance) {
      instance.context.getContainer(true) // Force recalc of container for correct sizing
      instance.render() // Flush a tree, ensuring new components are initialized
    }

    const insertedTimeline = timelinesObject[this.getCurrentTimelineName()][`haiku:${componentId}`] || {}

    // If instantiated at a time greater than 0, make the element invisible
    // until the playhead time at which was instantiated on the stage
    if (timelineTime > 0) {
      this.createInTransitionInTimelineObject(insertedTimeline, 'opacity', 0, 0, timelineTime, 1, null)
    }

    // If the child being instantiated has a set size, set ours to the same
    // so the transform controls line up when it's selected on stage
    if (templateObject.elementName && typeof templateObject.elementName === 'object') {
      const sizeAbsoluteX = this.fetchTimelinePropertyFromComponentElement(templateObject, 'sizeAbsolute.x')

      if (sizeAbsoluteX) {
        if (!insertedTimeline['sizeAbsolute.x']) insertedTimeline['sizeAbsolute.x'] = {}
        if (!insertedTimeline['sizeAbsolute.x'][timelineTime]) insertedTimeline['sizeAbsolute.x'][timelineTime] = {}
        insertedTimeline['sizeAbsolute.x'][timelineTime].value = true // 'true sizing' - use the content's size

        // The default size mode is proportional, so if we received an absolute size, we have to override the mode
        if (!insertedTimeline['sizeMode.x']) insertedTimeline['sizeMode.x'] = {}
        if (!insertedTimeline['sizeMode.x'][timelineTime]) insertedTimeline['sizeMode.x'][timelineTime] = {}
        insertedTimeline['sizeMode.x'][timelineTime].value = Layout3D.SIZE_ABSOLUTE
      }

      const sizeAbsoluteY = this.fetchTimelinePropertyFromComponentElement(templateObject, 'sizeAbsolute.y')

      if (sizeAbsoluteY) {
        if (!insertedTimeline['sizeAbsolute.y']) insertedTimeline['sizeAbsolute.y'] = {}
        if (!insertedTimeline['sizeAbsolute.y'][timelineTime]) insertedTimeline['sizeAbsolute.y'][timelineTime] = {}
        insertedTimeline['sizeAbsolute.y'][timelineTime].value = true // 'true sizing' - use the content's size

        // The default size mode is proportional, so if we received an absolute size, we have to override the mode
        if (!insertedTimeline['sizeMode.y']) insertedTimeline['sizeMode.y'] = {}
        if (!insertedTimeline['sizeMode.y'][timelineTime]) insertedTimeline['sizeMode.y'][timelineTime] = {}
        insertedTimeline['sizeMode.y'][timelineTime].value = Layout3D.SIZE_ABSOLUTE
      }
    }

    if (maybeCoords !== undefined && maybeCoords !== null) {
      const propertyGroup = {}

      const {width, height} = this.getContextSizeActual(timelineName, timelineTime)

      if (maybeCoords && typeof maybeCoords.x === 'number') {
        propertyGroup['translation.x'] = maybeCoords.x
      } else {
        propertyGroup['translation.x'] = width / 2
      }
      if (maybeCoords && typeof maybeCoords.y === 'number') {
        propertyGroup['translation.y'] = maybeCoords.y
      } else {
        propertyGroup['translation.y'] = height / 2
      }

      TimelineProperty.addPropertyGroup(
        timelinesObject,
        timelineName,
        componentId,
        Element.safeElementName(templateObject),
        propertyGroup,
        timelineTime
      )
    }
  }

  /**
   * @method conglomerateComponent
   * @description Given a list of existing component ids on stage, create a component
   * from them and place the result on the stage
   */
  conglomerateComponent (
    componentIds,
    name,
    size,
    translation,
    coords,
    propertiesSerial,
    metadata,
    cb
  ) {
    const properties = Bytecode.unserializeValue(propertiesSerial, (ref) => {
      return this.evaluateReference(ref)
    })

    return Lock.request(Lock.LOCKS.ActiveComponentWork, false, (release) => {
      return this.project.updateHook(
        'conglomerateComponent',
        this.getRelpath(),
        componentIds,
        name,
        size,
        translation,
        coords,
        Bytecode.serializeValue(properties),
        metadata,
        (fire) => {
          const finish = (err, mana) => {
            if (err) {
              release()
              logger.error(`[active component (${this.project.getAlias()})]`, err)
              return cb(err)
            }

            return this.reload({
              hardReload: true,
              clearCacheOptions: {
                doClearEntityCaches: true
              }
            }, null, () => {
              release()
              fire(null, mana)
              this.selectElement(mana.attributes[HAIKU_ID_ATTRIBUTE], metadata, () => {})
              return cb(null, mana)
            })
          }

          return this.conglomerateComponentActual(
            componentIds,
            name,
            size,
            translation,
            coords,
            properties,
            metadata,
            finish
          )
        }
      )
    })
  }

  conglomerateComponentActual (
    ids,
    name,
    size,
    translation,
    coords,
    properties,
    metadata,
    cb
  ) {
    return this.performComponentWork((hostBytecode, hostTemplate, done) => {
      return this.project.upsertSceneByName(name, (err, newActiveComponent) => {
        if (err) return done(err)

        // Give the new component the passed-in properties, which includes its size
        const newBytecode = newActiveComponent.getReifiedBytecode()

        newActiveComponent.upsertProperties(
          newBytecode,
          newBytecode.template.attributes[HAIKU_ID_ATTRIBUTE],
          newActiveComponent.getInstantiationTimelineName(),
          newActiveComponent.getInstantiationTimelineTime(),
          lodash.assign({
            'sizeAbsolute.x': size.x,
            'sizeAbsolute.y': size.y
          }),
          'merge'
        )

        ids.forEach((id) => {
          const element = this.findElementByComponentId(id)

          // If we can't find this element, we are out of sync and need to crash
          if (!element) {
            throw new Error(`Cannot relocate element ${id}`)
          }

          // Grab the bytecode that will represent the element in the sub-component.
          // We have to do this before deleting the original element or we won't
          // be able to find the node in the current host template
          const elementBytecode = element.getQualifiedBytecode()

          // The size of the group selection is used to determine the size of the artboard
          // of the new component, which means we also have to offset the translations of all
          // children in accordance with their offset within their original artboard
          const elementOffset = {
            'translation.x': translation.x,
            'translation.y': translation.y
          }

          const timelineName = this.getCurrentTimelineName()

          const selector = Template.buildHaikuIdSelector(elementBytecode.template.attributes[HAIKU_ID_ATTRIBUTE])

          if (!elementBytecode.timelines[timelineName][selector]) {
            elementBytecode.timelines[timelineName][selector] = {}
          }

          for (const propertyName in elementOffset) {
            const offsetValue = elementOffset[propertyName]

            if (!elementBytecode.timelines[timelineName][selector][propertyName]) {
              elementBytecode.timelines[timelineName][selector][propertyName] = {}
            }

            if (!elementBytecode.timelines[timelineName][selector][propertyName][0]) {
              elementBytecode.timelines[timelineName][selector][propertyName][0] = {}
            }

            for (const keyframeMs in elementBytecode.timelines[timelineName][selector][propertyName]) {
              const existingValue = elementBytecode.timelines[timelineName][selector][propertyName][keyframeMs].value || 0
              const existingCurve = elementBytecode.timelines[timelineName][selector][propertyName][keyframeMs].curve

              if (typeof existingValue === 'function') {
                continue
              }

              const updatedValue = (isNumeric(existingValue))
                ? existingValue - offsetValue
                : offsetValue

              elementBytecode.timelines[timelineName][selector][propertyName][keyframeMs] = {
                value: updatedValue
              }

              if (existingCurve) {
                elementBytecode.timelines[timelineName][selector][propertyName][keyframeMs].curve = existingCurve
              }
            }
          }

          // Insert an identical element into the newly created component
          newActiveComponent.instantiateBytecode(elementBytecode)

          // Delete all elements that are going to be replaced by the new component
          this.deleteElementImpl(hostTemplate, id)
        })

        // We must hard reload the new active component to ensure its own models have
        // been hydrated, or else element removals on subsequent conglomerations will
        // fail, i.e. template integrity will mismatch between processes and crash.
        return newActiveComponent.reload({
          hardReload: true,
          clearCacheOptions: {
            doClearEntityCaches: true
          }
        }, {}, () => {
          // Need to ensure we make the requisite updates to disk
          newActiveComponent.handleUpdatedBytecode(newBytecode)

          const relpath = `./${newActiveComponent.getRelpath()}`
          const identifier = ModuleWrapper.modulePathToIdentifierName(relpath)

          // Finally we instantiate the created component on our own stage
          return this.instantiateReference(
            newActiveComponent, // subcomponent
            identifier,
            relpath,
            coords, // "coords"/"maybeCoords"
            properties, // properties
            metadata,
            (err) => {
              if (err) {
                return done(err)
              }

              // Now set up 'playback' settings on the same keyframes defined for the child.
              // This makes it clear that keyframes must be defined on the parent in order for
              // playback to work as expected in the child.
              const insertion = this.getReifiedBytecode().template.children[0]

              // Places on the host timeline that we're going to create 'playback' keyframes
              const bookends = [
                0,
                Timeline.getMaximumMs(
                  newActiveComponent.getReifiedBytecode(),
                  this.getInstantiationTimelineName()
                )
              ]

              bookends.forEach((ms) => {
                this.upsertProperties(
                  this.getReifiedBytecode(),
                  insertion.attributes[HAIKU_ID_ATTRIBUTE],
                  this.getInstantiationTimelineName(),
                  ms,
                  {'playback': PlaybackSetting.LOOP},
                  'merge'
                )
              })

              return done()
            }
          )
        })
      })
    }, (err) => {
      if (err) return cb(err)
      const insertion = this.getReifiedBytecode().template.children[0]
      return cb(null, insertion)
    })
  }

  instantiateBytecode (
    incomingBytecode
  ) {
    const timelineName = this.getInstantiationTimelineName()
    const timelineTime = this.getInstantiationTimelineTime()

    const existingBytecode = this.getReifiedBytecode()
    const existingTemplate = existingBytecode.template

    const {
      hash
    } = this.getInsertionPointInfo(0)

    Bytecode.padIds(incomingBytecode, (oldId) => {
      return Template.getHash(`${oldId}-${hash}`, 12)
    })

    // Has to happen after the above line in case an id was generated
    const componentId = incomingBytecode.template.attributes[HAIKU_ID_ATTRIBUTE]

    logger.info(`[active component (${this.project.getAlias()})] instantiatee (bytecode) ${componentId} via ${hash}`)

    existingTemplate.children.unshift(incomingBytecode.template)

    this.mutateInstantiateeDisplaySettings(
      componentId,
      incomingBytecode.timelines,
      timelineName,
      timelineTime,
      incomingBytecode.template,
      null // coords
    )

    Bytecode.mergeBytecodeControlStructures(existingBytecode, incomingBytecode)
  }

  /**
   * @method instantiateComponent
   * @description Given a relative path to an instantiable asset (which could be
   * an SVG or a component module, instantiate that component at the given position.
   * @param relpath {String} Relpath to an instantiable asset
   * @param coords {Object} Optional translation coords of the instantiatee
   * @param metadata {Object} Signal metadata
   * @param cb {Function}
   */
  instantiateComponent (relpath, coords, metadata, cb) {
    return Lock.request(Lock.LOCKS.ActiveComponentWork, false, (release) => {
      return this.project.updateHook(
        'instantiateComponent',
        this.getRelpath(),
        relpath,
        coords,
        metadata,
        (fire) => {
          // Since there are a few pathways to account for, the callback is defined up here
          const finish = (err, manaForWrapperElement) => {
            if (err) {
              release()
              logger.error(`[active component (${this.project.getAlias()})]`, err)
              return cb(err)
            }

            return this.reload({
              hardReload: true,
              clearCacheOptions: {
                doClearEntityCaches: true
              }
            }, null, () => {
              release()
              fire(null, manaForWrapperElement)

              cb(null, manaForWrapperElement)

              // Immediately select the element after it is placed on stage
              return this.selectElement(manaForWrapperElement.attributes[HAIKU_ID_ATTRIBUTE], metadata, () => {})
            })
          }

          return this.performComponentWork((bytecode, mana, done) => {
            // We'll treat an installed module path strictly as a reference and not copy it into our folder
            if (ModuleWrapper.doesRelpathLookLikeInstalledComponent(relpath)) {
              // This identifier is going to be something like HaikuLine or MyOrg_MyName
              const installedComponentIdentifier = ModuleWrapper.modulePathToIdentifierName(relpath)

              return this.instantiateReference(
                InstalledComponent.upsert({
                  modpath: relpath
                }),
                installedComponentIdentifier,
                relpath,
                coords,
                {'origin.x': 0.5, 'origin.y': 0.5},
                metadata,
                done
              )
            }

            // For local modules, the only caveat is that the component must be known in memory already
            if (ModuleWrapper.doesRelpathLookLikeLocalComponent(relpath)) {
              return this.project.findActiveComponentBySource(relpath, (err, subcomponent) => {
                if (!err && subcomponent) {
                  // We can't go further unless we actually have the reified bytecode
                  return subcomponent.moduleReload('basicReload', () => {
                    // This identifier is going to be something like foo_svg_blah
                    const localComponentIdentifier = ModuleWrapper.modulePathToIdentifierName(relpath)

                    return this.instantiateReference(
                      subcomponent,
                      localComponentIdentifier,
                      relpath,
                      coords,
                      {'origin.x': 0.5, 'origin.y': 0.5},
                      metadata,
                      done
                    )
                  })
                }

                return done(new Error(`Cannot find component ${relpath}`))
              })
            }

            if (ModuleWrapper.doesRelpathLookLikeSVGDesign(relpath)) {
              return File.readMana(this.project.getFolder(), relpath, (err, mana) => {
                if (err) return done(err)

                Template.fixManaSourceAttribute(mana, relpath) // Adds haiku-source="relpath_to_file_from_project_root"

                if (experimentIsEnabled(Experiment.InstantiationOfPrimitivesAsComponents)) {
                  return Design.manaAsCode(relpath, Template.clone({}, mana), {}, (err, identifier, modpath, bytecode) => {
                    if (err) return done(err)

                    const primitive = Primitive.inferPrimitiveFromBytecode(bytecode)

                    if (primitive) {
                      const overrides = Bytecode.extractOverrides(bytecode)
                      return this.instantiatePrimitive(primitive, coords, overrides, metadata, done)
                    }

                    return this.instantiateMana(mana, bytecode, coords, metadata, done)
                  })
                } else {
                  return this.instantiateMana(mana, bytecode, coords, metadata, done)
                }
              })
            }

            return done(new Error(`Problem instantiating ${relpath}`))
          }, finish)
        }
      )
    })
  }

  deleteComponents (componentIds, metadata, cb) {
    return Lock.request(Lock.LOCKS.ActiveComponentWork, false, (release) => {
      this.project.updateHook(
        'deleteComponents',
        this.getRelpath(),
        componentIds,
        metadata,
        (fire) => {
          return this.performComponentWork((bytecode, mana, done) => {
            componentIds.forEach((componentId) => {
              const element = this.findElementByComponentId(componentId)
              if (element) {
                element.remove()
              }
              this.deleteElementImpl(mana, componentId)
            })
            done()
          }, (err) => {
            if (err) {
              release()
              logger.error(`[active component (${this.project.getAlias()})]`, err)
              return cb(err)
            }

            return this.reload({
              hardReload: true,
              clearCacheOptions: {
                doClearEntityCaches: true
              }
            }, null, () => {
              release()
              fire()
              return cb()
            })
          })
        }
      )
    })
  }

  deleteElementImpl (
    mana,
    componentId
  ) {
    Template.visitManaTree(
      mana,
      (elementName, attributes, children, node, locator, parent, index) => {
        if (!attributes) return null
        if (!attributes[HAIKU_ID_ATTRIBUTE]) return null
        if (componentId !== attributes[HAIKU_ID_ATTRIBUTE]) return null

        if (parent) {
          // Where the magic happens ^_^
          parent.children.splice(index, 1)
        } else {
          // No parent means we are at the top
          mana.elementName = 'div'
          mana.attributes = {}
          mana.children = []
        }
      }
    )
  }

  mergePrimitiveWithOverrides (primitive, overrides, cb) {
    return this.performComponentWork((bytecode, template, done) => {
      Template.visit((template), (node) => {
        // Only merge into nodes that match our haiku-source design path
        if (node.attributes[HAIKU_SOURCE_ATTRIBUTE] !== primitive.getRequirePath()) {
          return
        }

        const timelineName = this.getMergeDesignTimelineName()
        const timelineTime = this.getMergeDesignTimelineTime()
        const haikuId = node.attributes[HAIKU_ID_ATTRIBUTE]

        const timelineObj = (
          bytecode.timelines &&
          bytecode.timelines[timelineName] &&
          bytecode.timelines[timelineName][`haiku:${haikuId}`]
        )

        if (timelineObj) {
          for (const propertyName in timelineObj) {
            const keyframeObj = timelineObj[propertyName][timelineTime]

            // Nothing to do if no keyframe spec at this time
            if (!keyframeObj) continue

            // Nothing to do if the keyframe object was edited
            if (keyframeObj.edited) continue

            const overrideVal = overrides[propertyName]

            if (overrideVal !== undefined) {
              keyframeObj.value = overrideVal
            }
          }
        }
      })

      done()
    }, cb)
  }

  removeChildContentFromBytecode (bytecode, mana) {
    // Return the data that we removed in case we want to retain anything when designs merge
    const removedOutputs = {}

    Template.visit(mana, (node, parent, index, depth, address) => {
      // Skip the topmost node; that wrapper stays
      if (node === mana) {
        return
      }

      const haikuId = node.attributes && node.attributes[HAIKU_ID_ATTRIBUTE]

      if (!haikuId) {
        return
      }

      removedOutputs[haikuId] = {
        treeInfo: { index, depth, address },
        templateNode: node,
        eventHandlers: {},
        timelines: {}
      }

      const haikuSelector = `haiku:${haikuId}`

      if (bytecode.eventHandlers) {
        // In case we want to re-set any removed event handlers to new content
        removedOutputs[haikuId].eventHandlers = bytecode.eventHandlers[haikuSelector]

        delete bytecode.eventHandlers[haikuSelector]
      }

      if (bytecode.timelines) {
        for (const timelineName in bytecode.timelines) {
          // In case we want to re-set any removed timelines to new content
          removedOutputs[haikuId].timelines[timelineName] = bytecode.timelines[timelineName][haikuSelector]

          delete bytecode.timelines[timelineName][haikuSelector]
        }
      }
    })

    // Remove our own children, whose content we just purged
    mana.children.splice(0)

    return removedOutputs
  }

  findEquivalentNode (node, { index, depth, address }, template) {
    let foundNode

    const ourDomId = node.attributes && node.attributes.id

    Template.visit(template, (desc, parent, theirIndex, theirDepth, theirAddress) => {
      // Stop if we've already found a match
      if (foundNode) return

      const theirDomId = desc.attributes && desc.attributes.id

      // We have a match if the node at the same address matches ours
      if (
        address === theirAddress &&
        node.elementName === desc.elementName &&
        ourDomId === theirDomId
      ) {
        foundNode = desc
      }
    })

    return foundNode
  }

  mergeRemovedOutputs (bytecode, subtemplate, removals) {
    // Nothing to do if there aren't any timelines to merge into
    if (!bytecode.timelines) return

    for (const haikuId in removals) {
      const {
        treeInfo,
        templateNode,
        timelines
      } = removals[haikuId]

      const equivalent = this.findEquivalentNode(templateNode, treeInfo, subtemplate)
      if (!equivalent) continue

      const equivalentId = equivalent.attributes && equivalent.attributes[HAIKU_ID_ATTRIBUTE]
      if (!equivalentId) continue

      // Allows for copying of replaced Element data into their replacements
      equivalent.__replacee = templateNode

      const equivalentSelector = `haiku:${equivalentId}`

      for (const timelineName in bytecode.timelines) {
        // Nothing to do if our removal doesn't have the matching timeline
        if (!timelines[timelineName]) continue

        // And nothing to do if our timeline doesn't have a matching output set
        if (!bytecode.timelines[timelineName][equivalentSelector]) continue

        for (const propertyName in timelines[timelineName]) {
          for (const keyframeMs in timelines[timelineName][propertyName]) {
            const sourceObj = timelines[timelineName][propertyName][keyframeMs]

            // Don't merge unless our source object has been explicitly edited
            if (!sourceObj.edited) continue

            // Create the keyframes set if it doesn't exist
            if (!bytecode.timelines[timelineName][equivalentSelector][propertyName]) {
              bytecode.timelines[timelineName][equivalentSelector][propertyName] = {}
            }

            // Create the values object if it doesn't exist
            if (!bytecode.timelines[timelineName][equivalentSelector][propertyName][keyframeMs]) {
              bytecode.timelines[timelineName][equivalentSelector][propertyName][keyframeMs] = {}
            }

            const targetObj = bytecode.timelines[timelineName][equivalentSelector][propertyName][keyframeMs]

            // Attach any values from source (old) onto the target (new)
            if (sourceObj.curve) targetObj.curve = sourceObj.curve
            if (sourceObj.value !== undefined) targetObj.value = sourceObj.value

            // Don't forget to mark the target (new) as edited so subsequent merges work
            targetObj.edited = true
          }
        }
      }
    }
  }

  mergeMana (existingBytecode, manaIncoming) {
    let numMatchingNodes = 0

    const timelineName = this.getMergeDesignTimelineName()
    const timelineTime = this.getMergeDesignTimelineTime()

    Template.visitWithoutDescendingIntoSubcomponents(existingBytecode.template, (existingNode) => {
      // Only merge into any that match our source design path
      if (
        !existingNode.attributes[HAIKU_SOURCE_ATTRIBUTE] ||
        !manaIncoming.attributes[HAIKU_SOURCE_ATTRIBUTE] ||
        (
          Template.normalizePath(existingNode.attributes[HAIKU_SOURCE_ATTRIBUTE]) !==
          Template.normalizePath(manaIncoming.attributes[HAIKU_SOURCE_ATTRIBUTE])
        )
      ) {
        return
      }

      const safeIncoming = Template.clone({}, manaIncoming)

      // NOTE: See note below about merging these removed outputs
      // const removedOutputs = this.removeChildContentFromBytecode(existingBytecode, existingNode)

      const {
        hash
      } = this.getInsertionPointInfo(numMatchingNodes++)

      const timelinesObject = Template.prepareManaAndBuildTimelinesObject(
        safeIncoming,
        hash,
        timelineName,
        timelineTime,
        {
          doHashWork: true
        }
      )

      const existingSelector = `haiku:${existingNode.attributes[HAIKU_ID_ATTRIBUTE]}`
      const incomingSelector = `haiku:${safeIncoming.attributes[HAIKU_ID_ATTRIBUTE]}`

      // Ensure properties destined for the root node are applied to the correct id
      timelinesObject[timelineName][existingSelector] = timelinesObject[timelineName][incomingSelector]
      delete timelinesObject[timelineName][incomingSelector]

      for (let i = 0; i < safeIncoming.children.length; i++) {
        const incomingChild = safeIncoming.children[i]
        existingNode.children.push(incomingChild)
      }

      Bytecode.mergeTimelines(existingBytecode.timelines, timelinesObject)

      // NOTE: Removing this forcibly clobbers everything when new updates come in, ignoring edited: true attributes
      // this.mergeRemovedOutputs(existingBytecode, existingNode, removedOutputs)
    })
  }

  mergeDesignFiles (designs, cb) {
    return this.performComponentWork((bytecode, template, done) => {
      return this.mergeDesignFilesImpl(designs, bytecode, done)
    }, cb)
  }

  mergeDesignFilesImpl (designs, bytecode, cb) {
    // Ensure order is the same across processes otherwise we'll end up with different insertion point hashes
    const designsAsArray = Object.keys(designs).sort((a, b) => {
      if (a < b) return -1
      if (a > b) return 1
      return 0
    })
    if (!designsAsArray.length) return cb()

    // Each series is important so we don't inadvertently create a race and thus unstable insertion point hashes
    return async.eachSeries(designsAsArray, (relpath, next) => {
      if (ModuleWrapper.doesRelpathLookLikeSVGDesign(relpath)) {
        return File.readMana(this.project.getFolder(), relpath, (err, mana) => {
          // There may be a race where a file is removed before this gets called;
          // and in that case we need to skip this whole subroutine (simply don't
          // touch whatever designs may have been instantiated
          if (err || !mana) {
            return next()
          }

          Template.fixManaSourceAttribute(mana, relpath) // Adds haiku-source="relpath_to_file_from_project_root"

          if (experimentIsEnabled(Experiment.InstantiationOfPrimitivesAsComponents)) {
            return Design.manaAsCode(relpath, Template.clone({}, mana), {}, (err, identifier, modpath, bytecode) => {
              if (err) return next(err)

              const primitive = Primitive.inferPrimitiveFromBytecode(bytecode)

              if (primitive) {
                const overrides = Bytecode.extractOverrides(bytecode)
                return this.mergePrimitiveWithOverrides(primitive, overrides, next)
              }

              this.mergeMana(bytecode, mana)
              return next()
            })
          } else {
            this.mergeMana(bytecode, mana)
            return next()
          }
        })
      } else {
        return next(new Error(`Problem merging ${relpath}`))
<<<<<<< HEAD
      }
    }, cb)
=======
      }, (err) => {
        if (err) return cb(err)
        return done()
      })
    }, (err, out) => {
      if (err) return cb(err)

      const bytecode = this.getReifiedBytecode()

      // Make sure all components that host a copy of us now have updated bytecode for us
      this.project.getAllActiveComponents().forEach((ac) => {
        if (!ac.$instance) {
          return
        }

        ac.$instance.visitGuestHierarchy((instance) => {
          if (this.doesManageCoreInstance(instance)) {
            if (instance.node.__parent) {
              Object.assign(instance.node.__parent.elementName, bytecode)
            }

            Object.assign(instance.bytecode, bytecode)
          }
        })
      })

      return cb(null, out)
    })
>>>>>>> 053a62d1
  }

  /**
   * @method pasteThings
   * @description Flexibly paste some content into the component. Usually the thing pasted is going to be a
   * component, but this could theoretically handle any kind of 'pasteable' content.
   * @param pasteablesSerial {Array.<{}>} - Content of the thing to paste into the component.
   * @param options {{skipHashPadding: boolean}} - Optional object containing information about _how_ to paste
   * @param metadata {Object}
   * @param cb {Function}
   */
  pasteThings (pasteablesSerial, options, metadata, cb) {
    const pasteables = pasteablesSerial.map((pasteableSerial) => Bytecode.unserializeValue(pasteableSerial, (ref) => {
      return this.evaluateReference(ref)
    }))

    return Lock.request(Lock.LOCKS.ActiveComponentWork, false, (release) => {
      return this.project.updateHook('pasteThings', this.getRelpath(), pasteablesSerial, options, metadata, (fire) => {
        return this.performComponentWork((bytecode, mana, done) => {
          const haikuIds = []

          return async.eachSeries(pasteables, (pasteable, next) => {
            if (pasteable.kind === 'bytecode') {
              // Handle specially if the pasted thing is a component
              const nested = (
                pasteable.data &&
                pasteable.data.template &&
                pasteable.data.template.elementName
              )

              if (typeof nested === 'object') {
                const source = pasteable.data.template.attributes[HAIKU_SOURCE_ATTRIBUTE]
                const identifier = pasteable.data.template.attributes[HAIKU_VAR_ATTRIBUTE]
                const scenename = this.project.relpathToSceneName(source)

                nested.__reference = ModuleWrapper.buildReference(
                  ModuleWrapper.REF_TYPES.COMPONENT, // type
                  Template.normalizePath(`./${this.getRelpath()}`), // host
                  Template.normalizePath(`./${source}`),
                  identifier
                )

                return this.project.findOrCreateActiveComponent(scenename, (err, ac) => {
                  if (err) {
                    return next(err)
                  }

                  // We can't go further unless we actually have the reified bytecode
                  return ac.moduleReload('basicReload', () => {
                    // In order to render correctly, the template.elementName needs to have the full
                    // bytecode object; note that core should automatically instantiate a HaikuComponent
                    lodash.assign(nested, ac.getReifiedBytecode())

                    haikuIds.push(this.pasteBytecodeImpl(bytecode, pasteable.data, options))
                    return next()
                  })
                })
              }

              haikuIds.push(this.pasteBytecodeImpl(bytecode, pasteable.data, options))
              return next()
            }

            logger.warn(`[active component (${this.project.getAlias()})] cannot paste ${pasteable.kind}`)
            return next()
          }, (err) => {
            return done(err, {haikuIds})
          })
        }, (err, {haikuIds}) => {
          if (err) {
            release()
            logger.error(`[active component (${this.project.getAlias()})]`, err)
            return cb(err)
          }

          return this.reload({
            hardReload: true,
            clearCacheOptions: {
              doClearEntityCaches: true
            }
          }, null, () => {
            release()
            fire(null, {haikuIds})
            return cb(null, {haikuIds})
          })
        })
      })
    })
  }

  pasteBytecodeImpl (ourBytecode, theirBytecode, {skipHashPadding = false}) {
    theirBytecode = Bytecode.clone(theirBytecode)

    if (!skipHashPadding) {
      // As usual, we use a hash rather than randomness because of multithreading
      const {
        hash
      } = this.getInsertionPointInfo(0)

      // Pasting bytecode is implemented as a bytecode merge, so we pad all of the
      // ids inside the bytecode and then merge it, so we end up with a new element
      // and new timeline properties defined for it. This mutates the object.
      Bytecode.padIds(theirBytecode, (oldId) => {
        return `${oldId}-${hash}`
      })
    }

    const haikuId = theirBytecode.template.attributes['haiku-id']

    // Paste handles "instantiating" a new template element for their bytecode
    Bytecode.pasteBytecode(ourBytecode, theirBytecode)

    logger.info(`[active component (${this.project.getAlias()})] pastee (bytecode) ${haikuId}`)

    return haikuId
  }

  evaluateReference (__reference) {
    const modref = ModuleWrapper.parseReference(__reference)

    if (modref && modref.type && modref.type === ModuleWrapper.REF_TYPES.COMPONENT) {
      const ac = this.project.findActiveComponentBySourceIfPresent(modref.source)

      if (ac) {
        const bytecode = ac.getReifiedBytecode()
        return lodash.assign({__reference}, bytecode)
      }
    }

    return __reference
  }

  splitSelectedKeyframes (metadata) {
    const keyframes = this.getSelectedKeyframes()
    keyframes.forEach((keyframe) => keyframe.removeCurve(metadata))
  }

  deleteSelectedKeyframes (metadata) {
    const keyframes = this.getSelectedKeyframes()

    keyframes.forEach((keyframe) => {
      if (!keyframe.isTransitionSegment()) {
        const prev = keyframe.prev()

        if (prev && prev.isTransitionSegment()) {
          prev.removeCurve(metadata)
        }
      }

      keyframe.delete(metadata)
    })
  }

  joinSelectedKeyframes (curveName, metadata) {
    const keyframes = this.getSelectedKeyframes()
    keyframes.forEach((keyframe) => {
      // Only keyframes that have a next keyframe should get the curve assigned,
      // otherwise you'll see a "surprise curve" if you add a next keyframe
      // But only assign if its body is selected or it is directly selected
      if (keyframe.next() && keyframe.isSelectedBody()) {
        keyframe.addCurve(curveName, metadata)
      }
    })
  }

  changeCurveOnSelectedKeyframes (curveName, metadata) {
    const keyframes = this.getSelectedKeyframes()
    keyframes.forEach((keyframe) => {
      // Only keyframes that have a next keyframe should get the curve assigned,
      // otherwise you'll see a "surprise curve" if you add a next keyframe.
      // But only assign if its body is selected or it is directly selected
      if (keyframe.next() && keyframe.isSelectedBody()) {
        keyframe.changeCurve(curveName, metadata)
      }
    })
  }

  dragStartSelectedKeyframes (dragData) {
    const keyframes = this.getSelectedKeyframes()
    keyframes.forEach((keyframe) => keyframe.dragStart(dragData))
  }

  dragStopSelectedKeyframes (dragData) {
    const keyframes = this.getSelectedKeyframes()
    keyframes.forEach((keyframe) => keyframe.dragStop(dragData))

    // We only update once we're finished dragging because moving keyframes may end up
    // destroying/creating keyframes in the bytecode, and when rehydrate() is called, the
    // ids (which are based on keyframe indices) would end up offset
    this.commitAccumulatedKeyframeMovesDebounced()
  }

  dragSelectedKeyframes (pxpf, mspf, dragData, metadata) {
    const keyframes = this.getSelectedKeyframes()
    keyframes.forEach((keyframe) => keyframe.drag(pxpf, mspf, dragData, metadata))
  }

  snapshotKeyframeUpdates (keyframeUpdates) {
    const bytecode = this.getReifiedBytecode()

    const updates = {}

    for (const timelineName in keyframeUpdates) {
      updates[timelineName] = {}

      for (const componentId in keyframeUpdates[timelineName]) {
        const selector = Template.buildHaikuIdSelector(componentId)

        updates[timelineName][componentId] = {}

        for (const propertyName in keyframeUpdates[timelineName][componentId]) {
          updates[timelineName][componentId][propertyName] = {}

          for (const keyframeMs in keyframeUpdates[timelineName][componentId][propertyName]) {
            if (
              !bytecode.timelines[timelineName] ||
              !bytecode.timelines[timelineName][selector] ||
              !bytecode.timelines[timelineName][selector][propertyName] ||
              !bytecode.timelines[timelineName][selector][propertyName][keyframeMs]
            ) {
              if (Number(keyframeMs) === 0) {
                const elementName = this.getElementNameOfComponentId(componentId)

                updates[timelineName][componentId][propertyName][keyframeMs] = {
                  value: TimelineProperty.getFallbackValue(
                    elementName,
                    propertyName
                  )
                }
              } else {
                // Special marker for inverter: before, there was no keyframe here.
                updates[timelineName][componentId][propertyName][keyframeMs] = null
              }
              continue
            }

            const keyfVal = (typeof bytecode.timelines[timelineName][selector][propertyName][keyframeMs].value === 'function')
              ? bytecode.timelines[timelineName][selector][propertyName][keyframeMs].value
              : lodash.clone(bytecode.timelines[timelineName][selector][propertyName][keyframeMs].value)

            updates[timelineName][componentId][propertyName][keyframeMs] = {
              value: keyfVal
            }
          }
        }
      }
    }

    return updates
  }

  gatherZIndexKeyframeMoves (timelineName) {
    const keyframeMovesDescriptor = {[timelineName]: {}}
    this.getReifiedTemplate().children.forEach((child) => {
      keyframeMovesDescriptor[timelineName][child.attributes[HAIKU_ID_ATTRIBUTE]] = {
        'style.zIndex': {}
      }
    })
    return this.snapshotKeyframeMoves(keyframeMovesDescriptor)
  }

  gatherKeyframeMoves (componentId, timelineName, propertyNames) {
    const keyframeMovesDescriptor = {}
    keyframeMovesDescriptor[timelineName] = {}
    keyframeMovesDescriptor[timelineName][componentId] = {}
    propertyNames.forEach((propertyName) => {
      keyframeMovesDescriptor[timelineName][componentId][propertyName] = {}
    })
    return this.snapshotKeyframeMoves(keyframeMovesDescriptor)
  }

  snapshotKeyframeMoves (keyframeMovesDescriptor) {
    const moves = {}

    for (const timelineName in keyframeMovesDescriptor) {
      moves[timelineName] = {}

      for (const componentId in keyframeMovesDescriptor[timelineName]) {
        moves[timelineName][componentId] = {}

        const propertyNames = Object.keys(keyframeMovesDescriptor[timelineName][componentId])

        const keyframesObj = this.getKeyframesObjectForPropertyNames(
          timelineName,
          componentId,
          propertyNames
        )

        for (const propertyName in keyframesObj) {
          const propertyObj = keyframesObj[propertyName]

          moves[timelineName][componentId][propertyName] = {}

          for (const keyframeMs in propertyObj) {
            const keyfObj = propertyObj[keyframeMs]

            const keyfVal = (typeof keyfObj.value === 'function')
              ? keyfObj.value
              : lodash.clone(keyfObj.value)

            moves[timelineName][componentId][propertyName][keyframeMs] = {
              value: keyfVal
            }

            if (keyfObj.curve) {
              moves[timelineName][componentId][propertyName][keyframeMs].curve = keyfObj.curve
            }

            if (keyfObj.edited) {
              moves[timelineName][componentId][propertyName][keyframeMs].edited = true
            }
          }
        }
      }
    }

    return moves
  }

  commitAccumulatedKeyframeMoves () {
    this.moveKeyframes(
      Keyframe.buildKeyframeMoves({ component: this }, true),
      this.project.getMetadata(),
      () => {}
    )
  }

  getMount () {
    return this.mount
  }

  getArtboard () {
    return this.artboard
  }

  getSelectionMarquee () {
    return this.marquee
  }

  /** ------------ */
  /** ------------ */
  /** ------------ */

  reload (reloadOptions, instanceConfig, cb) {
    const runReload = (done) => {
      if (reloadOptions.hardReload) {
        return this.hardReload(reloadOptions, instanceConfig, done)
      } else {
        return this.softReload(reloadOptions, instanceConfig, done)
      }
    }

    if (reloadOptions.skipReloadLock) {
      return runReload(cb)
    }

    // Note that this lock only occurs in .reload(); if you ever hard reload or
    // soft reload a la carte, you might get a race condition!
    return Lock.request(Lock.LOCKS.ActiveComponentReload, false, (release) => {
      const finish = (err) => {
        release()

        if (err) return cb(err)

        // Note: The hard/soft signal may affect how the views decide to refresh
        this.emit('update', 'reloaded', (reloadOptions.hardReload) ? 'hard' : 'soft')

        return cb()
      }

      return runReload(finish)
    })
  }

  softReload (reloadOptions, instanceConfig, cb) {
    // Make sure the maximum keyframe is correctly defined for proper playback calc
    this.updateTimelineMaxes(this.getCurrentTimelineName())

    this.clearCaches(reloadOptions.clearCacheOptions)

    // Check sustained warnings should be done after cache clear
    // We use emit so only creator will perform sustained warning check
    if (experimentIsEnabled(Experiment.WarnOnUndefinedStateVariables)) {
      this.emitDebouncedCheckSustainedWarning()
    }

    // If we were passed a "hot component" or asked to request a full flush render, forward this to our underlying
    // instances to ensure correct rendering. This can be skipped if softReload() was called in the
    // context of a hard reload, because hardReload() calls forceFlush() after soft reloading.
    if (!reloadOptions.hardReload) {
      if (reloadOptions.forceFlush) {
        this.forceFlush()
      } else if (reloadOptions.hotComponents) {
        this.addHotComponents(reloadOptions.hotComponents)
      }
    }

    return cb()
  }

  hardReload (reloadOptions, instanceConfig, finish) {
    const timelineTimeBeforeReload = this.getCurrentTimelineTime() || 0

    return async.series([
      (cb) => {
        // Stop the clock so we don't continue any animations while this update is happening
        if (this.$instance) {
          this.$instance.context.clock.stop()
        }

        return cb()
      },

      (cb) => {
        if (!reloadOptions.moduleReloadMethod) {
          return cb()
        }

        return this.moduleCreate(reloadOptions.moduleReloadMethod, instanceConfig, cb)
      },

      (cb) => {
        // softReload calls clearCaches, which clears the caches of our component instance
        return this.softReload(reloadOptions, instanceConfig, cb)
      },

      (cb) => {
        if (typeof reloadOptions.customRehydrate === 'function') {
          // In many cases a full rehydration isn't desired because we know exactly
          // what models need to be updated in order to proceed; if the user
          // specifies this then we call their own custom rehydration function
          reloadOptions.customRehydrate()
        } else {
          // Rehydrate all the view-models so our view renders correctly
          // This has to happen __after softReload__ because soft reload calls
          // flush, and all the models need access to the rendered app in
          // order to compute various things properly (race condition)
          this.rehydrate()
        }

        // Fix caches from our on-stage controls.
        ElementSelectionProxy.clearCaches()

        // If we don't do this here, continued edits at this time won't work properly.
        // We have to do this  __after rehydrate__ so we update all copies fo the models we've
        // just loaded into memory who have reset attributes.
        this.forceFlush()

        this.setTimelineTimeValue(timelineTimeBeforeReload, /* forceSeek= */ true)

        // Start the clock again, as we should now be ready to flow updated component.
        if (this.$instance) {
          this.$instance.context.clock.start()

          // If the scrubber had been dragged past the max defined keyframe, the timeline instances
          // will start off in a not-playing state, the effect of which will be that scrubbing the
          // timeline will not animate the child; this sets the value to playing so that scrubbing works
          const timeline = this.$instance.getTimeline(this.getCurrentTimelineName())
          if (timeline) {
            timeline.setPlaying(true)
          }
        }

        // Solely used to allow glass to update internally when the authoritative frame changes
        this.project.emit(
          'change-authoritative-frame',
          Math.round(timelineTimeBeforeReload / this.getCurrentMspf())
        )

        return cb()
      }
    ], finish)
  }

  moduleReload (moduleReloadMethod = 'basicReload', cb) {
    return this.fetchActiveBytecodeFile().mod[moduleReloadMethod](cb)
  }

  doesManageCoreInstance (instance) {
    return (
      path.normalize(instance.getBytecodeRelpath()) ===
      path.normalize(this.getRelpath())
    )
  }

  moduleCreate (moduleReloadMethod, instanceConfig = {}, cb) {
    return this.moduleReload(moduleReloadMethod, (err) => {
      if (err) return cb(err)

      const bytecode = this.getReifiedBytecode()

      // Don't clean up instances which may own the current editing context.
      // WARNING: be VERY careful changing anything here—your sanity depends on it.
      if (this.isProjectActiveComponent()) {
        this.project.getAllActiveComponents().forEach((ac) => {
          // We also deactivate our own instance since we're about to create a new one
          if (ac.$instance) {
            ac.$instance.visitGuestHierarchy((instance) => {
              instance.deactivate()

              if (this.doesManageCoreInstance(instance)) {
                if (instance.node.__parent) {
                  Object.assign(instance.node.__parent.elementName, bytecode)
                }

                Object.assign(instance.bytecode, bytecode)
              }

              instance.clearCaches({
                clearStates: true
              })
            })

            ac.$instance.context.contextUnmount()
            ac.$instance.context.getClock().stop()
          }
        })
      }

      if (this.$instance) {
        this.$instance.context.destroy()
      }

      const timelineTime = this.getCurrentTimelineTime()
      this.$instance = this.createInstance(bytecode, instanceConfig)

      // Sustained warnings checker (eg. injected function identifier not found, etc)
      this.sustainedWarningsChecker = new SustainedWarningChecker(this.$instance)

      // Use debounce to emit event to trigger sustained warnings check on haiku-creator
      this.emitDebouncedCheckSustainedWarning = lodash.debounce(() => {
        this.emit('sustained-check:start')
      }, CHECK_SUSTAINED_WARNINGS_DEBOUNCE_TIME, {leading: false, trailing: true})

      this.setTimelineTimeValue(timelineTime, /* forceSeek= */true)

      return cb()
    })
  }

  moduleFindOrCreate (moduleReloadMethod, instanceConfig, cb) {
    if (this.$instance) {
      return cb()
    }

    return this.moduleCreate(moduleReloadMethod, instanceConfig, cb)
  }

  isProjectActiveComponent () {
    return this.project.getCurrentActiveComponent() === this
  }

  createInstance (bytecode, config) {
    const factory = HaikuDOMAdapter(bytecode, null, null)

    const createdHaikuCoreComponent = factory(this.getMount().$el(), lodash.merge({}, {
      contextMenu: 'disabled', // Don't show the right-click context menu since our editing tools use right-click
      overflowX: 'visible',
      overflowY: 'visible',
      mixpanel: false, // Don't track events in mixpanel while the component is being built
      interactionMode: this.interactionMode,
      hotEditingMode: true // Don't clone the bytecode/template so we can mutate it in-place
    }, config))

    createdHaikuCoreComponent.context.getContainer(true) // Force recalc of container for correct sizing
    createdHaikuCoreComponent.render() // Expand the tree, ensuring new components are initialized
    createdHaikuCoreComponent.visitGuestHierarchy((instance) => {
      instance.activate() // Ensure all existing subcomponents are activated
    })

    return createdHaikuCoreComponent
  }

  /**
   * @method mountApplication
   * @description Given an *optional* DOM element to mount, load the component and boostrap it inside the mount.
   * If no mount is provided (i.e. in non-DOM contexts) this method can also be used if you just want to reload
   * the data for the component instead of actually displaying it. This is used by the Timeline but also nominally
   * by the Glass.
   */
  mountApplication ($el, instanceConfig, cb) {
    this.getMount().remountInto($el)

    this.codeReloadingOn()

    return this.reload({
      hardReload: true,
      moduleReloadMethod: 'basicReload',
      clearCacheOptions: {
        doClearEntityCaches: true
      }
    }, instanceConfig, (err) => {
      this.codeReloadingOff()

      if (err) {
        logger.error(`[active component (${this.project.getAlias()})]`, err)
        this.emit('error', err)
        if (cb) return cb(err)
        return null
      }

      this._isMounted = true
      this.emit('update', 'application-mounted')

      if (cb) return cb()
      return null
    })
  }

  /**
  * @method reloadBytecodeFromDisk
  * @description Reloads bytecode from disk. This may be necessary if we want to munge on a copy of bytecode for our
  * own purposes, e.g. during export to another format.
  */
  reloadBytecodeFromDisk (cb) {
    this.fetchActiveBytecodeFile().mod.isolatedForceReload(cb)
  }

  sleepComponentsOn () {
    HaikuComponent.all().forEach((instance) => {
      instance.sleepOn()
    })
  }

  sleepComponentsOff () {
    HaikuComponent.all().forEach((instance) => {
      instance.sleepOff()
    })
  }

  isCodeReloading () {
    return this._isReloadingCode
  }

  codeReloadingOn () {
    this._isReloadingCode = true
    this.sleepComponentsOn()
    this.getMount().setOpacity(0.2)
  }

  codeReloadingOff () {
    this.getMount().setOpacity(1.0)
    this.sleepComponentsOff()
    this._isReloadingCode = false
  }

  /**
   * @method moduleReplace
   * @description The more severe cousin of mountApplication which also displays a message on the view
   * indicating that reloading is occurring. This is really only used in the Glass, where code reload
   * events can interfere with what the user is doing and a UI lock of some kind is required.
   */
  moduleReplace (cb) {
    return Lock.request(Lock.LOCKS.ActiveComponentWork, false, (release) => {
      this.codeReloadingOn()

      return this.reload({
        hardReload: true,
        moduleReloadMethod: 'reload',
        clearCacheOptions: {
          doClearEntityCaches: true
        }
      }, null, (err) => {
        release()

        this.codeReloadingOff()

        if (err) {
          logger.error(`[active component (${this.project.getAlias()})]`, err)
          return this.emit('error', err)
        }

        return cb()
      })
    })
  }

  /**
   * @method moduleSync
   * @description Basically identical to `moduleReplace`, but without reloading from disk.
   */
  moduleSync (cb) {
    return Lock.request(Lock.LOCKS.ActiveComponentWork, false, (release) => {
      this.codeReloadingOn()

      return this.reload({
        hardReload: true,
        moduleReloadMethod: 'basicReload',
        clearCacheOptions: {
          doClearEntityCaches: true
        }
      }, null, (err) => {
        release()

        this.codeReloadingOff()

        if (err) {
          logger.error(`[active component (${this.project.getAlias()})]`, err)
          return this.emit('error', err)
        }

        return cb()
      })
    })
  }

  fetchRootElement () {
    const staticTemplateNode = this.getReifiedBytecode().template

    const uid = Element.makeUid(
      this,
      null,
      0,
      staticTemplateNode
    )

    const found = Element.findById(uid)

    if (found) {
      return found
    }

    return Element.upsertElementFromVirtualElement(
      this, // component
      staticTemplateNode,
      null, // parent element
      0, // index in parent
      '0' // graph address
    )
  }

  pushBytecodeSnapshot (done) {
    // Push our reified decycled bytecode into our local snapshots with no prejudice.
    // TODO: does this leak too much memory?
    this.snapshots.push(
      Bytecode.snapshot(this.fetchActiveBytecodeFile().getReifiedDecycledBytecode({suppressSubcomponents: false}))
    )
    done()
  }

  popBytecodeSnapshot (metadata, cb) {
    return this.project.updateHook('popBytecodeSnapshot', this.getRelpath(), metadata, (fire) => {
      this.fetchActiveBytecodeFile().updateInMemoryHotModule(
        // We are our own inversion, so the action stack will have pushed a snapshot onto the snapshot stack before we
        // got here. As a result, the snapshot we actually pop is the penultimate one in the stack and not the final
        // one.
        this.snapshots.splice(this.snapshots.length - 2, 1)[0],
        () => {
          this.moduleSync(() => {
            fire()
            return cb()
          })
        }
      )
    })
  }

  rehydrate () {
    // Don't allow any incoming syncs while we're in the midst of this
    BaseModel.__sync = false

    this.cache.unset('displayableRows')
    this.cache.unset('getTemplateNodesByComponentId')

    // Required before rehydration because entities use the timeline entity
    Timeline.upsert({
      uid: this.buildCurrentTimelineUid(),
      folder: this.project.getFolder(),
      name: this.getCurrentTimelineName(),
      component: this
    }, {})

    const root = this.fetchRootElement()

    Keyframe.where({ component: this }).forEach((keyframe) => keyframe.mark())
    Row.where({ component: this }).forEach((row) => row.mark())

    Element.where({ component: this }).forEach((element) => {
      if (element !== root) {
        element.mark()
      }
    })

    // We *must* unset this or else stale elements will be left, messing up rehydration
    root.children = []

    root.rehydrate()

    // Note that visitAll also visits self, so all elements' rows get rehydrated here
    root.visitAll((element) => {
      element.rehydrateRows()
    })

    Element.where({ component: this }).forEach((element) => {
      if (element !== root) {
        element.sweep()
      }
    })

    Row.where({ component: this }).forEach((row) => row.sweep())
    Keyframe.where({ component: this }).forEach((keyframe) => keyframe.sweep())

    const row = root.getHostedRows()[0]
    if (row) {
      // Expand the first (topmost) row by default, only if this is the first run
      if (!row._wasInitiallyExpanded) {
        row._isExpanded = true
        row._wasInitiallyExpanded = true
      }
    }

    // Now that we have all the initial models ready, we can receive syncs
    BaseModel.__sync = true
  }

  getReifiedBytecode () {
    return this.fetchActiveBytecodeFile().getReifiedBytecode()
  }

  getSerializedBytecode () {
    return this.fetchActiveBytecodeFile().getSerializedBytecode()
  }

  getBytecodeJSON (replacer, spacing) {
    return jss(this.getSerializedBytecode(), replacer, spacing)
  }

  getReifiedTemplate () {
    const reifiedBytecode = this.getReifiedBytecode()
    return reifiedBytecode && reifiedBytecode.template
  }

  upsertProperties (
    bytecode,
    componentId,
    timelineName,
    timelineTime,
    propertiesToMerge,
    strategy
  ) {
    return Bytecode.upsertPropertyValue(
      bytecode,
      componentId,
      timelineName,
      timelineTime,
      propertiesToMerge,
      strategy
    )
  }

  getDeclaredPropertyValue (componentId, timelineName, timelineTime, propertyName) {
    const bytecode = this.getReifiedBytecode()

    let propertyValue = Template.getPropertyValue(
      bytecode,
      componentId,
      timelineName,
      timelineTime,
      propertyName
    )

    // Suppose we instantiate an element, scale it, then undo
    // Since elements don't have an explicit scale set, our undoable
    // would have `undefined` values in the snapshot, which would
    // have the effect of *not* reverting the scale; so we grab the
    // fallback value just in case
    if (propertyValue === undefined || propertyValue === null) {
      const elementName = this.getElementNameOfComponentId(componentId)

      propertyValue = TimelineProperty.getFallbackValue(
        elementName,
        propertyName
      )
    }

    return propertyValue
  }

  getDeclaredPropertyValues (componentId, timelineName, timelineTime, propertyNames) {
    const out = {}

    propertyNames.forEach((propertyName) => {
      out[propertyName] = this.getDeclaredPropertyValue(
        componentId,
        timelineName,
        timelineTime,
        propertyName
      )
    })

    return out
  }

  getStateDescriptor (stateName) {
    const states = this.getReifiedBytecode().states
    return states && states[stateName]
  }

  getComputedPropertyValue (template, componentId, timelineName, timelineTime, propertyName, fallbackValue) {
    const bytecode = this.getReifiedBytecode()
    const elementsById = Template.getAllElementsByHaikuId(template)
    const element = elementsById[componentId]
    const host = this.$instance
    const states = (host && host.getStates()) || {}
    return TimelineProperty.getComputedValue(componentId, Element.safeElementName(element), propertyName, timelineName || DEFAULT_TIMELINE_NAME, timelineTime || DEFAULT_TIMELINE_TIME, fallbackValue, bytecode, host, states)
  }

  getContextSize () {
    return this.getContextSizeActual(this.getCurrentTimelineName(), this.getCurrentTimelineTime())
  }

  getContextSizeActual (timelineName, timelineTime) {
    const defaults = { width: 1, height: 1 } // In case of race where collateral isn't ready yet
    const bytecode = this.getReifiedBytecode()
    if (!bytecode || !bytecode.template || !bytecode.template.attributes) return defaults
    const contextHaikuId = bytecode.template.attributes[HAIKU_ID_ATTRIBUTE]
    if (!contextHaikuId) return defaults
    const contextElementName = Element.safeElementName(bytecode.template)
    if (!contextElementName) return defaults
    const host = this.$instance
    const states = (host && host.getStates()) || {}
    const contextWidth = TimelineProperty.getComputedValue(contextHaikuId, contextElementName, 'sizeAbsolute.x', timelineName || DEFAULT_TIMELINE_NAME, timelineTime || DEFAULT_TIMELINE_TIME, 0, bytecode, host, states)
    const contextHeight = TimelineProperty.getComputedValue(contextHaikuId, contextElementName, 'sizeAbsolute.y', timelineName || DEFAULT_TIMELINE_NAME, timelineTime || DEFAULT_TIMELINE_TIME, 0, bytecode, host, states)
    return {
      width: contextWidth,
      height: contextHeight
    }
  }

  buildCurrentTimelineUid () {
    return this.getPrimaryKey() + '::' + this.getCurrentTimelineName()
  }

  getCurrentTimeline () {
    return Timeline.findById(this.buildCurrentTimelineUid())
  }

  getRows () {
    return Row.where({ component: this })
  }

  getKeyframes () {
    return Keyframe.where({ component: this })
  }

  getElements () {
    return Element.where({ component: this })
  }

  getLastTemplateNode () {
    const bytecode = this.getReifiedBytecode()
    return (
      bytecode &&
      bytecode.template &&
      bytecode.template.children &&
      bytecode.template.children[bytecode.template.children.length - 1]
    )
  }

  getFirstTemplateNode () {
    const bytecode = this.getReifiedBytecode()
    return (
      bytecode &&
      bytecode.template &&
      bytecode.template.children &&
      bytecode.template.children[0]
    )
  }

  getLastTemplateNodeHaikuId () {
    const node = this.getLastTemplateNode()
    return node && node.attributes && node.attributes[HAIKU_ID_ATTRIBUTE]
  }

  getFirstTemplateNodeHaikuId () {
    const node = this.getFirstTemplateNode()
    return node && node.attributes && node.attributes[HAIKU_ID_ATTRIBUTE]
  }

  focusSelectNext (navDir, doFocus, metadata) {
    return Row.focusSelectNext({ component: this }, navDir, doFocus, metadata)
  }

  getSelectedRows () {
    return Row.where({ component: this, _isSelected: true })
  }

  getCurrentRows (criteria) {
    if (!criteria) criteria = {}
    criteria.component = this
    return Row.where(criteria)
  }

  getDisplayableRowsGroupedByElementInZOrder () {
    const stack = this.getRawStackingInfo(
      this.getInstantiationTimelineName(),
      this.getInstantiationTimelineTime() // Assume z-dragging only at 0
    ).reverse()

    const root = this.fetchRootElement()

    const rows = root.getHostedPropertyRows()
    const all = [].concat(rows)

    const groups = [{
      host: root,
      id: root.getComponentId(),
      rows: rows
    }].concat(stack.map(({haikuId}) => {
      const child = this.findElementByComponentId(haikuId)
      const rows = child.getHostedPropertyRows()
      all.push.apply(all, rows)
      return {
        host: child,
        id: child.getComponentId(),
        rows: rows
      }
    }))

    // It's hacky to do this here but ultimately easier than finding the
    // right place to do it when rehydrating. Note that prev/next is only
    // used by Timeline in order to provide keyboard navigation of rows
    const first = all[0]
    const last = all[all.length - 1]
    all.forEach((row, index) => {
      const prev = all[index - 1]
      row._prev = null
      row._next = null
      if (prev) {
        row._prev = prev
        prev._next = row
      }
    })
    first._prev = last
    last._next = first

    return groups
  }

  getSelectedKeyframes () {
    return Keyframe.where({ component: this, _selected: true })
  }

  /**
   * Returns a boolean indicating if *all* of the selected keyframes
   * are the first non-zero keyframe in their row.
   *
   * @returns Boolean
   */
  checkIfSelectedKeyframesAreMovableToZero () {
    const selectedKeyframes = this.getSelectedKeyframes()
    const notMovable = selectedKeyframes.findIndex(
      (keyframe) => !(keyframe.prev() && keyframe.prev().origMs === 0)
    )
    return notMovable === -1
  }

  getCurrentKeyframes (criteria) {
    if (!criteria) criteria = {}
    criteria.component = this
    return Keyframe.where(criteria)
  }

  getFocusedRow () {
    return Row.getFocusedRow({ component: this }) // Only one instance per component
  }

  getSelectedRow () {
    return Row.getSelectedRow({ component: this }) // Only one instance per component
  }

  performComponentWork (worker, cb) {
    // Playback during an update creates difficult-to-debug conditions
    this.sleepComponentsOn()

    return Lock.request(Lock.LOCKS.FilePerformComponentWork, false, (release) => {
      const finish = (err, ...result) => {
        release()
        return cb(err, ...result)
      }

      const bytecode = this.getReifiedBytecode()

      return worker(bytecode, bytecode.template, (err, ...result) => {
        if (err) {
          return finish(err)
        }

        this.handleUpdatedBytecode(bytecode)

        // Now that we're finished, we can resume on-stage playback
        this.sleepComponentsOff()

        return finish(null, ...result)
      })
    })
  }

  handleUpdatedBytecode (bytecode) {
    Bytecode.cleanBytecode(bytecode)
    Template.cleanTemplate(bytecode.template)
    const file = this.fetchActiveBytecodeFile()
    file.updateInMemoryHotModule(bytecode, () => {
      this.fetchActiveBytecodeFile().requestAsyncContentFlush()
    })
  }

  performComponentTimelinesWork (worker, finish) {
    return this.performComponentWork((bytecode, mana, done) => {
      if (!bytecode) return done(new Error('Missing bytecode'))
      if (!bytecode.timelines) return done(new Error('Missing timelines'))
      return worker(bytecode, mana, bytecode.timelines, done)
    }, finish)
  }

  getKeyframeValue (componentId, timelineName, timelineTime, propertyName) {
    const bytecode = this.getReifiedBytecode()
    const selector = `haiku:${componentId}`
    return (
      bytecode &&
      bytecode.timelines &&
      bytecode.timelines[timelineName] &&
      bytecode.timelines[timelineName][selector] &&
      bytecode.timelines[timelineName][selector][propertyName] &&
      bytecode.timelines[timelineName][selector][propertyName][timelineTime] &&
      bytecode.timelines[timelineName][selector][propertyName][timelineTime].value
    )
  }

  getKeyframeCurve (componentId, timelineName, timelineTime, propertyName) {
    const bytecode = this.getReifiedBytecode()
    const selector = `haiku:${componentId}`
    return (
      bytecode &&
      bytecode.timelines &&
      bytecode.timelines[timelineName] &&
      bytecode.timelines[timelineName][selector] &&
      bytecode.timelines[timelineName][selector][propertyName] &&
      bytecode.timelines[timelineName][selector][propertyName][timelineTime] &&
      bytecode.timelines[timelineName][selector][propertyName][timelineTime].curve
    )
  }

  getElementNameOfComponentId (componentId) {
    const element = this.findTemplateNodeByComponentId(componentId)
    return element && element.elementName
  }

  getTimelineDescriptor (timelineName) {
    const bytecode = this.getReifiedBytecode()
    return bytecode && bytecode.timelines && bytecode.timelines[timelineName]
  }

  getRawStackingInfo (timelineName, timelineTime) {
    const bytecode = this.getReifiedBytecode()
    return Template.getStackingInfo(
      bytecode,
      bytecode.template,
      timelineName,
      timelineTime
    )
  }

  setZIndicesForStackingInfo (bytecode, timelineName, timelineTime, stackingInfo) {
    // If we received items out of order, fix their z-indexes.
    stackingInfo
      .forEach(({ haikuId }, arrayIndex) => {
        this.upsertProperties(
          bytecode,
          haikuId,
          timelineName,
          timelineTime,
          {
            'style.zIndex': arrayIndex + 1
          },
          'merge'
        )
      })
  }

  grabStackObjectFromStackingInfo (stackingInfo, componentId) {
    for (let index = stackingInfo.length - 1; index >= 0; index--) {
      if (stackingInfo[index].haikuId === componentId) {
        return {ourStackObject: stackingInfo.splice(index, 1)[0], index}
      }
    }
  }

  /**
   * @method writeMetadata
   */
  writeMetadata (metadata, cb) {
    return this.performComponentWork((bytecode, mana, done) => {
      Bytecode.writeMetadata(
        bytecode,
        lodash.assign({}, metadata, {title: this.getTitle()})
      )
      done()
    }, cb)
  }

  /**
   * @method readMetadata
   */
  readMetadata (cb) {
    return cb(null, this.getReifiedBytecode().metadata || {})
  }

  /**
   * @method readAllEventHandlers
   */
  readAllEventHandlers (metadata, cb) {
    return this.readAllEventHandlersActual(cb)
  }

  readAllEventHandlersActual (cb) {
    const bytecode = this.getSerializedBytecode()
    return cb(null, Bytecode.readAllEventHandlers(bytecode))
  }

  /**
   * @method readAllStateValues
   */
  readAllStateValues (metadata, cb) {
    return this.readAllStateValuesActual(cb)
  }

  readAllStateValuesActual (cb) {
    const bytecode = this.getSerializedBytecode()
    return cb(null, Bytecode.readAllStateValues(bytecode))
  }

  /**
   * @method upsertEventHandler
   */
  upsertEventHandler (selectorName, eventName, handlerDescriptorMaybeSerial, metadata, cb) {
    const handlerDescriptor = Bytecode.unserializeValue(handlerDescriptorMaybeSerial, (ref) => {
      return this.evaluateReference(ref)
    })

    return this.project.updateHook('upsertEventHandler', this.getRelpath(), selectorName, eventName, Bytecode.serializeValue(handlerDescriptor), metadata, (fire) => {
      handlerDescriptor.edited = true

      return this.upsertEventHandlerActual(selectorName, eventName, handlerDescriptor, (err) => {
        if (err) {
          logger.error(`[active component (${this.project.getAlias()})]`, err)
          return cb(err)
        }

        return this.reload({
          hardReload: this.project.isRemoteRequest(metadata),
          clearCacheOptions: {
            doClearEntityCaches: true
          }
        }, null, () => {
          fire()
          return cb()
        })
      })
    })
  }

  upsertEventHandlerActual (selectorName, eventName, handlerDescriptor, cb) {
    return this.performComponentWork((bytecode, mana, done) => {
      Bytecode.upsertEventHandler(bytecode, selectorName, eventName, handlerDescriptor)
      done()
    }, cb)
  }

  /**
   * @method batchUpsertEventHandlers
   */
  batchUpsertEventHandlers (selectorName, eventsSerial, metadata, cb) {
    const events = Bytecode.unserializeValue(eventsSerial, (ref) => {
      return this.evaluateReference(ref)
    })

    return this.project.updateHook('batchUpsertEventHandlers', this.getRelpath(), selectorName, Bytecode.serializeValue(events), metadata, (fire) => {
      return this.batchUpsertEventHandlersActual(selectorName, events, (err) => {
        if (err) {
          logger.error(`[active component (${this.project.getAlias()})]`, err)
          return cb(err)
        }

        return this.reload({
          hardReload: this.project.isRemoteRequest(metadata),
          clearCacheOptions: {
            doClearEntityCaches: true
          }
        }, null, () => {
          fire()
          this.project.broadcastPayload({ name: 'event-handlers-updated' })
          return cb()
        })
      })
    })
  }

  batchUpsertEventHandlersActual (selectorName, serializedEvents, cb) {
    return this.performComponentWork((bytecode, mana, done) => {
      Bytecode.batchUpsertEventHandlers(bytecode, selectorName, serializedEvents)
      done()
    }, cb)
  }

  /**
   * @method deleteEventHandler
   */
  deleteEventHandler (selectorName, eventName, metadata, cb) {
    return this.project.updateHook('deleteEventHandler', this.getRelpath(), selectorName, eventName, metadata, (fire) => {
      return this.deleteEventHandlerActual(selectorName, eventName, (err) => {
        if (err) {
          logger.error(`[active component (${this.project.getAlias()})]`, err)
          return cb(err)
        }

        return this.reload({
          hardReload: this.project.isRemoteRequest(metadata),
          forceFlush: true,
          clearCacheOptions: {
            doClearEntityCaches: true
          }
        }, null, () => {
          fire()
          return cb()
        })
      })
    })
  }

  deleteEventHandlerActual (selectorName, eventName, cb) {
    return this.performComponentWork((bytecode, mana, done) => {
      Bytecode.deleteEventHandler(bytecode, selectorName, eventName)
      done()
    }, cb)
  }

  /**
   * @method changeKeyframeValue
   */
  changeKeyframeValue (componentId, timelineName, propertyName, keyframeMs, newValueSerial, metadata, cb) {
    const newValue = Bytecode.unserializeValue(newValueSerial, (ref) => {
      return this.evaluateReference(ref)
    })

    return this.project.updateHook('changeKeyframeValue', this.getRelpath(), componentId, timelineName, propertyName, keyframeMs, Bytecode.serializeValue(newValue), metadata, (fire) => {
      this.clearCachedClusters(this.getCurrentTimelineName(), componentId)

      return this.changeKeyframeValueActual(componentId, timelineName, propertyName, keyframeMs, newValue, metadata, (err) => {
        if (err) {
          logger.error(`[active component (${this.project.getAlias()})]`, err)
          return cb(err)
        }

        return this.reload({
          hardReload: this.project.isRemoteRequest(metadata),
          forceFlush: true,
          clearCacheOptions: {
            doClearEntityCaches: true
          }
        }, null, () => {
          fire()
          return cb()
        })
      })
    })
  }

  changeKeyframeValueActual (componentId, timelineName, propertyName, keyframeMs, newValue, metadata, cb) {
    return this.performComponentWork((bytecode, mana, done) => {
      Bytecode.changeKeyframeValue(bytecode, componentId, timelineName, propertyName, keyframeMs, newValue)
      done()
    }, cb)
  }

  /**
   * @method changeSegmentCurve
   */
  changeSegmentCurve (componentId, timelineName, propertyName, keyframeMs, newCurveSerial, metadata, cb) {
    const newCurve = Bytecode.unserializeValue(newCurveSerial, (ref) => {
      return this.evaluateReference(ref)
    })

    return this.project.updateHook('changeSegmentCurve', this.getRelpath(), componentId, timelineName, propertyName, keyframeMs, Bytecode.serializeValue(newCurve), metadata, (fire) => {
      this.clearCachedClusters(this.getCurrentTimelineName(), componentId)

      return this.changeSegmentCurveActual(componentId, timelineName, propertyName, keyframeMs, newCurve, metadata, (err) => {
        if (err) {
          logger.error(`[active component (${this.project.getAlias()})]`, err)
          return cb(err)
        }

        return this.reload({
          hardReload: this.project.isRemoteRequest(metadata),
          forceFlush: true,
          clearCacheOptions: {
            doClearEntityCaches: true
          }
        }, null, () => {
          fire()
          return cb()
        })
      })
    })
  }

  changeSegmentCurveActual (componentId, timelineName, propertyName, keyframeMs, newCurve, metadata, cb) {
    return this.performComponentWork((bytecode, mana, done) => {
      Bytecode.changeSegmentCurve(bytecode, componentId, timelineName, propertyName, keyframeMs, newCurve)
      done()
    }, cb)
  }

  /**
   * @method joinKeyframes
   */
  joinKeyframes (componentId, timelineName, elementName, propertyName, keyframeMsLeft, keyframeMsRight, newCurveSerial, metadata, cb) {
    const newCurve = Bytecode.unserializeValue(newCurveSerial, (ref) => {
      return this.evaluateReference(ref)
    })

    return this.project.updateHook('joinKeyframes', this.getRelpath(), componentId, timelineName, elementName, propertyName, keyframeMsLeft, keyframeMsRight, Bytecode.serializeValue(newCurve), metadata, (fire) => {
      this.clearCachedClusters(this.getCurrentTimelineName(), componentId)

      return this.joinKeyframesActual(componentId, timelineName, elementName, propertyName, keyframeMsLeft, keyframeMsRight, newCurve, metadata, (err) => {
        if (err) {
          logger.error(`[active component (${this.project.getAlias()})]`, err)
          return cb(err)
        }

        return this.reload({
          hardReload: true,
          forceFlush: true,
          clearCacheOptions: {
            doClearEntityCaches: true
          },
          customRehydrate: () => {
            if (this.project.isRemoteRequest(metadata)) {
              this.rehydrate()
              return
            }
            const element = this.findElementByComponentId(componentId)
            if (element) {
              const row = element.getPropertyRowByPropertyName(propertyName)
              const keyframe = row.getKeyframeByMs(keyframeMsLeft)
              if (keyframe) {
                keyframe.setCurve(newCurve)
              }
            }
          }
        }, null, () => {
          fire()
          return cb()
        })
      })
    })
  }

  joinKeyframesActual (componentId, timelineName, elementName, propertyName, keyframeMsLeft, keyframeMsRight, newCurve, metadata, cb) {
    return this.performComponentWork((bytecode, mana, done) => {
      Bytecode.joinKeyframes(bytecode, componentId, timelineName, elementName, propertyName, keyframeMsLeft, keyframeMsRight, newCurve)
      done()
    }, cb)
  }

  /**
   * @method splitSegment
   */
  splitSegment (componentId, timelineName, elementName, propertyName, keyframeMs, metadata, cb) {
    return this.project.updateHook('splitSegment', this.getRelpath(), componentId, timelineName, elementName, propertyName, keyframeMs, metadata, (fire) => {
      this.clearCachedClusters(this.getCurrentTimelineName(), componentId)

      return this.splitSegmentActual(componentId, timelineName, elementName, propertyName, keyframeMs, metadata, (err) => {
        if (err) {
          logger.error(`[active component (${this.project.getAlias()})]`, err)
          return cb(err)
        }

        return this.reload({
          hardReload: true,
          forceFlush: true,
          clearCacheOptions: {
            doClearEntityCaches: true
          },
          customRehydrate: () => {
            if (this.project.isRemoteRequest(metadata)) {
              this.rehydrate()
              return
            }
            const element = this.findElementByComponentId(componentId)
            if (element) {
              const row = element.getPropertyRowByPropertyName(propertyName)
              const keyframe = row.getKeyframeByMs(keyframeMs)
              if (keyframe) {
                keyframe.setCurve(null)
              }
            }
          }
        }, null, () => {
          fire()
          return cb()
        })
      })
    })
  }

  splitSegmentActual (componentId, timelineName, elementName, propertyName, keyframeMs, metadata, cb) {
    return this.performComponentWork((bytecode, mana, done) => {
      Bytecode.splitSegment(bytecode, componentId, timelineName, elementName, propertyName, keyframeMs)
      done()
    }, cb)
  }

  getKeyframesObjectForPropertyNames (timelineName, componentId, propertyNames) {
    const bytecode = this.getReifiedBytecode() || {}
    const timeline = bytecode.timelines[timelineName] || {}
    const properties = timeline[`haiku:${componentId}`] || {}
    const keyframes = {}
    propertyNames.forEach((propertyName) => {
      keyframes[propertyName] = properties[propertyName]
    })
    return keyframes
  }

  ensureZerothKeyframe (
    bytecode,
    timelineName,
    componentId,
    propertyName,
    fallbackToInitialKeyframeIfProvided = true
  ) {
    const selector = `haiku:${componentId}`

    if (!bytecode.timelines[timelineName]) bytecode.timelines[timelineName] = {}
    if (!bytecode.timelines[timelineName][selector]) bytecode.timelines[timelineName][selector] = {}
    if (!bytecode.timelines[timelineName][selector][propertyName]) bytecode.timelines[timelineName][selector][propertyName] = {}

    const descriptor = bytecode.timelines[timelineName][selector][propertyName]
    const keyframeNumbers = sortedKeyframes(descriptor)
    const initialKeyframeMs = keyframeNumbers[0]
    const initialKeyframeObj = (initialKeyframeMs !== undefined)
      ? descriptor[initialKeyframeMs]
      : undefined

    if (!descriptor[0]) {
      descriptor[0] = {}
    }

    if (descriptor[0].value === undefined) {
      if (fallbackToInitialKeyframeIfProvided && initialKeyframeObj) {
        descriptor[0].value = Bytecode.unserializeValue(initialKeyframeObj.value, (ref) => this.evaluateReference(ref))
      } else {
        // Otherwise, use the fallback if we have no next keyframe defined
        const declaredValue = this.getDeclaredPropertyValue(
          componentId,
          timelineName,
          0,
          propertyName
        )

        descriptor[0].value = Bytecode.unserializeValue(declaredValue, (ref) => this.evaluateReference(ref))
      }
    }

    if (descriptor[0].value === undefined) {
      // Set it to a reasonably safe value if we couldn't find one
      descriptor[0].value = 1
    }

    // Avoid effects of design merge changes
    descriptor[0].edited = true
  }

  /**
   * @method moveKeyframes
   */
  moveKeyframes (keyframeMovesSerial, metadata, cb) {
    if (Object.keys(keyframeMovesSerial).length < 1) {
      return cb()
    }

    const keyframeMoves = Bytecode.unserializeValue(keyframeMovesSerial, (ref) => {
      return this.evaluateReference(ref)
    })

    return this.project.updateHook('moveKeyframes', this.getRelpath(), Bytecode.serializeValue(keyframeMoves), metadata, (fire) => {
      for (const timelineName in keyframeMoves) {
        for (const componentId in keyframeMoves[timelineName]) {
          this.clearCachedClusters(timelineName, componentId)
        }
      }

      return this.moveKeyframesActual(keyframeMoves, metadata, (err) => {
        if (err) {
          logger.error(`[active component (${this.project.getAlias()})]`, err)
          return cb(err)
        }

        return this.reload({
          hardReload: true,
          forceFlush: true,
          clearCacheOptions: {
            doClearEntityCaches: true
          },
          customRehydrate: () => {
            if (this.project.isRemoteRequest(metadata)) {
              this.rehydrate()
              return
            }
            for (const timelineName in keyframeMoves) {
              for (const componentId in keyframeMoves[timelineName]) {
                const element = this.findElementByComponentId(componentId)
                if (!element) { // Entity may not exist in all views
                  continue
                }

                for (const propertyName in keyframeMoves[timelineName][componentId]) {
                  const row = element.getPropertyRowByPropertyName(propertyName)
                  if (!row) { // Entity may not exist in all views
                    continue
                  }

                  // The pkey of keyframes is {row.pkey}+{keyframe.ms}. Since we've just modified
                  // the ms value through a move, we need to update its uid according to that new ms
                  // since when we rehydrate, we'll want upsertion to match the new ms value
                  // so we don't end up with extra objects or other stale things laying around
                  row.getKeyframes().forEach((keyframe) => keyframe.updateOwnMetadata())
                  row.rehydrate()
                }
              }
            }
          }
        }, null, () => {
          fire()
          return cb()
        })
      })
    })
  }

  moveKeyframesActual (keyframeMoves, metadata, cb) {
    return this.performComponentWork((bytecode, mana, done) => {
      Bytecode.moveKeyframes(bytecode, keyframeMoves)

      for (const timelineName in keyframeMoves) {
        for (const componentId in keyframeMoves[timelineName]) {
          for (const propertyName in keyframeMoves[timelineName][componentId]) {
            this.ensureZerothKeyframe(
              bytecode,
              timelineName,
              componentId,
              propertyName
            )
          }
        }
      }

      // Clear timeline caches; the max frame might have changed.
      Timeline.clearCaches()

      done()
    }, cb)
  }

  /**
   * @method moveKeyframes
   */
  updateKeyframes (keyframeUpdatesSerial, options, metadata, cb) {
    const keyframeUpdates = Bytecode.unserializeValue(keyframeUpdatesSerial, (ref) => {
      return this.evaluateReference(ref)
    })

    return this.project.updateHook('updateKeyframes', this.getRelpath(), Bytecode.serializeValue(keyframeUpdates), options, metadata, (fire) => {
      for (const timelineName in keyframeUpdates) {
        for (const componentId in keyframeUpdates[timelineName]) {
          this.clearCachedClusters(timelineName, componentId)
        }
      }

      const unlockedDesigns = {}
      if (options.setElementLockStatus) {
        for (const elID in options.setElementLockStatus) {
          const node = this.findTemplateNodeByComponentId(elID)
          const lockStatus = options.setElementLockStatus[elID]
          if (!lockStatus && node.attributes[HAIKU_SOURCE_ATTRIBUTE].endsWith(LOCKED_ID_SUFFIX)) {
            node.attributes[HAIKU_SOURCE_ATTRIBUTE] = node.attributes[HAIKU_SOURCE_ATTRIBUTE].replace(LOCKED_ID_SUFFIX, '')
            unlockedDesigns[node.attributes[HAIKU_SOURCE_ATTRIBUTE]] = true
          } else if (lockStatus && !node.attributes[HAIKU_SOURCE_ATTRIBUTE].endsWith(LOCKED_ID_SUFFIX)) {
            node.attributes[HAIKU_SOURCE_ATTRIBUTE] = node.attributes[HAIKU_SOURCE_ATTRIBUTE] + LOCKED_ID_SUFFIX
          }
        }
      }

      return this.updateKeyframesActual(keyframeUpdates, unlockedDesigns, metadata, (err) => {
        if (err) {
          logger.error(`[active component (${this.project.getAlias()})]`, err)
          return cb(err)
        }

        return this.reload({
          hardReload: this.project.isRemoteRequest(metadata),
          forceFlush: !!metadata.cursor,
          hotComponents: keyframeUpdatesToHotComponentDescriptors(keyframeUpdates),
          clearCacheOptions: {
            doClearEntityCaches: !!metadata.cursor
          },
          customRehydrate: () => {
            const componentIds = {}

            for (const timelineName in keyframeUpdates) {
              for (const componentId in keyframeUpdates[timelineName]) {
                // Only run once for each component id
                if (componentIds[componentId]) continue
                componentIds[componentId] = true

                const element = this.findElementByComponentId(componentId)

                // Not all views necessarily have the same collection of elements
                if (element) {
                  Row.where({ component: this, element }).forEach((row) => {
                    row.rehydrate()
                  })
                }
              }
            }

            if (options.setElementLockStatus) {
              for (const elID in options.setElementLockStatus) {
                const element = this.findElementByComponentId(elID)
                Row.where({ component: this, element }).forEach((row) => {
                  row.rehydrate()
                })
              }
            }
          }
        }, null, () => {
          fire()
          return cb()
        })
      })
    })
  }

  updateKeyframesActual (keyframeUpdates, unlockedDesigns, metadata, cb) {
    return this.performComponentWork((bytecode, mana, done) => {
      for (const timelineName in keyframeUpdates) {
        if (!bytecode.timelines[timelineName]) bytecode.timelines[timelineName] = {}
        for (const componentId in keyframeUpdates[timelineName]) {
          const selector = Template.buildHaikuIdSelector(componentId)
          if (!bytecode.timelines[timelineName][selector]) bytecode.timelines[timelineName][selector] = {}
          for (const propertyName in keyframeUpdates[timelineName][componentId]) {
            if (!bytecode.timelines[timelineName][selector][propertyName]) bytecode.timelines[timelineName][selector][propertyName] = {}
            for (const keyframeMs in keyframeUpdates[timelineName][componentId][propertyName]) {
              const propertyObj = keyframeUpdates[timelineName][componentId][propertyName][keyframeMs]
              if (propertyObj === null) {
                // Special directive to remove this property if defined.
                delete bytecode.timelines[timelineName][selector][propertyName][keyframeMs]
                continue
              }
              if (!bytecode.timelines[timelineName][selector][propertyName][keyframeMs]) bytecode.timelines[timelineName][selector][propertyName][keyframeMs] = {}

              const keyfVal = (typeof propertyObj.value === 'function')
                ? propertyObj.value
                : lodash.clone(propertyObj.value)

              bytecode.timelines[timelineName][selector][propertyName][keyframeMs].value = keyfVal
              // Note: we set fallbackToInitialKeyframeIfProvided to `false` here, ensuring that we always use the
              // "implicit" value for properties whose first keyframes are created at a time after t = 0.
              this.ensureZerothKeyframe(bytecode, timelineName, componentId, propertyName, false)
            }
          }
        }
      }

      // Clear timeline caches; the max frame might have changed.
      Timeline.clearCaches()

      this.mergeDesignFilesImpl(unlockedDesigns, bytecode, done)
    }, cb)
  }

  updateTypesActual (typeUpdates, metadata, cb) {
    return this.performComponentWork((bytecode, mana, done) => {
      for (const id in typeUpdates) {
        const node = this.locateTemplateNodeByComponentId(id)
        node.elementName = typeUpdates[id]
      }

      done()
    }, cb)
  }

  updateKeyframesAndTypes (keyframeUpdatesSerial, typeUpdates, options, metadata, cb) {
    const keyframeUpdates = Bytecode.unserializeValue(keyframeUpdatesSerial, (ref) => {
      return this.evaluateReference(ref)
    })

    return this.project.updateHook('updateKeyframes', this.getRelpath(), Bytecode.serializeValue(keyframeUpdates), options, metadata, (fire) => {
      for (const timelineName in keyframeUpdates) {
        for (const componentId in keyframeUpdates[timelineName]) {
          this.clearCachedClusters(timelineName, componentId)
        }
      }

      const unlockedDesigns = {}
      if (options.setElementLockStatus) {
        for (const elID in options.setElementLockStatus) {
          const node = this.findTemplateNodeByComponentId(elID)
          const lockStatus = options.setElementLockStatus[elID]
          if (!lockStatus && node.attributes[HAIKU_SOURCE_ATTRIBUTE].endsWith(LOCKED_ID_SUFFIX)) {
            node.attributes[HAIKU_SOURCE_ATTRIBUTE] = node.attributes[HAIKU_SOURCE_ATTRIBUTE].replace(LOCKED_ID_SUFFIX, '')
            unlockedDesigns[node.attributes[HAIKU_SOURCE_ATTRIBUTE]] = true
          } else if (lockStatus && !node.attributes[HAIKU_SOURCE_ATTRIBUTE].endsWith(LOCKED_ID_SUFFIX)) {
            node.attributes[HAIKU_SOURCE_ATTRIBUTE] = node.attributes[HAIKU_SOURCE_ATTRIBUTE] + LOCKED_ID_SUFFIX
          }
        }
      }

      return this.updateKeyframesActual(keyframeUpdates, unlockedDesigns, metadata, (err) => {
        if (err) {
          logger.error(`[active component (${this.project.getAlias()})]`, err)
          return cb(err)
        }

        return this.updateTypesActual(typeUpdates, metadata, (err) => {
          if (err) {
            logger.error(`[active component (${this.project.getAlias()})]`, err)
            return cb(err)
          }

          return this.reload({
            hardReload: this.project.isRemoteRequest(metadata),
            forceFlush: !!metadata.cursor,
            hotComponents: keyframeUpdatesToHotComponentDescriptors(keyframeUpdates),
            clearCacheOptions: {
              doClearEntityCaches: !!metadata.cursor
            },
            customRehydrate: () => {
              const componentIds = {}

              for (const timelineName in keyframeUpdates) {
                for (const componentId in keyframeUpdates[timelineName]) {
                  // Only run once for each component id
                  if (componentIds[componentId]) continue
                  componentIds[componentId] = true

                  const element = this.findElementByComponentId(componentId)

                  // Not all views necessarily have the same collection of elements
                  if (element) {
                    Row.where({ component: this, element }).forEach((row) => {
                      row.rehydrate()
                    })
                  }
                }
              }

              if (options.setElementLockStatus) {
                for (const elID in options.setElementLockStatus) {
                  const element = this.findElementByComponentId(elID)
                  Row.where({ component: this, element }).forEach((row) => {
                    row.rehydrate()
                  })
                }
              }
            }
          }, null, () => {
            fire()
            return cb()
          })
        })
      })
    })
  }

  /**
   * @method createKeyframe
   */
  createKeyframe (
    componentId,
    timelineName,
    elementName,
    propertyName,
    keyframeStartMs,
    keyframeValueSerial,
    keyframeCurveSerial,
    keyframeEndMs,
    keyframeEndValueSerial,
    metadata,
    cb
  ) {
    const keyframeValue = Bytecode.unserializeValue(keyframeValueSerial, (ref) => {
      return this.evaluateReference(ref)
    })
    const keyframeCurve = Bytecode.unserializeValue(keyframeCurveSerial, (ref) => {
      return this.evaluateReference(ref)
    })
    const keyframeEndValue = Bytecode.unserializeValue(keyframeEndValueSerial, (ref) => {
      return this.evaluateReference(ref)
    })

    return this.project.updateHook(
      'createKeyframe',
      this.getRelpath(),
      componentId,
      timelineName,
      elementName,
      propertyName,
      keyframeStartMs,
      Bytecode.serializeValue(keyframeValue),
      Bytecode.serializeValue(keyframeCurve),
      keyframeEndMs,
      Bytecode.serializeValue(keyframeEndValue),
      metadata,
      (fire) => {
        this.clearCachedClusters(this.getCurrentTimelineName(), componentId)

        return this.createKeyframeActual(componentId, timelineName, elementName, propertyName, keyframeStartMs, keyframeValue, keyframeCurve, keyframeEndMs, keyframeEndValue, metadata, (err) => {
          if (err) {
            logger.error(`[active component (${this.project.getAlias()})]`, err)
            return cb(err)
          }

          return this.reload({
            hardReload: true,
            clearCacheOptions: {
              doClearEntityCaches: true
            },
            customRehydrate: () => {
              if (this.project.isRemoteRequest(metadata)) {
                this.rehydrate()
                return
              }
              const element = this.findElementByComponentId(componentId)
              if (!element) { // Entity may not exist in all views
                return
              }

              const row = element.getPropertyRowByPropertyName(propertyName)
              if (!row) { // Entity may not exist in all views
                return
              }

              row.getKeyframes().forEach((keyframe) => keyframe.updateOwnMetadata())
              row.rehydrate()
            }
          }, null, () => {
            fire()
            return cb()
          })
        })
      }
    )
  }

  createKeyframeActual (componentId, timelineName, elementName, propertyName, keyframeStartMs, keyframeValue, keyframeCurve, keyframeEndMs, keyframeEndValue, metadata, cb) {
    return this.performComponentWork((bytecode, mana, done) => {
      const host = this.$instance
      const states = (host && host.getStates()) || {}

      Bytecode.createKeyframe(
        bytecode,
        componentId,
        timelineName,
        elementName,
        propertyName,
        keyframeStartMs,
        keyframeValue,
        keyframeCurve,
        keyframeEndMs,
        keyframeEndValue,
        host,
        states
      )

      this.ensureZerothKeyframe(
        bytecode,
        timelineName,
        componentId,
        propertyName
      )

      done()
    }, cb)
  }

  /**
   * @method deleteKeyframe
   */
  deleteKeyframe (componentId, timelineName, propertyName, keyframeMs, metadata, cb) {
    return this.project.updateHook('deleteKeyframe', this.getRelpath(), componentId, timelineName, propertyName, keyframeMs, metadata, (fire) => {
      this.clearCachedClusters(this.getCurrentTimelineName(), componentId)

      return this.deleteKeyframeActual(componentId, timelineName, propertyName, keyframeMs, metadata, (err) => {
        if (err) {
          logger.error(`[active component (${this.project.getAlias()})]`, err)
          return cb(err)
        }

        // In case we ended up with a materially different, immutable-looking property group after removing a
        // second-from-last keyframe, request a force flush.
        return this.reload({
          hardReload: true,
          clearCacheOptions: {
            doClearEntityCaches: true
          },
          customRehydrate: () => {
            if (this.project.isRemoteRequest(metadata)) {
              this.rehydrate()
              return
            }

            const element = this.findElementByComponentId(componentId)
            if (!element) { // Entity may not exist in all views
              return
            }

            const row = element.getPropertyRowByPropertyName(propertyName)
            if (!row) { // Entity may not exist in all views
              return
            }

            row.getKeyframes().forEach((keyframe) => keyframe.updateOwnMetadata())
            row.rehydrate()
          }
        }, null, () => {
          fire()
          return cb()
        })
      })
    })
  }

  deleteKeyframeActual (componentId, timelineName, propertyName, keyframeMs, metadata, cb) {
    return this.performComponentWork((bytecode, mana, done) => {
      Bytecode.deleteKeyframe(bytecode, componentId, timelineName, propertyName, keyframeMs)

      this.ensureZerothKeyframe(
        bytecode,
        timelineName,
        componentId,
        propertyName
      )

      done()
    }, cb)
  }

  get nextSuggestedGroupName () {
    const reservations = []
    this.getElements().forEach((element) => {
      const matches = element.getTitle().match(/^group (\d+)$/i)
      if (matches) {
        reservations.push(Number(matches[1]))
      }
    })

    return `Group ${Math.max(reservations) + 1}`
  }

  /**
   * @method groupElements
   */
  groupElements (componentIds, groupMana, coords, metadata, cb) {
    return this.project.updateHook('groupElements', this.getRelpath(), componentIds, groupMana, coords, metadata, (fire) => {
      return this.groupElementsActual(componentIds, groupMana, coords, metadata, (err, groupComponentId) => {
        if (err) {
          logger.error(`[active component (${this.project.getAlias()})]`, err)
          return cb(err)
        }

        return this.reload({
          hardReload: true,
          clearCacheOptions: {
            doClearEntityCaches: true
          }
        }, null, () => {
          fire(null, groupComponentId)
          this.findElementByComponentId(groupComponentId).select(metadata)
          return cb()
        })
      })
    })
  }

  groupElementsActual (componentIds, groupManaIn, coords, metadata, cb) {
    // Make a copy so that we don't have to decycle.
    const groupMana = lodash.cloneDeep(groupManaIn)
    const originalTimeline = this.getTimelineDescriptor(this.getCurrentTimelineName())
    return this.performComponentWork((bytecode, mana, done) => {
      const timelineName = this.getInstantiationTimelineName()
      const timelineTime = this.getInstantiationTimelineTime()

      const nodesToRegroup = []

      // We only allow grouping of the top level elements, hence iterating children, not visiting
      for (let i = mana.children.length - 1; i >= 0; i--) {
        const node = mana.children[i]
        if (!node.attributes) {
          continue
        }

        if (componentIds.indexOf(node.attributes[HAIKU_ID_ATTRIBUTE]) !== -1) {
          const timelineSelector = `haiku:${node.attributes[HAIKU_ID_ATTRIBUTE]}`
          // Add to a list of nodes we want to regroup
          nodesToRegroup.push(node)

          // Remove node from its existing parent
          mana.children.splice(i, 1)

          // Clobber all layout properties using their current values.
          if (!originalTimeline[timelineSelector]) {
            continue
          }
          const propertyGroup = Object.keys(originalTimeline[timelineSelector]).reduce((accumulator, propertyName) => {
            if (LAYOUT_3D_SCHEMA[propertyName]) {
              accumulator[propertyName] = {
                0: {
                  value: this.getComputedPropertyValue(
                    mana,
                    node.attributes[HAIKU_ID_ATTRIBUTE],
                    timelineName,
                    this.getCurrentTimelineTime(),
                    propertyName,
                    undefined
                  )
                }
              }
            }
            return accumulator
          }, {})
          Bytecode.replaceTimelinePropertyGroups(bytecode, timelineName, timelineSelector, propertyGroup)
        }
      }

      const groupComponentId = this.instantiateManaInBytecode(groupMana, bytecode, {}, coords)
      groupMana.children[0].children = nodesToRegroup

      // Place the new group at the top.
      const stackingInfo = Template.getStackingInfo(bytecode, mana, timelineName, timelineTime)
      const stackObject = this.grabStackObjectFromStackingInfo(stackingInfo, groupComponentId)

      // Don't know why, but sometimes the stack object can be undefined
      const ourStackObject = stackObject && stackObject.ourStackObject
      if (ourStackObject) {
        stackingInfo.push(ourStackObject) // Push to front
      } else {
        logger.warn(`[active component] stack object missing at ${timelineName} ${timelineTime}`)
      }

      this.setZIndicesForStackingInfo(bytecode, timelineName, timelineTime, stackingInfo)

      done(null, groupComponentId)
    }, cb)
  }

  /**
   * @method ungroupElements
   */
  ungroupElements (componentId, nodes, metadata, cb) {
    return this.project.updateHook('ungroupElements', this.getRelpath(), componentId, nodes, metadata, (fire) => {
      const clonedNodes = lodash.cloneDeep(nodes)
      return this.ungroupElementsActual(componentId, clonedNodes, metadata, (err, ungroupedComponentIds) => {
        if (err) {
          logger.error(`[active component (${this.project.getAlias()})]`, err)
          return cb(err)
        }

        return this.reload({
          hardReload: true,
          clearCacheOptions: {
            doClearEntityCaches: true
          }
        }, null, () => {
          fire(null, ungroupedComponentIds)
          return cb()
        })
      })
    })
  }

  ungroupElementsActual (componentId, nodes, metadata, cb) {
    return this.performComponentWork((bytecode, mana, done) => {
      // `nodes` is an array of clean mana we can instantiate as-is.
      const updatedComponentIds = nodes.map((node) => {
        const componentId = this.instantiateManaInBytecode(
          node,
          bytecode,
          {},
          undefined
        )

        Template.visitManaTree(node, (elementName, attributes, children, componentMana) => {
          // Resolve and destroy the special haiku-transclude here. This special property provides an outlet for the
          // original component's children, so that we don't need to recalculate layouts and properties for every
          // subelement.
          if (attributes && attributes['haiku-transclude']) {
            const originalComponent = this.getTemplateNodesByComponentId()[attributes['haiku-transclude']]
            if (originalComponent) {
              children.push(...originalComponent.children)
              // If we are looking at a proper subcomponent, reassign the elementName to its transcluded bytecode.
              if (elementName === '__component__') {
                componentMana.elementName = originalComponent.elementName
                attributes['haiku-var'] = originalComponent.attributes['haiku-var']
              }
            }
            delete attributes['haiku-transclude']
          }
        })

        return componentId
      })

      this.deleteElementImpl(mana, componentId)

      done(null, updatedComponentIds)
    }, cb)
  }

  /**
   * @method upsertStateValue
   */
  upsertStateValue (stateName, stateDescriptorSerial, metadata, cb) {
    const stateDescriptor = Bytecode.unserializeValue(stateDescriptorSerial, (ref) => {
      return this.evaluateReference(ref)
    })

    return this.project.updateHook('upsertStateValue', this.getRelpath(), stateName, Bytecode.serializeValue(stateDescriptor), metadata, (fire) => {
      stateDescriptor.edited = true

      return this.upsertStateValueActual(stateName, stateDescriptor, metadata, (err) => {
        if (err) {
          logger.error(`[active component (${this.project.getAlias()})]`, err)
          return cb(err)
        }

        return this.reload({
          hardReload: this.project.isRemoteRequest(metadata),
          forceFlush: true,
          clearCacheOptions: {
            doClearEntityCaches: true,
            clearStates: true
          }
        }, null, () => {
          fire()
          return cb()
        })
      })
    })
  }

  upsertStateValueActual (stateName, stateDescriptor, metadata, cb) {
    return this.performComponentWork((bytecode, mana, done) => {
      Bytecode.upsertStateValue(bytecode, stateName, stateDescriptor)
      done()
    }, cb)
  }

  /**
   * @method deleteStateValue
   */
  deleteStateValue (stateName, metadata, cb) {
    return this.project.updateHook('deleteStateValue', this.getRelpath(), stateName, metadata, (fire) => {
      return this.deleteStateValueActual(stateName, metadata, (err) => {
        if (err) {
          logger.error(`[active component (${this.project.getAlias()})]`, err)
          return cb(err)
        }

        return this.reload({
          hardReload: this.project.isRemoteRequest(metadata),
          forceFlush: true,
          clearCacheOptions: {
            doClearEntityCaches: true,
            clearStates: true
          }
        }, null, () => {
          fire()
          return cb()
        })
      })
    })
  }

  deleteStateValueActual (stateName, metadata, cb) {
    return this.performComponentWork((bytecode, mana, done) => {
      Bytecode.deleteStateValue(bytecode, stateName)
      done()
    }, cb)
  }

  /**
   * @method zShiftIndices
   */
  zShiftIndices (
    componentId,
    timelineName,
    timelineTime,
    newIndex,
    metadata,
    cb
  ) {
    return this.project.updateHook('zShiftIndices', this.getRelpath(), componentId, timelineName, timelineTime, newIndex, metadata, (fire) => {
      return this.zShiftIndicesActual(componentId, timelineName, timelineTime, newIndex, metadata, (err, stackingInfo) => {
        if (err) {
          logger.error(`[active component (${this.project.getAlias()})]`, err)
          return cb(err)
        }

        return this.reload({
          hardReload: this.project.isRemoteRequest(metadata),
          forceFlush: true, // Since z-changes are fixed to frame 0, we must force flush to reflect the change at all frames
          clearCacheOptions: {
            doClearEntityCaches: true
          }
        }, null, () => {
          fire()
          return cb()
        })
      })
    })
  }

  zShiftIndicesImpl (bytecode, componentId, timelineName, timelineTime, newIndex) {
    const stackingInfo = Template.getStackingInfo(bytecode, bytecode.template, timelineName, timelineTime)

    this.grabStackObjectFromStackingInfo(stackingInfo, componentId)

    stackingInfo.splice(newIndex, 0, {
      haikuId: componentId,
      zIndex: newIndex
    })

    this.setZIndicesForStackingInfo(bytecode, timelineName, timelineTime, stackingInfo)

    return stackingInfo
  }

  zShiftIndicesActual (componentId, timelineName, timelineTime, newIndex, metadata, cb) {
    let stackingInfo
    return this.performComponentTimelinesWork((bytecode, mana, timelines, done) => {
      stackingInfo = this.zShiftIndicesImpl(bytecode, componentId, timelineName, timelineTime, newIndex)
      done()
    }, (err) => {
      cb(err, stackingInfo)
    })
  }

  /**
   * @method zMoveToFront
   */
  zMoveToFront (componentId, timelineName, timelineTime, metadata, cb) {
    return this.project.updateHook('zMoveToFront', this.getRelpath(), componentId, timelineName, timelineTime, metadata, (fire) => {
      return this.zMoveToFrontActual(componentId, timelineName, timelineTime, metadata, (err, stackingInfo) => {
        if (err) {
          logger.error(`[active component (${this.project.getAlias()})]`, err)
          return cb(err)
        }

        return this.reload({
          hardReload: this.project.isRemoteRequest(metadata),
          forceFlush: true, // Since z-changes are fixed to frame 0, we must force flush to reflect the change at all frames
          clearCacheOptions: {
            doClearEntityCaches: true
          }
        }, null, () => {
          fire()
          return cb()
        })
      })
    })
  }

  zMoveToFrontImpl (bytecode, componentId, timelineName, timelineTime) {
    const stackingInfo = Template.getStackingInfo(bytecode, bytecode.template, timelineName, timelineTime)
    this.grabStackObjectFromStackingInfo(stackingInfo, componentId)
    stackingInfo.push({
      haikuId: componentId,
      zIndex: (stackingInfo.length > 0) ? stackingInfo[stackingInfo.length - 1].zIndex + 1 : 1
    })
    this.setZIndicesForStackingInfo(bytecode, timelineName, timelineTime, stackingInfo)
    return stackingInfo
  }

  zMoveToFrontActual (componentId, timelineName, timelineTime, metadata, cb) {
    let stackingInfo
    return this.performComponentTimelinesWork((bytecode, mana, timelines, done) => {
      stackingInfo = this.zMoveToFrontImpl(bytecode, componentId, timelineName, timelineTime)
      done()
    }, (err) => {
      cb(err, stackingInfo)
    })
  }

  /**
   * @method zMoveForward
   */
  zMoveForward (componentId, timelineName, timelineTime, metadata, cb) {
    return this.project.updateHook('zMoveForward', this.getRelpath(), componentId, timelineName, timelineTime, metadata, (fire) => {
      return this.zMoveForwardActual(componentId, timelineName, timelineTime, metadata, (err, stackingInfo) => {
        if (err) {
          logger.error(`[active component (${this.project.getAlias()})]`, err)
          return cb(err)
        }

        return this.reload({
          hardReload: this.project.isRemoteRequest(metadata),
          forceFlush: true, // Since z-changes are fixed to frame 0, we must force flush to reflect the change at all frames
          clearCacheOptions: {
            doClearEntityCaches: true
          }
        }, null, () => {
          fire()
          return cb()
        })
      })
    })
  }

  zMoveForwardActual (componentId, timelineName, timelineTime, metadata, cb) {
    let stackingInfo
    return this.performComponentTimelinesWork((bytecode, mana, timelines, done) => {
      stackingInfo = Template.getStackingInfo(bytecode, mana, timelineName, timelineTime)
      const stackObject = this.grabStackObjectFromStackingInfo(stackingInfo, componentId)
      const ourStackObject = stackObject && stackObject.ourStackObject
      // Don't know why, but for some reason stackObject can be undefined
      if (ourStackObject) {
        const index = stackObject.index
        stackingInfo.splice(index + 1, 0, ourStackObject)
      } else {
        logger.warn(`[active component] stack object missing at ${timelineName} ${timelineTime}`)
      }
      this.setZIndicesForStackingInfo(bytecode, timelineName, timelineTime, stackingInfo)
      done()
    }, (err) => {
      cb(err, stackingInfo)
    })
  }

  /**
   * @method zMoveBackward
   */
  zMoveBackward (componentId, timelineName, timelineTime, metadata, cb) {
    return this.project.updateHook('zMoveBackward', this.getRelpath(), componentId, timelineName, timelineTime, metadata, (fire) => {
      return this.zMoveBackwardActual(componentId, timelineName, timelineTime, metadata, (err, stackingInfo) => {
        if (err) {
          logger.error(`[active component (${this.project.getAlias()})]`, err)
          return cb(err)
        }

        return this.reload({
          hardReload: this.project.isRemoteRequest(metadata),
          forceFlush: true, // Since z-changes are fixed to frame 0, we must force flush to reflect the change at all frames
          clearCacheOptions: {
            doClearEntityCaches: true
          }
        }, null, () => {
          fire()
          return cb()
        })
      })
    })
  }

  zMoveBackwardActual (componentId, timelineName, timelineTime, metadata, cb) {
    let stackingInfo
    return this.performComponentTimelinesWork((bytecode, mana, timelines, done) => {
      stackingInfo = Template.getStackingInfo(bytecode, mana, timelineName, timelineTime)
      const stackObject = this.grabStackObjectFromStackingInfo(stackingInfo, componentId)
      const ourStackObject = stackObject && stackObject.ourStackObject
      // Don't know why, but for some reason stackObject can be undefined
      if (ourStackObject) {
        const index = stackObject.index
        stackingInfo.splice(Math.max(index - 1, 0), 0, ourStackObject)
      } else {
        logger.warn(`[active component] stack object missing at ${timelineName} ${timelineTime}`)
      }
      this.setZIndicesForStackingInfo(bytecode, timelineName, timelineTime, stackingInfo)
      done()
    }, (err) => {
      cb(err, stackingInfo)
    })
  }

  /**
   * @method zMoveToBack
   */
  zMoveToBack (componentId, timelineName, timelineTime, metadata, cb) {
    return this.project.updateHook('zMoveToBack', this.getRelpath(), componentId, timelineName, timelineTime, metadata, (fire) => {
      return this.zMoveToBackActual(componentId, timelineName, timelineTime, metadata, (err, stackingInfo) => {
        if (err) {
          logger.error(`[active component (${this.project.getAlias()})]`, err)
          return cb(err)
        }

        return this.reload({
          hardReload: this.project.isRemoteRequest(metadata),
          forceFlush: true, // Since z-changes are fixed to frame 0, we must force flush to reflect the change at all frames
          clearCacheOptions: {
            doClearEntityCaches: true
          }
        }, null, () => {
          fire()
          return cb()
        })
      })
    })
  }

  zMoveToBackActual (componentId, timelineName, timelineTime, metadata, cb) {
    let stackingInfo
    return this.performComponentTimelinesWork((bytecode, mana, timelines, done) => {
      stackingInfo = Template.getStackingInfo(bytecode, mana, timelineName, timelineTime)
      this.grabStackObjectFromStackingInfo(stackingInfo, componentId)
      stackingInfo.unshift({
        haikuId: componentId,
        zIndex: 1
      })
      this.setZIndicesForStackingInfo(bytecode, timelineName, timelineTime, stackingInfo)
      done()
    }, (err) => {
      cb(err, stackingInfo)
    })
  }

  /**
   * @method createTimeline
   */
  createTimeline (timelineName, timelineDescriptorSerial, metadata, cb) {
    const timelineDescriptor = Bytecode.unserializeValue(timelineDescriptorSerial, (ref) => {
      return this.evaluateReference(ref)
    })

    return this.project.updateHook('createTimeline', this.getRelpath(), timelineName, Bytecode.serializeValue(timelineDescriptor), metadata, (fire) => {
      return this.createTimelineActual(timelineName, timelineDescriptor, metadata, (err) => {
        if (err) {
          logger.error(`[active component (${this.project.getAlias()})]`, err)
          return cb(err)
        }

        return this.reload({
          hardReload: this.project.isRemoteRequest(metadata),
          clearCacheOptions: {
            doClearEntityCaches: true
          }
        }, null, () => {
          fire()
          return cb()
        })
      })
    })
  }

  createTimelineActual (timelineName, timelineDescriptor, metadata, cb) {
    return this.performComponentWork((bytecode, mana, done) => {
      Bytecode.createTimeline(bytecode, timelineName, timelineDescriptor)
      done()
    }, cb)
  }

  /**
   * @method renameTimeline
   */
  renameTimeline (timelineNameOld, timelineNameNew, metadata, cb) {
    return this.project.updateHook('renameTimeline', this.getRelpath(), timelineNameOld, timelineNameNew, metadata, (fire) => {
      return this.renameTimelineActual(timelineNameOld, timelineNameNew, metadata, (err) => {
        if (err) {
          logger.error(`[active component (${this.project.getAlias()})]`, err)
          return cb(err)
        }

        return this.reload({
          hardReload: this.project.isRemoteRequest(metadata),
          clearCacheOptions: {
            doClearEntityCaches: true
          }
        }, null, () => {
          fire()
          return cb()
        })
      })
    })
  }

  renameTimelineActual (timelineNameOld, timelineNameNew, metadata, cb) {
    return this.performComponentWork((bytecode, mana, done) => {
      Bytecode.renameTimeline(bytecode, timelineNameOld, timelineNameNew)
      done()
    }, cb)
  }

  /**
   * @method deleteTimeline
   */
  deleteTimeline (timelineName, metadata, cb) {
    return this.project.updateHook('deleteTimeline', this.getRelpath(), timelineName, metadata, (fire) => {
      return this.deleteTimelineActual(timelineName, metadata, (err) => {
        if (err) {
          logger.error(`[active component (${this.project.getAlias()})]`, err)
          return cb(err)
        }

        return this.reload({
          hardReload: this.project.isRemoteRequest(metadata),
          clearCacheOptions: {
            doClearEntityCaches: true
          }
        }, null, () => {
          fire()
          return cb()
        })
      })
    })
  }

  deleteTimelineActual (timelineName, metadata, cb) {
    return this.performComponentWork((bytecode, mana, done) => {
      Bytecode.deleteTimeline(bytecode, timelineName)
      done()
    }, cb)
  }

  /**
   * @method duplicateTimeline
   */
  duplicateTimeline (timelineName, metadata, cb) {
    return this.project.updateHook('duplicateTimeline', this.getRelpath(), timelineName, metadata, (fire) => {
      return this.duplicateTimelineActual(timelineName, metadata, (err) => {
        if (err) {
          logger.error(`[active component (${this.project.getAlias()})]`, err)
          return cb(err)
        }

        return this.reload({
          hardReload: this.project.isRemoteRequest(metadata),
          clearCacheOptions: {
            doClearEntityCaches: true
          }
        }, null, () => {
          fire()
          return cb()
        })
      })
    })
  }

  duplicateTimelineActual (timelineName, metadata, cb) {
    return this.performComponentWork((bytecode, mana, done) => {
      Bytecode.duplicateTimeline(bytecode, timelineName)
      done()
    }, cb)
  }

  /**
   * @method changePlaybackSpeed
   */
  changePlaybackSpeed (framesPerSecond, metadata, cb) {
    return this.project.updateHook('changePlaybackSpeed', this.getRelpath(), framesPerSecond, metadata, (fire) => {
      return this.changePlaybackSpeedActual(framesPerSecond, metadata, (err) => {
        if (err) {
          logger.error(`[active component (${this.project.getAlias()})]`, err)
          return cb(err)
        }

        return this.reload({
          hardReload: this.project.isRemoteRequest(metadata),
          clearCacheOptions: {
            doClearEntityCaches: true
          }
        }, null, () => {
          fire()
          return cb()
        })
      })
    })
  }

  changePlaybackSpeedActual (framesPerSecond, metadata, cb) {
    return this.performComponentWork((bytecode, mana, done) => {
      Bytecode.changePlaybackSpeed(bytecode, framesPerSecond)
      done()
    }, cb)
  }

  /**
   * @method getNormalizedBytecodeSHA
   * @description Return a SHA256 for the current in-mem bytecode.
   */
  getNormalizedBytecodeSHA () {
    return CryptoUtils.sha256(this.getNormalizedBytecodeJSON())
  }

  getNormalizedBytecode () {
    return AST.normalizeBytecode(this.getReifiedBytecode())
  }

  getNormalizedBytecodeJSON () {
    return jss(this.getNormalizedBytecode())
  }

  /**
   * @method dump
   * @description Use this to log a concise shorthand of this entity.
   */
  dump () {
    const relpath = this.getRelpath()
    const aid = this.getArtboard().getElementHaikuId()
    return `${relpath}(${this.getMount().getRenderId()})@${aid}/${this.interactionMode}`
  }

  // Check sustained warnings (eg identifier not found on expression)
  checkSustainedWarnings () {
    this.sustainedWarningsChecker.checkAndGetAllSustainedWarnings()
  }

  replaceBytecode (currentEditorContents, metadata, cb) {
    const absPath = this.fetchActiveBytecodeFile().getAbspath()
    return Lock.request(Lock.LOCKS.FileReadWrite(absPath), false, (release) => {
      return this.project.updateHook('replaceBytecode', this.getRelpath(), currentEditorContents, metadata, (fire) => {
        try {
          this.handleUpdatedBytecode(ModuleWrapper.testLoadBytecode(currentEditorContents, absPath))
        } catch (requireError) {
          release()
          // If we cannot validate it, return an error.
          return cb(requireError)
        }
        release()
        fire()
        return this.moduleSync(cb)
      })
    })
  }
}

ActiveComponent.DEFAULT_OPTIONS = {
  required: {
    uid: true,
    file: true,
    project: true,
    relpath: true,
    scenename: true
  }
}

BaseModel.extend(ActiveComponent)

ActiveComponent.buildPrimaryKey = (folder, scenename) => {
  // This replace is a workaround on Windows port to fix that svg fill='url()' cannot
  // understand an URI with backslashes ( rfc2396.txt also states that
  // shouldn't exist backslash on URI ), which is a given by Windows folder path
  //
  // The ideal solution would be use something else to buildPrimaryKey such as
  // organizationName + projectName + scenename
  return folder.replace(/\\/g, '/') + '::' + scenename
}

module.exports = ActiveComponent

// Down here to avoid Node circular dependency stub objects. #FIXME
const Artboard = require('./Artboard')
const AST = require('./AST')
const Bytecode = require('./Bytecode')
const Design = require('./Design')
const DevConsole = require('./DevConsole')
const Element = require('./Element')
const ElementSelectionProxy = require('./ElementSelectionProxy')
const File = require('./File')
const InstalledComponent = require('./InstalledComponent')
const Keyframe = require('./Keyframe')
const ModuleWrapper = require('./ModuleWrapper')
const MountElement = require('./MountElement')
const Primitive = require('./Primitive')
const PrimitiveComponent = require('./PrimitiveComponent')
const PseudoFile = require('./PseudoFile')
const Row = require('./Row')
const SelectionMarquee = require('./SelectionMarquee')
const Template = require('./Template')
const Timeline = require('./Timeline')
const TimelineProperty = require('./TimelineProperty')<|MERGE_RESOLUTION|>--- conflicted
+++ resolved
@@ -1726,14 +1726,7 @@
         })
       } else {
         return next(new Error(`Problem merging ${relpath}`))
-<<<<<<< HEAD
-      }
-    }, cb)
-=======
-      }, (err) => {
-        if (err) return cb(err)
-        return done()
-      })
+      }
     }, (err, out) => {
       if (err) return cb(err)
 
@@ -1758,7 +1751,6 @@
 
       return cb(null, out)
     })
->>>>>>> 053a62d1
   }
 
   /**
