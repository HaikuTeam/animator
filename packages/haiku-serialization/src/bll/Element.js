const lodash = require('lodash')
const Layout3D = require('@haiku/core/lib/Layout3D').default
const cssQueryTree = require('@haiku/core/lib/helpers/cssQueryTree').default
const KnownDOMEvents = require('@haiku/core/lib/renderers/dom/Events').default
const DOMSchema = require('@haiku/core/lib/properties/dom/schema').default
const titlecase = require('titlecase')
const decamelize = require('decamelize')
const polygonOverlap = require('polygon-overlap')
const BaseModel = require('./BaseModel')
const TransformCache = require('./TransformCache')
const RENDERABLE_ELEMENTS = require('./svg/RenderableElements')
const TOP_LEVEL_GROUP_ELEMENTS = require('./svg/TopLevelGroupElements')
const GROUPING_ELEMENTS = require('./svg/GroupingElements')
const {Experiment, experimentIsEnabled} = require('haiku-common/lib/experiments')

const HAIKU_ID_ATTRIBUTE = 'haiku-id'
const HAIKU_TITLE_ATTRIBUTE = 'haiku-title'

const CUSTOM_EVENT_PREFIX = 'timeline:'

const EMPTY_ELEMENT = {elementName: 'div', attributes: {}, children: []}

function isNumeric (n) {
  return !isNaN(parseFloat(n)) && isFinite(n)
}

function getAncestry (ancestors, elementInstance) {
  ancestors.unshift(elementInstance)
  if (elementInstance.parent) {
    getAncestry(ancestors, elementInstance.parent)
  }
  return ancestors
}

function anyEditedKeyframesInKeyframesObject (keyframesObject) {
  if (!keyframesObject) return false
  const values = Object.values(keyframesObject)
  return values.filter((object) => { return object && object.edited }).length > 0
}

/**
 * @class Element
 * @description
 *.  Model to abstract on-stage elements. This model has logic for:
 *.    - Locating elements
 *.    - Getting elements' DOM nodes
 *.    - Getting position, transformation, and bounding box info about the element
 *.    - Changing the element's state, e.g. selected or hovered
 *.    - Managing addressable properties for the element in component's context.
 */
class Element extends BaseModel {
  constructor (props, opts) {
    super(props, opts)

    this._isHovered = false
    this._isSelected = false
    this.transformCache = new TransformCache(this)

    this._headingRow = null
    this._clusterAndPropertyRows = []
  }

  $el () {
    const staticTemplateNode = this.getStaticTemplateNode()
    if (typeof staticTemplateNode === 'string') return null
    const haikuId = staticTemplateNode.attributes && staticTemplateNode.attributes[HAIKU_ID_ATTRIBUTE]
    return Element.findDomNode(haikuId, this.component.getMount().$el())
  }

  afterInitialize () {
    // Make sure we add to the appropriate collections to avoid unexpected state issues
    if (this.isHovered()) Element.hovered[this.getPrimaryKey()] = this
    if (this.isSelected()) Element.selected[this.getPrimaryKey()] = this
    this.populateVisiblePropertiesFromKeyframes()
  }

  oneListener ($el, uid, type, fn) {
    if (!Element.cache.eventListeners[uid]) Element.cache.eventListeners[uid] = {}
    if (Element.cache.eventListeners[uid][type]) {
      $el.removeEventListener(type, Element.cache.eventListeners[uid][type])
      delete Element.cache.eventListeners[uid][type]
    }
    Element.cache.eventListeners[uid][type] = fn
    $el.addEventListener(type, fn)
    return fn
  }

  hoverOn (metadata) {
    if (!this._isHovered || !Element.hovered[this.getPrimaryKey()]) {
      this._isHovered = true
      Element.hovered[this.getPrimaryKey()] = this
      this.emit('update', 'element-hovered', metadata)
    }
    return this
  }

  hoverOff (metadata) {
    if (this._isHovered || Element.hovered[this.getPrimaryKey()]) {
      this._isHovered = false
      delete Element.hovered[this.getPrimaryKey()]
      this.emit('update', 'element-unhovered', metadata)
    }
  }

  isHovered () {
    return this._isHovered
  }

  select (metadata) {
    if (!this._isSelected || !Element.selected[this.getPrimaryKey()]) {
      this._isSelected = true
      Element.selected[this.getPrimaryKey()] = this
      this.emit('update', 'element-selected', metadata)

      // Roundabout! Note that rows, when selected, will select their corresponding element
      const row = this.getHeadingRow()
      if (row) {
        row.expandAndSelect(metadata)
      }
    }
  }

  /**
   * @method selectSoftly
   * @description Like select, but emit a different event and don't select the row.
   * Mainly used for multi-selection in glass-only context.
   */
  selectSoftly (metadata) {
    if (!this._isSelected || !Element.selected[this.getPrimaryKey()]) {
      this._isSelected = true
      Element.selected[this.getPrimaryKey()] = this
      this.emit('update', 'element-selected-softly', metadata)
    }
  }

  unselect (metadata) {
    if (this._isSelected || Element.selected[this.getPrimaryKey()]) {
      this._isSelected = false
      delete Element.selected[this.getPrimaryKey()]
      this.emit('update', 'element-unselected', metadata)
      // #FIXME: this is a bit overzealous.
      ElementSelectionProxy.purge()

      // Roundabout! Note that rows, when deselected, will deselect their corresponding element
      const row = this.getHeadingRow()
      if (row && row.isSelected()) {
        row.deselect(metadata)
      }
    }
  }

  /**
   * @method unselectSoftly
   * @description Like unselect, but emit a different event and don't select the row.
   * Mainly used for multi-selection in glass-only context.
   */
  unselectSoftly (metadata) {
    if (this._isSelected || Element.selected[this.getPrimaryKey()]) {
      this._isSelected = false
      delete Element.selected[this.getPrimaryKey()]
      this.emit('update', 'element-unselected-softly', metadata)
      // #FIXME: this is a bit overzealous.
      ElementSelectionProxy.purge()
    }
  }

  getHeadingRow () {
    return this._headingRow
  }

  getPropertyRowByPropertyName (propertyName) {
    for (let i = 0; i < this._clusterAndPropertyRows.length; i++) {
      const candidateRow = this._clusterAndPropertyRows[i]
      if (candidateRow.isPropertyOfName(propertyName)) {
        return candidateRow
      }
    }
  }

  isSelected () {
    return this._isSelected
  }

  canRotate () {
    return this.isSelectableType() && this.isGroupingType() && !!this.parent
  }

  getStaticTemplateNode () {
    return this.component.locateTemplateNodeByComponentId(this.componentId)
  }

  getCoreHostComponentInstance () {
    return this.component.getCoreComponentInstance()
  }

  cut () {
    // Note that .copy() also calls .clip()
    const clip = this.copy()
    this.remove()
    return clip
  }

  copy () {
    return this.clip()
  }

  clip () {
    this._clip = this.buildClipboardPayload()
    return this._clip
  }

  getLastClip () {
    return this._clip
  }

  getDOMEvents () {
    return Object.keys(
      this.getReifiedEventHandlers()
    ).filter(handler => !handler.includes(CUSTOM_EVENT_PREFIX))
  }

  getCustomEvents () {
    return Object.keys(
      this.getReifiedEventHandlers()
    ).filter(handler => handler.includes(CUSTOM_EVENT_PREFIX))
  }

  hasEventHandlers () {
    return !lodash.isEmpty(this.getReifiedEventHandlers())
  }

  getReifiedEventHandlers () {
    const bytecode = this.component.getReifiedBytecode()
    const selector = 'haiku:' + this.getComponentId()
    if (!bytecode.eventHandlers) bytecode.eventHandlers = {}
    if (!bytecode.eventHandlers[selector]) bytecode.eventHandlers[selector] = {}
    return bytecode.eventHandlers[selector]
  }

  getReifiedEventHandler (eventName) {
    return this.getReifiedEventHandlers()[eventName]
  }

  upsertEventHandler (eventName, handlerDescriptor) {
    const eventHandlers = this.getReifiedEventHandlers()
    eventHandlers[eventName] = handlerDescriptor
    this.emit('update', 'element-event-handler-update')
    return this
  }

  batchUpsertEventHandlers (serializedEvents) {
    // TODO: What is this code supposed to do?
    // let eventHandlers = this.getReifiedEventHandlers() // pointer to substructs[0].bytecode
    // eventHandlers = serializedEvents // eslint-disable-line
    this.emit('update', 'element-event-handler-update')
    return this
  }

  getEventHandlerSaveStatus (eventName) {
    if (!this._eventHandlerSaves) this._eventHandlerSaves = {}
    return this._eventHandlerSaves[eventName]
  }

  setEventHandlerSaveStatus (eventName, statusValue) {
    if (!this._eventHandlerSaves) this._eventHandlerSaves = {}
    this._eventHandlerSaves[eventName] = statusValue
    this.emit('update', 'element-event-handler-save-status-update')
    return this
  }

  getApplicableEventHandlerOptionsList () {
    const options = []
    const handlers = this.getReifiedEventHandlers()

    // Track which ones we've already accounted for in the 'known events' lists so that
    // we only display those that aren't accounted for under the 'custom events' list
    const predefined = {}

    for (let category in KnownDOMEvents) {
      let suboptions = []

      options.push({
        label: category,
        options: suboptions
      })

      for (let name in KnownDOMEvents[category]) {
        let candidate = KnownDOMEvents[category][name]
        predefined[name] = true

        // If this is whitelisted to appear in the menu, show it.
        // If not, show it only if there is a handler explicitly defined for it.
        if (candidate.menuable || handlers[name]) {
          suboptions.push({
            label: candidate.human,
            value: name
          })
        }
      }
    }

    Element.COMPONENT_EVENTS.forEach((spec) => {
      predefined[spec.value] = true
    })

    options.push({
      label: 'Component/Lifecycle',
      options: Element.COMPONENT_EVENTS
    })

    return options.filter(category => category.options.length > 0)
  }

  /**
   * @method buildClipboardPayload
   * @description Return a serializable payload for this object that represents sufficient
   * information to be able to paste (instantiate with overrides) or delete it if received as
   * part of a pasteThing command.
   */
  buildClipboardPayload () {
    // These are cloned because we may mutate their references in place when we paste
    const staticTemplateNode = lodash.cloneDeep(Template.manaWithOnlyStandardProps(this.getStaticTemplateNode()))
    const serializedBytecode = lodash.cloneDeep(this.component.fetchActiveBytecodeFile().getReifiedDecycledBytecode())
    return {
      kind: 'bytecode',
      data: {
        timelines: Bytecode.getAppliedTimelinesForNode({}, serializedBytecode, staticTemplateNode),
        eventHandlers: Bytecode.getAppliedEventHandlersForNode({}, serializedBytecode, staticTemplateNode),
        template: staticTemplateNode
      }
    }
  }

  getQualifiedBytecode () {
    // Grab the 'host' bytecode and pull any control structures applied to us from it
    // These are cloned because we may mutate their references in place if we instantiate it
    const bytecode = lodash.cloneDeep(this.component.getReifiedBytecode())
    const template = lodash.cloneDeep(Template.manaWithOnlyStandardProps(this.getStaticTemplateNode()))
    const states = Bytecode.getAppliedStatesForNode({}, bytecode, template)
    const timelines = Bytecode.getAppliedTimelinesForNode({}, bytecode, template)
    const eventHandlers = Bytecode.getAppliedEventHandlersForNode({}, bytecode, template)
    return {
      states,
      timelines,
      eventHandlers,
      template
    }
  }

  getStackingInfo () {
    if (!this.parent) return void (0)
    if (!this.parent.getStaticTemplateNode()) return void (0)
    return Template.getStackingInfo(
      this.component.getReifiedBytecode(),
      this.parent.getStaticTemplateNode(),
      this.component.getCurrentTimelineName(),
      this.component.getCurrentTimelineTime()
    )
  }

  isAtFront () {
    const stackingInfo = this.getStackingInfo()
    if (!stackingInfo) return true // Can happen with artboard
    const myIndex = lodash.findIndex(stackingInfo, { haikuId: this.getComponentId() })
    return myIndex === stackingInfo.length - 1
  }

  isAtBack () {
    const stackingInfo = this.getStackingInfo()
    if (!stackingInfo) return true // Can happen with artboard
    const myIndex = lodash.findIndex(stackingInfo, { haikuId: this.getComponentId() })
    return myIndex === 0
  }

  sendToBack () {
    this.component.zMoveToBack(this.getComponentId(), this.component.getCurrentTimelineName(), 0, this.component.project.getMetadata(), (err) => {
      if (err) return void (0)
    })
    this.emit('update', 'element-send-to-back')
  }

  bringToFront () {
    this.component.zMoveToFront(this.getComponentId(), this.component.getCurrentTimelineName(), 0, this.component.project.getMetadata(), (err) => {
      if (err) return void (0)
    })
    this.emit('update', 'element-bring-to-front')
  }

  bringForward () {
    this.component.zMoveForward(this.getComponentId(), this.component.getCurrentTimelineName(), 0, this.component.project.getMetadata(), (err) => {
      if (err) return void (0)
    })
    this.emit('update', 'element-bring-forward')
  }

  sendBackward () {
    this.component.zMoveBackward(this.getComponentId(), this.component.getCurrentTimelineName(), 0, this.component.project.getMetadata(), (err) => {
      if (err) return void (0)
    })
    this.emit('update', 'element-send-backward')
  }

  getBoundingClientRect () {
    // TODO:
    //   This doesn't quite work yet.
    //   Stubbing out possible behavior while cleaning out DOM/render dependencies/races
    //
    const points = this.getBoxPointsTransformed()
    const top = Math.min(points[0].y, points[2].y, points[6].y, points[8].y)
    const bottom = Math.max(points[0].y, points[2].y, points[6].y, points[8].y)
    const left = Math.min(points[0].x, points[2].x, points[6].x, points[8].x)
    const right = Math.max(points[0].x, points[2].x, points[6].x, points[8].x)
    const width = Math.abs(bottom - top)
    const height = Math.abs(right - left)
    return {
      top,
      right,
      bottom,
      left,
      width,
      height
    }
  }

  getAncestry () {
    const ancestors = [] // We'll build a list with the original ancestor first and our node last
    getAncestry(ancestors, this)
    return ancestors
  }

  getComputedLayoutAncestry () {
    return this.getAncestry().map((ancestor) => {
      return ancestor.getComputedLayout()
    })
  }

  getOriginOffsetComposedMatrix () {
    return Layout3D.multiplyArrayOfMatrices(this.getComputedLayoutAncestry().reverse().map(
      (layout) => layout.matrix
    ))
  }

  getComputedSize () {
    if (this.isTextNode()) {
      return this.parent.getComputedSize()
    }
    return this.getComputedLayout().size
  }

  getParentComputedSize () {
    if (!this.parent) {
      return this.getLayoutSpec().sizeAbsolute
    }
    return this.parent.getComputedSize()
  }

  getComputedLayout () {
    return Layout3D.computeLayout(
      this.getLayoutSpec(),
      Layout3D.createMatrix(),
      this.getParentComputedSize()
    )
  }

  getLayoutSpec () {
    const bytecode = this.component.getReifiedBytecode()
    const hostInstance = this.component.getCoreComponentInstance()
    const componentId = this.getComponentId()
    const elementName = Element.safeElementName(this.getStaticTemplateNode())
    const elementNode = hostInstance.findElementsByHaikuId(componentId)[0]
    const timelineName = this.component.getCurrentTimelineName()
    const timelineTime = this.component.getCurrentTimelineTime()

    const propertiesBase = TimelineProperty.getPropertiesBase(
      bytecode.timelines,
      timelineName,
      componentId
    )

    const grabValue = (outputName) => {
      const computedValue = hostInstance._builder.grabValue(
        timelineName,
        componentId,
        elementNode,
        outputName,
        propertiesBase,
        timelineTime,
        hostInstance,
        !hostInstance._shouldPerformFullFlush(),
        true
      )

      if (computedValue === undefined || computedValue === null) {
        return TimelineProperty.getFallbackValue(
          componentId,
          elementName,
          outputName
        )
      }

      return computedValue
    }

    return {
      shown: grabValue('shown'),
      opacity: grabValue('opacity'),
      mount: {
        x: grabValue('mount.x'),
        y: grabValue('mount.y'),
        z: grabValue('mount.z')
      },
      align: {
        x: grabValue('align.x'),
        y: grabValue('align.y'),
        z: grabValue('align.z')
      },
      origin: {
        x: grabValue('origin.x'),
        y: grabValue('origin.y'),
        z: grabValue('origin.z')
      },
      translation: {
        x: grabValue('translation.x'),
        y: grabValue('translation.y'),
        z: grabValue('translation.z')
      },
      rotation: {
        x: grabValue('rotation.x'),
        y: grabValue('rotation.y'),
        z: grabValue('rotation.z'),
        w: grabValue('rotation.w')
      },
      scale: {
        x: grabValue('scale.x'),
        y: grabValue('scale.y'),
        z: grabValue('scale.z')
      },
      sizeMode: {
        x: grabValue('sizeMode.x'),
        y: grabValue('sizeMode.y'),
        z: grabValue('sizeMode.z')
      },
      sizeProportional: {
        x: grabValue('sizeProportional.x'),
        y: grabValue('sizeProportional.y'),
        z: grabValue('sizeProportional.z')
      },
      sizeDifferential: {
        x: grabValue('sizeDifferential.x'),
        y: grabValue('sizeDifferential.y'),
        z: grabValue('sizeDifferential.z')
      },
      sizeAbsolute: {
        x: grabValue('sizeAbsolute.x'),
        y: grabValue('sizeAbsolute.y'),
        z: grabValue('sizeAbsolute.z')
      }
    }
  }

  getBoundingBoxPoints () {
    const layout = this.getComputedLayout()
    const w = layout.size.x
    const h = layout.size.y
    return [
      {x: 0, y: 0}, {x: w / 2, y: 0}, {x: w, y: 0},
      {x: 0, y: h / 2}, {x: w / 2, y: h / 2}, {x: w, y: h / 2},
      {x: 0, y: h}, {x: w / 2, y: h}, {x: w, y: h}
    ]
  }

  getBoxPointsNotTransformed () {
    return Element.getBoundingBoxPoints(
      this.getBoundingBoxPoints()
    )
  }

  getBoxPointsTransformed () {
    return Element.transformPointsInPlace(
      this.getBoxPointsNotTransformed(),
      this.getOriginOffsetComposedMatrix()
    )
  }

  getOriginNotTransformed () {
    const layout = this.getComputedLayout()
    return {
      x: layout.size.x * layout.origin.x,
      y: layout.size.y * layout.origin.y
    }
  }

  getOriginTransformed () {
    return Element.transformPointInPlace(
      this.getOriginNotTransformed(),
      this.getOriginOffsetComposedMatrix()
    )
  }

  getPropertyKeyframesObject (propertyName) {
    const bytecode = this.component.getReifiedBytecode()
    return TimelineProperty.getPropertySegmentsBase(
      bytecode.timelines,
      this.component.getCurrentTimelineName(),
      this.getComponentId(),
      propertyName
    )
  }

  computePropertyValue (propertyName, fallbackValue) {
    const bytecode = this.component.getReifiedBytecode()
    const host = this.component.getCoreComponentInstance()
    const states = (host && host.getStates()) || {}
    const computed = TimelineProperty.getComputedValue(
      this.getComponentId(),
      Element.safeElementName(
        this.getStaticTemplateNode()
      ),
      propertyName,
      this.component.getCurrentTimelineName(),
      this.component.getCurrentTimelineTime(),
      fallbackValue,
      bytecode,
      host,
      states
    )
    // Re: the scale NaN/Infinity issue on a freshly instantiated component module,
    // The problem is probably upstream of here in core or ActiveComponent
    return computed
  }

  computePropertyGroupValueFromGroupDelta (propertyGroupDelta) {
    const propertyGroupValue = {}

    for (const propertyName in propertyGroupDelta) {
      const existingPropertyValue = this.computePropertyValue(propertyName, 0)
      const deltaPropertyValue = propertyGroupDelta[propertyName].value

      if (isNumeric(existingPropertyValue) && isNumeric(deltaPropertyValue)) {
        propertyGroupValue[propertyName] = {
          value: existingPropertyValue + deltaPropertyValue
        }
      } else {
        propertyGroupValue[propertyName] = {
          value: existingPropertyValue
        }
      }
    }

    return propertyGroupValue
  }

  remove () {
    this.unselect(this.component.project.getMetadata())
    this.hoverOff(this.component.project.getMetadata())

    this.component.deleteComponent(
      this.getComponentId(),
      this.component.project.getMetadata(),
      () => {}
    )

    // Destroy after the above so we retain our UID for the necessary actions
    this.destroy()

    const row = this.getHeadingRow()
    if (row) {
      row.delete()
    }

    this.emit('update', 'element-remove')
  }

  isRenderableType () {
    return !!RENDERABLE_ELEMENTS[Element.safeElementName(this.getStaticTemplateNode())]
  }

  isSelectableType () {
    return !!TOP_LEVEL_GROUP_ELEMENTS[Element.safeElementName(this.getStaticTemplateNode())]
  }

  isGroupingType () {
    return !!GROUPING_ELEMENTS[Element.safeElementName(this.getStaticTemplateNode())]
  }

  isTextNode () {
    return typeof this.getStaticTemplateNode() === 'string'
  }

  isComponent () {
    return !!this.getHostedComponentBytecode()
  }

  getHostedComponentBytecode () {
    if (this.isTextNode()) return null
    const node = this.getStaticTemplateNode()
    if (!node) return null
    const elementName = node.elementName
    if (!elementName) return null
    if (typeof elementName !== 'object') return null
    return elementName
  }

  getHostedComponent () {
    if (!this.isComponent()) return null
    const staticTemplateNode = this.getStaticTemplateNode()
    const coreComponentInstance = staticTemplateNode && staticTemplateNode.__instance
    const activeComponent = coreComponentInstance && coreComponentInstance.__editor
    return activeComponent
  }

  getTitle () {
    if (this.isTextNode()) return '<text>' // HACK, but not sure what else to do
    return this.getStaticTemplateNode().attributes[HAIKU_TITLE_ATTRIBUTE] || 'notitle'
  }

  getNameString () {
    if (this.isTextNode()) return '<text>' // HACK, but not sure what else to do
    if (this.isComponent()) return 'div' // this tends to be the default
    const node = this.getStaticTemplateNode()
    if (node) return node.elementName
    return 'div'
  }

  getSafeDomFriendlyName () {
    // If this element is component, then start by populating standard DOM properties
    const elementName = (this.isComponent())
      ? 'div'
      : this.getNameString()

    return elementName
  }

  getComponentId () {
    return this.componentId
  }

  getGraphAddress () {
    return this.address
  }

  getAllRows () {
    return lodash.uniq([].concat(this.getHostedRows(), this.getTargetingRows()))
  }

  getHostedRowsInDefaultDisplayPositionOrder () {
    const rows = []

    const heading = this.getHeadingRow()

    if (heading) {
      rows.push(heading)

      if (heading.children) {
        heading.children.forEach((child) => {
          rows.push(child)
          if (child.children) {
            child.children.forEach((grandchild) => {
              rows.push(grandchild)
            })
          }
        })
      }
    }

    return rows
  }

  getHostedRows () {
    return Row.where({ component: this.component, host: this })
  }

  getTargetingRows () {
    return Row.where({ component: this.component, element: this })
  }

  clearEntityCaches () {
    if (this.children) {
      this.children.forEach((element) => {
        element.cacheClear()
        element.clearEntityCaches()
      })
    }

    this.getHostedRows().forEach((row) => {
      row.cacheClear()
      row.clearEntityCaches()
    })

    this.getTargetingRows().forEach((row) => {
      row.cacheClear()
      row.clearEntityCaches()
    })
  }

  rehydrateRows () {
    const existingRows = this.getAllRows()
    existingRows.forEach((row) => row.mark())

    // Populating this cache of rows for faster lookups
    this._headingRow = null
    this._clusterAndPropertyRows = []

    const hostElement = this
    const component = this.component
    const timeline = this.component.getCurrentTimeline()

    const parentElementHeadingRow = this.parent && this.parent.getHeadingRow()

    const currentElementHeadingRow = Row.upsert({
      uid: Row.buildHeadingUid(component, hostElement),
      parent: parentElementHeadingRow,
      host: hostElement,
      element: hostElement,
      component,
      timeline,
      children: [],
      property: null,
      cluster: null
    }, {})

    if (parentElementHeadingRow) {
      parentElementHeadingRow.insertChild(currentElementHeadingRow)
    }

    this._headingRow = currentElementHeadingRow

    const clusters = {}

    this.eachAddressableProperty((
      propertyGroupDescriptor,
      addressableName,
      targetElement
    ) => {
      if (propertyGroupDescriptor.cluster) {
        // Properties that are 'clustered', like rotation.x,y,z
        const clusterId = Row.buildClusterUid(this, hostElement, targetElement, propertyGroupDescriptor)

        let clusterRow

        // Ensure we get a correct number for the row index
        if (clusters[clusterId]) {
          clusterRow = Row.findById(clusterId)
        } else {
          clusterRow = Row.upsert({
            uid: clusterId,
            host: hostElement,
            element: targetElement,
            component,
            timeline,
            parent: currentElementHeadingRow,
            children: [],
            property: null, // This null is used to determine isClusterHeading
            cluster: propertyGroupDescriptor.cluster
          }, {})

          this._clusterAndPropertyRows.push(clusterRow)
          currentElementHeadingRow.insertChild(clusterRow)
          clusters[clusterId] = true
        }

        const clusterMember = Row.upsert({
          uid: Row.buildClusterMemberUid(this, hostElement, targetElement, propertyGroupDescriptor, addressableName),
          host: hostElement,
          element: targetElement,
          component,
          timeline,
          parent: clusterRow,
          children: [],
          property: propertyGroupDescriptor,
          cluster: propertyGroupDescriptor.cluster
        }, {})

        this._clusterAndPropertyRows.push(clusterMember)
        clusterMember.rehydrate()
        clusterRow.insertChild(clusterMember)
      } else {
        // Properties represented as a single row, like 'opacity'
        const propertyRow = Row.upsert({
          uid: Row.buildPropertyUid(this, hostElement, targetElement, addressableName),
          host: hostElement,
          element: targetElement,
          component,
          timeline,
          parent: currentElementHeadingRow,
          children: [],
          property: propertyGroupDescriptor,
          cluster: null
        }, {})

        this._clusterAndPropertyRows.push(propertyRow)
        propertyRow.rehydrate()
        currentElementHeadingRow.insertChild(propertyRow)
      }
    })

    existingRows.forEach((row) => row.sweep())
  }

  visitAll (iteratee) {
    Element.visitAll(this, iteratee)
  }

  visitDescendants (iteratee) {
    Element.visitDescendants(this, iteratee)
  }

  getAllChildren () {
    return this.children || []
  }

  rehydrateChildren () {
    const node = this.getStaticTemplateNode()

    if (node && node.children) {
      for (let i = 0; i < node.children.length; i++) {
        const child = node.children[i]

        const element = Element.upsertElementFromVirtualElement(
          this.component, // component
          child, // static template node
          this, // parent element
          i, // index in parent
          `${this.getGraphAddress()}.${i}` // graph address
        )

        // If our node is replacing an existing one, we can grab its properties
        if (child.__replacee) {
          const replaceeHaikuId = child.__replacee.attributes && child.__replacee.attributes[HAIKU_ID_ATTRIBUTE]

          if (replaceeHaikuId) {
            const replaceeElement = Element.findByComponentAndHaikuId(this.component, replaceeHaikuId)

            if (replaceeElement) {
              // This ensures that the timeline displays correct JIT sub-element rows even after a design merge
              element._visibleProperties = replaceeElement._visibleProperties
            }
          }

          // Don't forget to clean up to avoid possible weird side effects
          delete child.__replacee
        }

        element.rehydrate()
      }
    }
  }

  rehydrate () {
    if (!experimentIsEnabled(Experiment.ElementDepthFilter) || this.getDepthAmongElements() < 2) {
      this.rehydrateChildren()
    }
  }

  getDepthAmongElements () {
    let depth = 0
    let parent = this.parent
    while (parent) {
      depth += 1
      parent = parent.parent
    }
    return depth
  }

  getIdsOfDescendantsThatHaveEditedKeyframes () {
    const idsToNodes = {}

    Template.visit(this.getStaticTemplateNode(), (node) => {
      if (node.attributes && node.attributes[HAIKU_ID_ATTRIBUTE]) {
        // Visitor goes to all nodes including ours; skip since we're concerned with descendants only
        if (node.attributes[HAIKU_ID_ATTRIBUTE] !== this.getComponentId()) {
          idsToNodes[node.attributes[HAIKU_ID_ATTRIBUTE]] = node
        }
      }
    })

    const idsWithEditedKeyframes = {}

    const bytecode = this.component.getReifiedBytecode()

    if (bytecode && bytecode.timelines) {
      for (const timelineName in bytecode.timelines) {
        for (const foundSelector in bytecode.timelines[timelineName]) {
          const haikuId = Template.haikuSelectorToHaikuId(foundSelector)

          // No point proceeding if this is a property set for another element;
          if (!idsToNodes[haikuId]) {
            continue
          }

          for (const propertyName in bytecode.timelines[timelineName][foundSelector]) {
            const propertyObj = bytecode.timelines[timelineName][foundSelector][propertyName]

            // If the zeroth keyframe is edited or if there are any keyframes other
            // than the zeroth keyframe, assume that the property has been edited
            if (
              (propertyObj[0] && propertyObj[0].edited) ||
              Object.keys(propertyObj).length > 1
            ) {
              idsWithEditedKeyframes[haikuId] = idsToNodes[haikuId]

              // We've found at least one so we can stop iterating through properties
              break
            }
          }
        }
      }
    }

    return idsWithEditedKeyframes
  }

  hasAnyDescendantsWithEditedKeyframes () {
    const idsWithEditedKeyframes = this.getIdsOfDescendantsThatHaveEditedKeyframes()
    return Object.keys(idsWithEditedKeyframes).length > 0
  }

  getBuiltinAddressables () {
    const builtinAddressables = {}

    // Start with the basic hardcoded DOM schema; we'll add component-specifics if necessary
    if (DOMSchema[this.getSafeDomFriendlyName()]) {
      // This assigns so-called 'cluster' properties if any are deemed such
      Property.assignDOMSchemaProperties(builtinAddressables, this)
    }

    return builtinAddressables
  }

  getComponentAddressables () {
    const componentAddressables = {}

    // If this is a component, then add any of our componentAddressables states as builtinAddressables
    if (this.isComponent()) {
      const component = this.getCoreTargetComponentInstance()
      if (component) {
        // Note that the states also contain .value() for lazy evaluation of current state
        // Also note that states values should have a type='state' property
        component.getAddressableProperties(componentAddressables)
      }
    }

    return componentAddressables
  }

  getCompleteAddressableProperties () {
    const builtinAddressables = this.getBuiltinAddressables()

    const componentAddressables = this.getComponentAddressables()

    const returnedAddressables = {}

    for (const key1 in builtinAddressables) {
      if (!Element.FORBIDDEN_PROPS[key1]) {
        returnedAddressables[key1] = builtinAddressables[key1]
      }
    }

    for (const key2 in componentAddressables) {
      returnedAddressables[key2] = componentAddressables[key2]
    }

    return returnedAddressables
  }

  // options: [
  //   {
  //     label: 'hi',
  //     options: [
  //       {
  //         value: '123',
  //         label: 'hello'
  //       }
  //     ]
  //   }
  // ]
  getJITPropertyOptions () {
    const exclusions = this.getExcludedAddressableProperties()

    // Because of bad code, I have to explicitly collect addressable properties for
    // sub-elements that wouldn't be shown in the JIT menu otherwise
    if (this.getDepthAmongElements() > 1) {
      const complete = this.getCompleteAddressableProperties()
      for (const key in complete) {
        if (!this._visibleProperties[key]) {
          exclusions[key] = complete[key]
        }
      }
    }

    const grouped = {}

    for (const propertyName in exclusions) {
      const propertyObj = exclusions[propertyName]

      if (Property.EXCLUDE_FROM_JIT[propertyName]) {
        continue
      }

      if (this.isRootElement() && Property.EXCLUDE_FROM_JIT_IF_ROOT_ELEMENT[propertyName]) {
        continue
      }

      let prefix = propertyObj.prefix
      let suffix = propertyObj.suffix

      // Wrap e.g. clipPath into attributes.clipPath so the menu
      // displays the items in a more reasonable way
      if (prefix && !suffix) {
        // Only show attributes if we're showing sub-elements in the JIT
        // menu; without sub-elements, attributes just cause noise
        if (experimentIsEnabled(Experiment.ShowSubElementsInJitMenu)) {
          suffix = prefix
          prefix = 'Attributes'
        }
      }

      if (!grouped[prefix]) {
        grouped[prefix] = {
          element: this,
          prefix,
          suffix,
          label: Property.humanizePropertyNamePart(prefix)
        }
      }

      if (suffix) {
        if (!grouped[prefix].options) {
          grouped[prefix].options = []
        }

        grouped[prefix].options.push({
          element: this,
          prefix,
          suffix,
          label: Property.humanizePropertyNamePart(suffix),
          value: propertyObj.name
        })
      } else {
        grouped[prefix].value = propertyObj.name
      }
    }

    if (experimentIsEnabled(Experiment.ShowSubElementsInJitMenu)) {
      // Expose properties of our sub-element in the timeline
      if (!this.isRootElement()) {
        if (this.children && this.children.length > 0) {
          this.children.forEach((child) => {
            const name = child.getSafeDomFriendlyName()

            // Exclude elements that are either 'useless' or should be
            // represented elsewhere in the displayed element tree,
            // or which don't warrant display at all (text nodes)
            if (
              name === 'defs' ||
              name === 'title' ||
              name === 'desc' ||
              child.isTextNode()
            ) {
              return false
            }

            // Don't include useless children, and collapse sets of useless
            // children into a single node, to keep the menu as simple as we can
            const insert = this.grabNextUsefulMenuInsert(child)

            if (insert) {
              const {
                key,
                label,
                options,
                element
              } = insert

              grouped[key] = {
                type: 'element',
                element,
                // Alpha ordering HACK; see groupedOptionsObjectToList
                prefix: `zzzzz_element_${label}`,
                label: `‹› ${label}`,
                options
              }
            }
          })
        }
      }
    }

    const list = this.groupedOptionsObjectToList(grouped)
    return list
  }

  grabNextUsefulMenuInsert (child) {
    if (child.isTextNode()) {
      return null
    }

    const options = child.getJITPropertyOptions()

    if (options.length === 1 && options[0].type === 'element') {
      return this.grabNextUsefulMenuInsert(options[0].element)
    }

    const key = child.getPrimaryKey()
    const label = child.getFriendlyLabel()

    return {
      key,
      label,
      options,
      element: child
    }
  }

  eachAddressableProperty (iteratee) {
    const addressableProperties = this.getDisplayedAddressableProperties(/* includeSubElements= */ true)

    for (const propertyName in addressableProperties) {
      if (propertyName !== '__subElementProperties' && addressableProperties[propertyName]) {
        iteratee(
          addressableProperties[propertyName],
          propertyName,
          this // targetElement
        )
      }
    }

    if (experimentIsEnabled(Experiment.ShowSubElementsInJitMenu)) {
      // Only allow this behavior among the top-level children of the root element
      // Without this condition, stuff goes wrong in a bad way
      if (this.getDepthAmongElements() === 1) {
        // Expose sub-element properties as rows in the timeline
        // Note that the target element is not the host element here
        if (addressableProperties.__subElementProperties) {
          for (const subElementId in addressableProperties.__subElementProperties) {
            const targetElement = Element.findById(subElementId) // targetElement
            if (targetElement) {
              for (const subElementPropertyName in addressableProperties.__subElementProperties[subElementId]) {
                iteratee(
                  addressableProperties.__subElementProperties[subElementId][subElementPropertyName],
                  subElementPropertyName,
                  targetElement
                )
              }
            }
          }
        }
      }
    }
  }

  groupedOptionsObjectToList (grouped) {
    const options = Object.values(grouped).sort((a, b) => {
      const ap = a.prefix.toLowerCase()
      const bp = b.prefix.toLowerCase()

      if (ap < bp) {
        return -1
      }

      if (ap > bp) {
        return 1
      }

      return 0
    })

    return options
  }

  getFriendlyLabel () {
    const node = this.getStaticTemplateNode()

    const id = node && node.attributes && node.attributes.id
    const title = node && node.attributes && node.attributes[HAIKU_TITLE_ATTRIBUTE]

    let name = (typeof node.elementName === 'string' && node.elementName) ? node.elementName : 'div'
    if (Element.FRIENDLY_NAME_SUBSTITUTES[name]) {
      name = Element.FRIENDLY_NAME_SUBSTITUTES[name]
    }

    let out = ''
    if (typeof id === 'string') out += `${id} `
    if (typeof title === 'string') out += `${title} `

    if (out.length === 0 && typeof name === 'string') {
      out += `${name}`
    }

    out = out.trim()
    out = titlecase(decamelize(out).replace(/[\W_]/g, ' '))

    return out
  }

  getJITPropertyOptionsAsMenuItems () {
    const options = this.getJITPropertyOptions()
    return this.optionsToItems(options)
  }

  optionsToItems (options) {
    return options.map((option) => {
      const item = {
        label: option.label
      }

      if (option.options) {
        item.submenu = this.optionsToItems(option.options)
      } else {
        item.onClick = () => {
          // "showing" the addressable property means to add it to our whitelist,
          // which results in the Timeline UI displaying it even if not in the
          // hardcoded list of always-public properties
          option.element.showAddressableProperty(option.value)
        }
      }

      return item
    })
  }

  getExcludedAddressableProperties () {
    return this.getCollatedAddressableProperties().excluded
  }

  getDisplayedAddressableProperties (includeSubElements) {
    const ours = this.getCollatedAddressableProperties().filtered

    if (experimentIsEnabled(Experiment.ShowSubElementsInJitMenu)) {
      if (includeSubElements) {
        // The Timeline UI will handle this property specially; the double
        // underscore is so not to collide with real named properties
        if (!ours.__subElementProperties) {
          ours.__subElementProperties = {}
        }

        // This assumes that our descendants have been populated already,
        // which happens on-demand when the JIT options are requested
        Element.visitDescendants(this, (child) => {
          // I don't know why, but in some scenarios, this is undefined
          if (child.getPrimaryKey()) {
            const subs = child.getExplicitlyVisibleAddressableProperties()
            ours.__subElementProperties[child.getPrimaryKey()] = subs
          }
        })
      }
    }

    return ours
  }

  populateVisiblePropertiesFromKeyframes () {
    if (!this._visibleProperties) this._visibleProperties = {}
    const completeAddressableProperties = this.getCompleteAddressableProperties()
    for (const propertyName in completeAddressableProperties) {
      const keyframesObject = this.getPropertyKeyframesObject(propertyName)
      if (keyframesObject && anyEditedKeyframesInKeyframesObject(keyframesObject)) {
        this._visibleProperties[propertyName] = completeAddressableProperties[propertyName]
      }
    }
  }

  getExplicitlyVisibleAddressableProperties () {
    const complete = this.getCompleteAddressableProperties()
    const filtered = {}
    for (const propertyName in complete) {
      if (this._visibleProperties[propertyName]) {
        filtered[propertyName] = complete[propertyName]
      }
    }
    return filtered
  }

  getCollatedAddressableProperties () {
    const complete = this.getCompleteAddressableProperties()

    // The ones to display in the timeline
    const filtered = {}

    // The ones to exclude from the timeline, but show in the JIT menu
    const excluded = {}

    for (const propertyName in complete) {
      const propertyObject = complete[propertyName]

      if (Property.shouldBasicallyIncludeProperty(propertyName, propertyObject, this)) {
        if (this._visibleProperties[propertyName]) {
          // Highest precedence is if the property is deemed explicitly visible;
          // Typically these get exposed when the user has selected via the JIT menu
          filtered[propertyName] = propertyObject
        } else {
          if (propertyObject.type === 'state') {
            // If the property is a component state (exposed property), we definitely want it;
            // the exposed states are the API to the component
            filtered[propertyName] = propertyObject
          } else {
            const keyframesObject = this.getPropertyKeyframesObject(propertyName)

            if (keyframesObject) {
              if (Object.keys(keyframesObject).length > 1) {
                // If many keyframes are defined, include the property
                filtered[propertyName] = propertyObject
              } else {
                // Or if only one keyframe and that keyframe is not the 0th
                if (!keyframesObject[0]) {
                  filtered[propertyName] = propertyObject
                } else {
                  // If the keyframe has definitely been edited by the user
                  if (keyframesObject[0].edited) {
                    filtered[propertyName] = propertyObject
                  } else {
                    // If the keyframe is an internally managed prop that has been changed from its default value
                    const fallbackValue = Element.INTERNALLY_MANAGED_PROPS_WITH_DEFAULT_VALUES[propertyName]

                    // If no fallback value defined, cannot compare, so assume we want to keep it in the list
                    if (fallbackValue === undefined) {
                      filtered[propertyName] = propertyObject
                    } else if (
                      keyframesObject[0].value !== undefined &&
                      keyframesObject[0].value !== fallbackValue
                    ) {
                      filtered[propertyName] = propertyObject
                    }
                  }
                }
              }
            }

            // Finally, there are som properties that we always want to show
            if (Element.ALWAYS_ALLOWED_PROPS[propertyName]) {
              filtered[propertyName] = propertyObject
            }
          }
        }
      }

      // Make sure to list any exclusions we did
      if (!filtered[propertyName]) {
        excluded[propertyName] = propertyObject
      }
    }

    return {
      filtered,
      excluded
    }
  }

  showAddressableProperty (propertyName) {
    this._visibleProperties[propertyName] = true

    this.rehydrateRows()

    const row = this.getPropertyRowByPropertyName(propertyName)
    if (row && row.isWithinCollapsedRow()) {
      row.parent.expand(this.component.project.getMetadata())
    }

    this.emit('update', 'jit-property-added')
  }

  hideAddressableProperty (propertyName) {
    this._visibleProperties[propertyName] = false
    this.emit('update', 'jit-property-removed')
  }

  isRootElement () {
    return !this.parent
  }

  getBoxPolygonPointsTransformed () {
    const points = this.getBoxPointsTransformed()
    return Element.pointsToPolygonPoints(points)
  }

  doesOverlapWithBox (box) {
    const theirPoints = Element.boxToCornersAsPolygonPoints(box)
    const ourPoints = this.getBoxPolygonPointsTransformed()
    return polygonOverlap(theirPoints, ourPoints)
  }

<<<<<<< HEAD
  panOrigin (dx, dy, viewportTransform) {
    // Origin panning is a position-preserving operation (in parent coordinates), requiring us to update translation to
    // match. To achieve the desired effect, first we compute the effective (x, y) translation after accounting for
    // z-rotation and scale, so the origin dot "lands" in an expected place while dragging.
    const computedLayout = this.getComputedLayout()
    const targetThetaRadians = this.computePropertyValue('rotation.z')
    const finalDx = (dx * Math.cos(targetThetaRadians) + dy * Math.sin(targetThetaRadians)) / computedLayout.scale.x
    const finalDy = (dy * Math.cos(targetThetaRadians) - dx * Math.sin(targetThetaRadians)) / computedLayout.scale.y

    // Next, we essentially recalc the `@haiku/core/lib/layout/computeMatrix` computations in the affected (x, y)
    // coordinate systems using the (finalDx, finalDy) as the composed translation. Some liberties are taken here—
    // for example, we are assuming origin.z is always 0.
    const wz = computedLayout.orientation.w * computedLayout.orientation.z
    const xx = computedLayout.orientation.x * computedLayout.orientation.x
    const yy = computedLayout.orientation.y * computedLayout.orientation.y
    const zz = computedLayout.orientation.z * computedLayout.orientation.z
    const xy = computedLayout.orientation.x * computedLayout.orientation.y

    const rs0 = (1 - 2 * (yy + zz)) * computedLayout.scale.x
    const rs1 = 2 * (xy + wz) * computedLayout.scale.x
    const rs3 = 2 * (xy - wz) * computedLayout.scale.y
    const rs4 = (1 - 2 * (xx + zz)) * computedLayout.scale.y

    // Finally, we output the property group delta, normalizing origin in our element's coordinate system.
    const propertyGroupDelta = {
      'translation.x': {
        value: finalDx * rs0 + finalDy * rs3
      },
      'translation.y': {
        value: finalDx * rs1 + finalDy * rs4
      },
      'origin.x': {
        value: finalDx / computedLayout.size.x / viewportTransform.zoom
      },
      'origin.y': {
        value: finalDy / computedLayout.size.y / viewportTransform.zoom
      }
    }

    const propertyGroup = this.computePropertyGroupValueFromGroupDelta(propertyGroupDelta)
    const accumulatedUpdates = {}
    // TODO: move the guts of this out of ElementSelectionProxy so we don't hold the awkward cross-reference.
    ElementSelectionProxy.accumulateKeyframeUpdates(
      accumulatedUpdates,
      this.getComponentId(),
      this.component.getCurrentTimelineName(),
      this.component.getCurrentTimelineTime(),
      propertyGroup
    )

    this.component.updateKeyframes(
      accumulatedUpdates,
      this.component.project.getMetadata(),
      () => {} // no-op
    )
  }

=======
>>>>>>> c87abe57
  doesContainUngroupableContent () {
    return !!this.getParentOfUngroupables()
  }

  getParentOfUngroupables () {
    // Returning null if we don't have anything that can be ungrouped
    let out = null

    Template.visit(this.getStaticTemplateNode(), (node, parent, index, depth) => {
      // Use the first element we've found
      if (out) {
        return
      }

      if (Element.nodeIsGrouper(node)) {
        if (
          node.children &&
          // If we have more than one groupee in our contents, we can group
          node.children.filter((child) => {
            return child && Element.nodeIsGroupee(child)
          }).length > 1
        ) {
          out = {
            node,
            depth,
            index
          }
        }
      }
    })

    return out
  }

  /**
   * DANGER
   * The methods below rely on the player having rendered the component;
   * race conditions abound
   */

  getLiveRenderedNode () {
    // We query our "host" instance to get our wrapper node that it "hosts"
    // Note the difference from the target instance
    const instance = this.getCoreHostComponentInstance()
    // FIXME: Handle race when component instance isn't present
    if (!instance) {
      return null
    }
    const element = instance.findElementsByHaikuId(this.getComponentId())[0]
    return element
  }

  getCoreTargetComponentInstance () {
    if (!this.isComponent()) return null
    const liveRenderedNode = this.getLiveRenderedNode()
    if (!liveRenderedNode) return null
    return liveRenderedNode.__instance
  }

  toXMLString () {
    return Template.manaToHtml('', this.getLiveRenderedNode() || EMPTY_ELEMENT)
  }

  toJSONString () {
    return Template.manaToJson(this.getLiveRenderedNode() || EMPTY_ELEMENT, null, 2)
  }

  /**
   * @method dump
   * @description When debugging, use this to log a concise shorthand of this entity.
   */
  dump () {
    let str = `${this.getNameString()}:${this.getTitle()}:${this.getComponentId()}`
    if (this.isHovered()) str += ' {h}'
    if (this.isSelected()) str += ' {s}'
    return str
  }
}

Element.DEFAULT_OPTIONS = {
  required: {
    component: true,
    uid: true,
    address: true,
    componentId: true
  }
}

BaseModel.extend(Element)

Element.selected = {}
Element.hovered = {}

Element.cache = {
  domNodes: {},
  eventListeners: {}
}

Element.COMPONENT_EVENTS = [
  { label: 'Will Mount', value: 'component:will-mount' },
  { label: 'Did Mount', value: 'component:did-mount' },
  { label: 'Will Unmount', value: 'component:will-unmount' }
]

Element.nodeIsGrouper = (node) => {
  return (
    node.elementName === 'svg' ||
    node.elementName === 'g' ||
    node.elementName === 'div'
  )
}

Element.nodeIsGroupee = (node) => {
  // Don't include empty groups
  if (
    node.elementName === 'g' &&
    (!node.children || node.children.length < 1)
  ) {
    return false
  }

  return (
    Element.nodeIsGrouper(node) ||
    node.elementName === 'rect' ||
    node.elementName === 'line' ||
    node.elementName === 'circle' ||
    node.elementName === 'ellipse' ||
    node.elementName === 'polygon' ||
    node.elementName === 'polyline' ||
    node.elementName === 'path' ||
    node.elementName === 'text' ||
    node.elementName === 'tspan'
  )
}

Element.unselectAllElements = function (criteria, metadata) {
  Element.where(criteria).forEach((element) => element.unselect(metadata))
}

Element.clearCaches = function clearCaches () {
  Element.cache = {
    domNodes: {},
    eventListeners: {}
  }
}

Element.findDomNode = function findDomNode (haikuId, element) {
  // Allow headless, e.g. in tests
  if (!element) {
    return null
  }

  if (Element.cache.domNodes[haikuId]) {
    return Element.cache.domNodes[haikuId]
  }

  const selector = '[' + HAIKU_ID_ATTRIBUTE + '="' + haikuId + '"]'

  const found = element.querySelector(selector)
  Element.cache.domNodes[haikuId] = found
  return found
}

Element.findRoots = (criteria) => {
  return Element.where(criteria).filter((element) => {
    return !element.parent
  })
}

/**
 * Visit all elements in the given element's family, in depth-first order.
 * The element passed is the first visit.
 */
Element.visitAll = (element, visitor) => {
  visitor(element)
  Element.visitDescendants(element, visitor)
}

/**
 * Visit the descendants of the given element in depth-first order.
 */
Element.visitDescendants = (element, visitor) => {
  if (!element.children) return void (0)
  element.children.forEach((child) => {
    visitor(child)
    Element.visitDescendants(child, visitor)
  })
}

Element.transformPointsInPlace = (points, matrix) => {
  for (let i = 0; i < points.length; i++) {
    Element.transformPointInPlace(points[i], matrix)
  }
  return points
}

Element.transformPointInPlace = (point, matrix) => {
  const offset = MathUtils.transformVectorByMatrix([], [point.x, point.y], matrix)
  point.x = offset[0]
  point.y = offset[1]
  return point
}

Element.getRotationIn360 = (radians) => {
  if (radians < 0) radians += (Math.PI * 2)
  let rotationDegrees = ~~(radians * 180 / Math.PI)
  if (rotationDegrees > 360) rotationDegrees = rotationDegrees % 360
  return rotationDegrees
}

Element.getBoundingBoxPoints = (points) => {
  let x1 = points[0].x
  let y1 = points[0].y
  let x2 = points[0].x
  let y2 = points[0].y
  points.forEach((point) => {
    if (point.x < x1) x1 = point.x
    else if (point.x > x2) x2 = point.x
    if (point.y < y1) y1 = point.y
    else if (point.y > y2) y2 = point.y
  })
  const w = x2 - x1
  const h = y2 - y1
  return [
    {x: x1, y: y1}, {x: x1 + w / 2, y: y1}, {x: x2, y: y1},
    {x: x1, y: y1 + h / 2}, {x: x1 + w / 2, y: y1 + h / 2}, {x: x2, y: y1 + h / 2},
    {x: x1, y: y2}, {x: x1 + w / 2, y: y2}, {x: x2, y: y2}
  ]
}

Element.getBoundingBoxPointsForElementsTransformed = (elements) => {
  const points = []
  if (!elements) return points
  if (elements.length < 1) return points
  if (elements.length === 1) return elements[0].getBoxPointsTransformed()
  elements.forEach((element) => {
    element.getBoxPointsTransformed().forEach((point) => points.push(point))
  })
  return Element.getBoundingBoxPoints(points)
}

Element.getBoundingBoxPointsForElementsNotTransformed = (elements) => {
  const points = []
  if (!elements) return points
  if (elements.length < 1) return points
  if (elements.length === 1) return elements[0].getBoxPointsNotTransformed()
  elements.forEach((element) => {
    element.getBoxPointsNotTransformed().forEach((point) => points.push(point))
  })
  return Element.getBoundingBoxPoints(points)
}

Element.boxToCornersAsPolygonPoints = ({ x, y, width, height }) => {
  return [
    [x, y], [x + width, y],
    [x, y + height], [x + width, y + height]
  ]
}

Element.pointsToPolygonPoints = (points) => {
  return points.map((point) => {
    return [point.x, point.y]
  })
}

Element.distanceBetweenPoints = (p1, p2, zoomFactor) => {
  let distance = Math.sqrt(Math.pow(p2.x - p1.x, 2) + Math.pow(p2.y - p1.y, 2))
  if (zoomFactor) {
    distance *= zoomFactor
  }
  return distance
}

Element.getOriginPosition = (element) => {
  const originFractionX = element.computePropertyValue('origin.x')
  const originFractionY = element.computePropertyValue('origin.y')
  const width = element.computePropertyValue('sizeAbsolute.x')
  const height = element.computePropertyValue('sizeAbsolute.y')
  const left = element.computePropertyValue('translation.x')
  const top = element.computePropertyValue('translation.y')
  return {
    x: left + (width * originFractionX),
    y: top + (height * originFractionY)
  }
}

Element.buildPrimaryKeyFromComponentParentIdAndStaticTemplateNode = (component, parentId, indexInParent, staticTemplateNode) => {
  let uid
  if (typeof staticTemplateNode === 'string') {
    uid = `${parentId}/text:${indexInParent}`
  } else {
    uid = (staticTemplateNode.attributes && staticTemplateNode.attributes[HAIKU_ID_ATTRIBUTE]) || Math.random()
  }

  // Elements have to be created uniquely in the scope of their host component
  // or else we'll get collision lookups due to the fact that this is all a singleton system
  uid = Element.buildUidFromComponentAndHaikuId(component, uid)

  return uid
}

Element.buildUidFromComponentAndDomElement = (component, $el) => {
  return `${component.getPrimaryKey()}::${$el.getAttribute('haiku-id')}`
}

Element.buildUidFromComponentAndHaikuId = (component, haikuId) => {
  return `${component.getPrimaryKey()}::${haikuId}`
}

Element.findByComponentAndHaikuId = (component, haikuId) => {
  return Element.findById(Element.buildUidFromComponentAndHaikuId(component, haikuId))
}

Element.makeUid = (component, parent, index, staticTemplateNode) => {
  const parentHaikuId = (
    parent &&
    parent.attributes &&
    parent.attributes[HAIKU_ID_ATTRIBUTE]
  )

  if (!parent) {
    parent = (
      parentHaikuId &&
      Element.findById(
        Element.buildUidFromComponentAndHaikuId(component, parentHaikuId)
      )
    )
  }

  const uid = Element.buildPrimaryKeyFromComponentParentIdAndStaticTemplateNode(
    component,
    parentHaikuId,
    index,
    staticTemplateNode
  )

  return uid
}

Element.upsertElementFromVirtualElement = (
  component,
  staticTemplateNode,
  parent,
  index,
  address
) => {
  if (!component.project) {
    throw new Error('component argument must have a `project` defined')
  }

  if (!component.project.getPlatform()) {
    throw new Error('component project must be able to return a platform object')
  }

  if (!component.project.getMetadata()) {
    throw new Error('component proct must be able to return a metadata object')
  }

  const uid = Element.makeUid(component, parent, index, staticTemplateNode)

  const metadata = component.project.getMetadata()

  const componentId = (typeof staticTemplateNode === 'string')
    ? uid
    : staticTemplateNode.attributes[HAIKU_ID_ATTRIBUTE]

  const element = Element.upsert({
    uid,
    componentId,
    index,
    address,
    component,
    parent,
    children: [] // We *must* unset this or else stale elements will be left, messing up rehydration
  }, metadata)

  if (parent) {
    parent.insertChild(element)
  }

  return element
}

Element.querySelectorAll = (selector, mana) => {
  return cssQueryTree(mana, selector, {
    name: 'elementName',
    attributes: 'attributes',
    children: 'children'
  })
}

Element.ALWAYS_ALLOWED_PROPS = {
  'sizeAbsolute.x': true,
  'sizeAbsolute.y': true,
  'translation.x': true,
  'translation.y': true,
  'translation.z': true, // This only works if `transform-style: preserve-3d` is set
  'rotation.z': true,
  'rotation.x': true,
  'rotation.y': true,
  'scale.x': true,
  'scale.y': true,
  'origin.x': true,
  'origin.y': true,
  'opacity': true
  // 'backgroundColor': true,
  // 'shown': true // Mainly so instantiation at non-0 times results in invisibility
}

// Properties that the plumbing creates automatically; this is used to avoid
// displaying properties that have a value assigned that aren't actually assigned
// by the user
Element.INTERNALLY_MANAGED_PROPS_WITH_DEFAULT_VALUES = {
  'sizeMode.x': 1,
  'sizeMode.y': 1,
  'sizeMode.z': 1,
  'style.border': '0',
  'style.margin': '0',
  'style.padding': '0',
  'style.overflowX': 'hidden',
  'style.overflowY': 'hidden',
  'style.WebkitTapHighlightColor': 'rgba(0,0,0,0)',
  'style.backgroundColor': 'rgba(255,255,255,0)',
  'style.zIndex': 0 // Managed via stacking UI
}

Element.FORBIDDEN_PROPS = {
  // Internal metadata should not be edited
  'haiku-id': true,
  'haiku-title': true,
  'source': true,
  // All of the below mess with the layout system
  'width': true,
  'height': true,
  'transform': true,
  'transformOrigin': true,
  'style.position': true,
  'style.display': true,
  'style.width': true,
  'style.height': true,
  'style.transform': true,
  'style.transformOrigin': true
}

Element.ALLOWED_TAGNAMES = {
  div: true,
  svg: true,
  g: true,
  rect: true,
  circle: true,
  ellipse: true,
  line: true,
  polyline: true,
  polygon: true
}

Element.FRIENDLY_NAME_SUBSTITUTES = {
  g: 'group'
}

// If elementName is bytecode (i.e. a nested component) return a fallback name
// used for a bunch of lookups, otherwise return the given string element name
Element.safeElementName = (mana) => {
  if (!mana || typeof mana !== 'object') {
    return 'div'
  }
  // If bytecode, the fallback name is div
  if (mana.elementName && typeof mana.elementName === 'object') {
    return 'div' // TODO: How will this bite us?
  }
  return mana.elementName
}

module.exports = Element

// Down here to avoid Node circular dependency stub objects. #FIXME
const Bytecode = require('./Bytecode')
const MathUtils = require('./MathUtils')
const Property = require('./Property')
const Row = require('./Row')
const Template = require('./Template')
const TimelineProperty = require('./TimelineProperty')
const ElementSelectionProxy = require('./ElementSelectionProxy')<|MERGE_RESOLUTION|>--- conflicted
+++ resolved
@@ -1479,66 +1479,6 @@
     return polygonOverlap(theirPoints, ourPoints)
   }
 
-<<<<<<< HEAD
-  panOrigin (dx, dy, viewportTransform) {
-    // Origin panning is a position-preserving operation (in parent coordinates), requiring us to update translation to
-    // match. To achieve the desired effect, first we compute the effective (x, y) translation after accounting for
-    // z-rotation and scale, so the origin dot "lands" in an expected place while dragging.
-    const computedLayout = this.getComputedLayout()
-    const targetThetaRadians = this.computePropertyValue('rotation.z')
-    const finalDx = (dx * Math.cos(targetThetaRadians) + dy * Math.sin(targetThetaRadians)) / computedLayout.scale.x
-    const finalDy = (dy * Math.cos(targetThetaRadians) - dx * Math.sin(targetThetaRadians)) / computedLayout.scale.y
-
-    // Next, we essentially recalc the `@haiku/core/lib/layout/computeMatrix` computations in the affected (x, y)
-    // coordinate systems using the (finalDx, finalDy) as the composed translation. Some liberties are taken here—
-    // for example, we are assuming origin.z is always 0.
-    const wz = computedLayout.orientation.w * computedLayout.orientation.z
-    const xx = computedLayout.orientation.x * computedLayout.orientation.x
-    const yy = computedLayout.orientation.y * computedLayout.orientation.y
-    const zz = computedLayout.orientation.z * computedLayout.orientation.z
-    const xy = computedLayout.orientation.x * computedLayout.orientation.y
-
-    const rs0 = (1 - 2 * (yy + zz)) * computedLayout.scale.x
-    const rs1 = 2 * (xy + wz) * computedLayout.scale.x
-    const rs3 = 2 * (xy - wz) * computedLayout.scale.y
-    const rs4 = (1 - 2 * (xx + zz)) * computedLayout.scale.y
-
-    // Finally, we output the property group delta, normalizing origin in our element's coordinate system.
-    const propertyGroupDelta = {
-      'translation.x': {
-        value: finalDx * rs0 + finalDy * rs3
-      },
-      'translation.y': {
-        value: finalDx * rs1 + finalDy * rs4
-      },
-      'origin.x': {
-        value: finalDx / computedLayout.size.x / viewportTransform.zoom
-      },
-      'origin.y': {
-        value: finalDy / computedLayout.size.y / viewportTransform.zoom
-      }
-    }
-
-    const propertyGroup = this.computePropertyGroupValueFromGroupDelta(propertyGroupDelta)
-    const accumulatedUpdates = {}
-    // TODO: move the guts of this out of ElementSelectionProxy so we don't hold the awkward cross-reference.
-    ElementSelectionProxy.accumulateKeyframeUpdates(
-      accumulatedUpdates,
-      this.getComponentId(),
-      this.component.getCurrentTimelineName(),
-      this.component.getCurrentTimelineTime(),
-      propertyGroup
-    )
-
-    this.component.updateKeyframes(
-      accumulatedUpdates,
-      this.component.project.getMetadata(),
-      () => {} // no-op
-    )
-  }
-
-=======
->>>>>>> c87abe57
   doesContainUngroupableContent () {
     return !!this.getParentOfUngroupables()
   }
