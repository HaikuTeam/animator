--- conflicted
+++ resolved
@@ -319,40 +319,6 @@
   }
 
   batchedWebsocketAction (method, params, callback) {
-<<<<<<< HEAD
-    // Special casing an action that happens very quickly. We don't want to fire
-    // a message for every single one, but we can't debounce either since we rely on
-    // the order in which these are requested (consider what happens if we send a property
-    // update call to an element that has been deleted). So we basically accumulate
-    // method calls that occur together and which have the same tuple
-    if (method === 'applyPropertyGroupValue') {
-      // If no last entry, it might mean the previous call was transmitted already,
-      // which is fine. The key is that we accumulate what we can while retaining sequence
-      const last = this._websocketActions[this._websocketActions.length - 1]
-      // If the previous payload matches ours, then we'll accumulate our group value
-      // into it, so we end up with just once command for a fast sequence of commands
-      if (last && last.method === 'applyPropertyGroupValue') {
-        if (
-          last.params[0] === params[0] && // folder
-          last.params[1] === params[1] && // relpath
-          last.params[2] === params[2] && // component id
-          last.params[3] === params[3] && // timeline name
-          last.params[4] === params[4] // timeline time
-        ) {
-          // Merge entries from the incoming groupValue parameter into the existing one
-          // In this way, the most recent values for all attributes are all used when
-          // this method is finally transmitted
-          Object.assign(last.params[5], params[5])
-          // Use this to decide whether to transmit immediately or wait for more to accumulate
-          last.timestamp = Date.now()
-          // Important to early return since we don't want to enqueue a new action
-          return
-        }
-      }
-    }
-
-=======
->>>>>>> da9febf4
     // Otherwise, the default behavior is just to enqueue an action to run
     this._websocketActions.push({ method, params, callback, timestamp: Date.now() })
   }
