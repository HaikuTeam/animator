--- conflicted
+++ resolved
@@ -680,22 +680,13 @@
           tab.active = tab.scenename === scenename
         })
 
-<<<<<<< HEAD
         return Lock.awaitAllLocksFreeExcept([Lock.LOCKS.SetCurrentActiveComponent, Lock.LOCKS.ProjectMethodHandler], () => {
-=======
-        return Lock.awaitFree([
-          Lock.LOCKS.ActiveComponentWork,
-          Lock.LOCKS.ActiveComponentReload,
-          Lock.LOCKS.FilePerformComponentWork,
-          Lock.LOCKS.ActionStackUndoRedo
-        ], () => {
           // Useful to stop haiku-creator listeners when deactivating ActiveComponent
           const currentActiveComponent = this.getCurrentActiveComponent()
           if (currentActiveComponent) {
             currentActiveComponent.emit('update', 'componentDeactivating')
           }
 
->>>>>>> b3250281
           this._activeComponentSceneName = scenename
 
           this.updateHook('setCurrentActiveComponent', scenename, metadata || this.getMetadata(), (fire) => {
@@ -913,25 +904,6 @@
     return path.join(this.getFolder(), 'preview.html')
   }
 
-<<<<<<< HEAD
-=======
-  describeComponents () {
-    let out = ''
-
-    this.getAllActiveComponents().forEach((ac) => {
-      out += ac.getRelpath() + '\n'
-      out += (Template.inspect(ac.getReifiedBytecode().template) || '?') + '\n\n'
-    })
-
-    return out
-  }
-
-  /**
-   * @method getComponentBytecodeSHAs
-   * @description Return a dictionary mapping component relpaths to SHA256s representing
-   * their current in-mem bytecode, e.g. {'code/main/code.js': 'abc123abc...'}
-   */
->>>>>>> b3250281
   describeIntegrity () {
     const descriptor = {}
 
