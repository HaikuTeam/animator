--- conflicted
+++ resolved
@@ -939,10 +939,10 @@
     return async.eachSeries(entries, this.setupScene.bind(this), cb)
   }
 
-<<<<<<< HEAD
   getPreviewAssetPath () {
     return path.join(this.getFolder(), 'preview.html')
-=======
+  }
+
   describeComponents () {
     let out = ''
 
@@ -952,7 +952,6 @@
     })
 
     return out
->>>>>>> e454f9e5
   }
 
   /**
