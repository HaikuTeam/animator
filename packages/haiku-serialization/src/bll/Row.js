--- conflicted
+++ resolved
@@ -523,13 +523,6 @@
     return Keyframe.where({ row: this }).sort((a, b) => a.index - b.index)
   }
 
-<<<<<<< HEAD
-  mapVisibleKeyframes (iteratee) {
-    // If we are a heading row (either a cluster or an element), we have no keyframes,
-    // so we instead query our children for the list of keyframes within us
-    if (this.isHeading() || this.isClusterHeading()) {
-      return [...this.children.map((child) => child.mapVisibleKeyframes(iteratee))]
-=======
   mapVisibleKeyframes ({ maxDepth = Infinity }, iteratee) {
     // Avoid extra computation by not returning keyframes from too deep in the tree
     if (this.getDepthAmongRows() > maxDepth) {
@@ -539,8 +532,7 @@
     // If we are a heading row (either a cluster or an element), we have no keyframes,
     // so we instead query our children for the list of keyframes within us
     if (this.isHeading() || this.isClusterHeading()) {
-      return lodash.flatten(this.children.map((child) => child.mapVisibleKeyframes({ maxDepth }, iteratee)))
->>>>>>> da9febf4
+      return [...this.children.map((child) => child.mapVisibleKeyframes({ maxDepth }, iteratee))]
     }
 
     const keyframes = this.getKeyframes()
@@ -813,22 +805,6 @@
   })
 }
 
-<<<<<<< HEAD
-Row.getDisplayables = (criteria) => Row
-  .where(criteria)
-  .filter((row) => (
-    // Nothing after the third level of depth (elements, properties, etc)
-    row.depth <= 3 &&
-    // No third-level elements
-    (row.depth !== 2 || !row.parent.isHeading()) &&
-    // Don't display any rows that are hidden by their parent being collapsed
-    !row.isWithinCollapsedRow()
-  ))
-  .sort((rowA, rowB) => {
-    // This is assigned when ActiveComponent rehydrates the rows
-    return rowA.place - rowB.place
-  })
-=======
 Row.getDisplayables = (criteria) => {
   const rows = Row.where(criteria)
 
@@ -862,7 +838,6 @@
     return rowA.getPosition() - rowB.getPosition()
   })
 }
->>>>>>> da9febf4
 
 Row.cyclicalNav = function cyclicalNav (criteria, row, navDir) {
   let target
@@ -914,11 +889,7 @@
 
   const target = (previous)
     ? Row.cyclicalNav(criteria, previous, navDir)
-<<<<<<< HEAD
-    : Row.cyclicalNav(criteria, Row.find(Object.assign({ place: 0 }, criteria)), navDir)
-=======
     : Row.cyclicalNav(criteria, Row.findByGlobalPosition(criteria, 0), navDir)
->>>>>>> da9febf4
 
   target.expand(metadata)
   target.select(metadata)
@@ -1007,11 +978,7 @@
 }
 
 Row.first = (criteria) => {
-<<<<<<< HEAD
-  return Row.find(Object.assign({ place: 0 }, criteria))
-=======
   return Row.findByGlobalPosition(criteria, 0)
->>>>>>> da9febf4
 }
 
 // The id-generators below accept a "host element" and a "target element";
