--- conflicted
+++ resolved
@@ -1,11 +1,7 @@
 {
   "name": "haiku-state-object",
   "private": true,
-<<<<<<< HEAD
-  "version": "3.2.5",
-=======
   "version": "3.2.6",
->>>>>>> fae40dd6
   "description": "Minimal wrapper for managing state",
   "main": "index.js",
   "author": "Matthew Trost <matthew@haiku.ai>",
