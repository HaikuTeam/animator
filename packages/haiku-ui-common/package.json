{
  "name": "haiku-ui-common",
<<<<<<< HEAD
  "version": "3.1.16",
=======
  "version": "3.1.17",
>>>>>>> d0086db1
  "description": "Common UI components for Haiku projects.",
  "main": "lib/index.js",
  "directories": {
    "lib": "lib"
  },
  "scripts": {
    "lint": "tslint -p tsconfig.json -c tslint.json 'src/**/*.ts' 'src/**/*.tsx' -t stylish",
    "lint-report": "yarn lint -t checkstyle -o checkstyle-result.xml",
    "fix": "yarn lint --fix",
    "test": "tsc && tsc -p tsconfig.test.json && NODE_ENV=test tape \"~test/**/*.test.js\" | tap-spec && rm -rf ~test",
    "test-report": "tsc -p tsconfig.test.json && NODE_ENV=test tape \"~test/**/*.test.js\" > test-result.tap",
    "coverage": "nyc yarn test",
    "html-coverage": "nyc --reporter=html yarn test",
    "compile": "tsc",
    "develop": "tsc --watch",
    "storybook": "start-storybook -p 9001 -c .storybook"
  },
  "authors": [
    "Sasha Joseph <sasha@haiku.ai>"
  ],
  "devDependencies": {
    "@storybook/react": "^3.3.3",
    "@types/node": "8.5.2",
    "@types/react": "^15.4.2",
    "electron": "1.8.2",
<<<<<<< HEAD
    "haiku-common": "3.1.16",
    "haiku-testing": "3.1.16",
=======
    "haiku-common": "3.1.17",
    "haiku-testing": "3.1.17",
>>>>>>> d0086db1
    "nyc": "^11.3.0",
    "tap-spec": "^4.1.1",
    "tape": "^4.8.0",
    "tslint": "^5.7.0",
    "tslint-config-haiku": "^1.0.0",
    "typescript": "^2.5.2"
  },
  "license": "UNLICENSED",
  "dependencies": {
    "awesome-typescript-loader": "^3.4.1",
    "better-react-spinkit": "2.0.0-4",
    "color": "^2.0.1",
    "decamelize": "^1.2.0",
    "dedent": "^0.7.0",
    "lodash.assign": "^4.2.0",
    "numeral": "^2.0.6",
    "radium": "0.18.1",
    "react": "15.6.2",
    "react-copy-to-clipboard": "^5.0.0",
    "react-dom": "15.6.2",
    "react-popover": "^0.4.18",
    "react-syntax-highlighter": "^7.0.0"
  }
}<|MERGE_RESOLUTION|>--- conflicted
+++ resolved
@@ -1,10 +1,6 @@
 {
   "name": "haiku-ui-common",
-<<<<<<< HEAD
-  "version": "3.1.16",
-=======
   "version": "3.1.17",
->>>>>>> d0086db1
   "description": "Common UI components for Haiku projects.",
   "main": "lib/index.js",
   "directories": {
@@ -30,13 +26,8 @@
     "@types/node": "8.5.2",
     "@types/react": "^15.4.2",
     "electron": "1.8.2",
-<<<<<<< HEAD
-    "haiku-common": "3.1.16",
-    "haiku-testing": "3.1.16",
-=======
     "haiku-common": "3.1.17",
     "haiku-testing": "3.1.17",
->>>>>>> d0086db1
     "nyc": "^11.3.0",
     "tap-spec": "^4.1.1",
     "tape": "^4.8.0",
