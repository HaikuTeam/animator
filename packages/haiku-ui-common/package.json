--- conflicted
+++ resolved
@@ -25,15 +25,9 @@
     "@storybook/react": "^3.3.3",
     "@types/node": "8.5.2",
     "@types/react": "^15.4.2",
-<<<<<<< HEAD
     "electron": "1.8.2",
-    "haiku-common": "3.0.42",
-    "haiku-testing": "3.0.42",
-=======
-    "electron": "1.7.11",
     "haiku-common": "3.0.44",
     "haiku-testing": "3.0.44",
->>>>>>> d61f7d32
     "nyc": "^11.3.0",
     "tap-spec": "^4.1.1",
     "tape": "^4.8.0",
