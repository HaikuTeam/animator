{
  "name": "haiku-ui-common",
<<<<<<< HEAD
  "version": "3.2.5",
=======
  "version": "3.2.6",
>>>>>>> fae40dd6
  "description": "Common UI components for Haiku projects.",
  "main": "lib/index.js",
  "directories": {
    "lib": "lib"
  },
  "scripts": {
    "lint": "tslint -p tsconfig.json -c tslint.json 'src/**/*.ts' 'src/**/*.tsx' -t stylish",
    "lint-report": "yarn lint -t checkstyle -o checkstyle-result.xml",
    "fix": "yarn lint --fix",
    "test": "tsc && tsc -p tsconfig.test.json && NODE_ENV=test tape \"~test/**/*.test.js\" | tap-spec && rm -rf ~test",
    "test-report": "tsc -p tsconfig.test.json && NODE_ENV=test tape \"~test/**/*.test.js\" > test-result.tap",
    "coverage": "nyc yarn test",
    "html-coverage": "nyc --reporter=html yarn test",
    "compile": "tsc",
    "develop": "tsc --watch",
    "storybook": "start-storybook -p 9001 -c .storybook"
  },
  "authors": [
    "Sasha Joseph <sasha@haiku.ai>"
  ],
  "devDependencies": {
    "@storybook/react": "^3.3.3",
    "@types/node": "8.5.2",
    "@types/react": "^15.4.2",
    "electron": "1.8.2",
<<<<<<< HEAD
    "haiku-common": "3.2.5",
    "haiku-testing": "3.2.5",
=======
    "haiku-common": "3.2.6",
    "haiku-testing": "3.2.6",
>>>>>>> fae40dd6
    "nyc": "^11.3.0",
    "tap-spec": "^4.1.1",
    "tape": "^4.8.0",
    "tslint": "^5.7.0",
    "tslint-config-haiku": "^1.0.0",
    "typescript": "^2.5.2",
    "url-loader": "^1.0.1",
    "webpack-conditional-loader": "^1.0.12"
  },
  "license": "UNLICENSED",
  "dependencies": {
    "awesome-typescript-loader": "^3.4.1",
    "better-react-spinkit": "2.0.0-4",
    "color": "^2.0.1",
    "decamelize": "^1.2.0",
    "dedent": "^0.7.0",
    "numeral": "^2.0.6",
    "radium": "0.18.1",
    "react": "15.6.2",
    "react-copy-to-clipboard": "^5.0.0",
    "react-dom": "15.6.2",
    "react-popover": "^0.4.18",
    "react-syntax-highlighter": "^7.0.0"
  }
}<|MERGE_RESOLUTION|>--- conflicted
+++ resolved
@@ -1,10 +1,6 @@
 {
   "name": "haiku-ui-common",
-<<<<<<< HEAD
-  "version": "3.2.5",
-=======
   "version": "3.2.6",
->>>>>>> fae40dd6
   "description": "Common UI components for Haiku projects.",
   "main": "lib/index.js",
   "directories": {
@@ -30,13 +26,8 @@
     "@types/node": "8.5.2",
     "@types/react": "^15.4.2",
     "electron": "1.8.2",
-<<<<<<< HEAD
-    "haiku-common": "3.2.5",
-    "haiku-testing": "3.2.5",
-=======
     "haiku-common": "3.2.6",
     "haiku-testing": "3.2.6",
->>>>>>> fae40dd6
     "nyc": "^11.3.0",
     "tap-spec": "^4.1.1",
     "tape": "^4.8.0",
