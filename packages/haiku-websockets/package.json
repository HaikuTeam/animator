{
  "name": "haiku-websockets",
  "private": true,
<<<<<<< HEAD
  "version": "3.1.16",
=======
  "version": "3.1.17",
>>>>>>> d0086db1
  "description": "Websocket classes and utilities",
  "main": "index.js",
  "author": "Matthew Trost <matthew@haiku.ai>",
  "license": "PROPRIETARY",
  "scripts": {
    "watch": "babel src --out-dir lib --watch",
    "build": "babel src --out-dir lib",
    "compile": "babel src --out-dir lib",
    "build:git": "npm run build && git add . && git commit -m \"auto: Rebuild\" && git push origin master",
    "test": "tape \"./test/*.test.js\" | tap-spec || true",
    "test-report": "tape \"./test/*.test.js\" > test-result.tap",
    "lint": "eslint \"src/**/*.js\"",
    "fix": "yarn lint --fix",
    "lint-report": "yarn lint -f checkstyle -o checkstyle-result.xml"
  },
  "dependencies": {
    "lodash.clone": "^4.5.0",
    "lodash.filter": "^4.6.0",
    "lodash.find": "^4.6.0",
    "lodash.foreach": "^4.5.0",
    "qs": "6.4.0",
    "ws": "3.2.0"
  },
  "devDependencies": {
    "babel-cli": "^6.26.0",
    "babel-loader": "6.2.10",
    "babel-plugin-transform-object-rest-spread": "^6.23.0",
    "babel-preset-es2015": "^6.24.0",
    "babel-preset-react": "^6.16.0",
    "eslint": "^3.19.0",
    "eslint-config-standard": "^10.2.1",
    "tap-spec": "^4.1.1",
    "tape": "^4.8.0"
  }
}<|MERGE_RESOLUTION|>--- conflicted
+++ resolved
@@ -1,11 +1,7 @@
 {
   "name": "haiku-websockets",
   "private": true,
-<<<<<<< HEAD
-  "version": "3.1.16",
-=======
   "version": "3.1.17",
->>>>>>> d0086db1
   "description": "Websocket classes and utilities",
   "main": "index.js",
   "author": "Matthew Trost <matthew@haiku.ai>",
