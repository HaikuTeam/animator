{
  "name": "haiku-glass",
<<<<<<< HEAD
  "version": "3.2.5",
=======
  "version": "3.2.6",
>>>>>>> fae40dd6
  "private": true,
  "authors": [
    "Matthew Trost <matthew@haiku.ai>",
    "Zack Brown <zack@haiku.ai>",
    "Taylor Poe <taylor@haiku.ai>"
  ],
  "babel": {
    "presets": [
      "react-app"
    ]
  },
  "standard": {
    "ignore": [
      "./src/react/modes/haiku.js"
    ]
  },
  "dependencies": {
<<<<<<< HEAD
    "@haiku/core": "3.2.5",
=======
    "@haiku/core": "3.2.6",
>>>>>>> fae40dd6
    "babel-register": "6.26.0",
    "bluebird": "^3.5.0",
    "capitalize": "^1.0.0",
    "color": "^2.0.1",
    "combokeys": "^2.4.6",
    "cst": "^0.4.10",
<<<<<<< HEAD
    "haiku-common": "3.2.5",
    "haiku-fs-extra": "3.2.5",
    "haiku-serialization": "3.2.5",
    "haiku-ui-common": "3.2.5",
=======
    "haiku-common": "3.2.6",
    "haiku-fs-extra": "3.2.6",
    "haiku-serialization": "3.2.6",
    "haiku-ui-common": "3.2.6",
>>>>>>> fae40dd6
    "lodash": "^4.17.4",
    "moment": "2.18.1",
    "monaco-editor": "^0.10.1",
    "prettier": "^0.22.0",
    "pretty": "^2.0.0",
    "qs": "6.4.0",
    "radium": "0.18.1",
    "raven-js": "^3.18.1",
    "react": "15.6.2",
    "react-dom": "15.6.2",
    "react-selectize": "^3.0.1",
    "react-transition-group": "^1.1.2",
    "strip-indent": "^2.0.0"
  },
  "devDependencies": {
    "async": "^2.5.0",
    "babel-cli": "^6.26.0",
    "babel-preset-react-app": "^2.2.0",
    "electron": "1.8.2",
    "eslint": "^3.19.0",
    "eslint-config-standard-jsx": "^4.0.2",
    "jsdom": "^11.1.0",
    "prop-types": "^15.6.0",
    "snazzy": "^7.0.0",
    "standard": "^10.0.2",
    "tap-spec": "^4.1.1",
    "tape": "^4.8.0"
  },
  "scripts": {
    "start": "AUTOSTART=main electron --enable-logging --remote-debugging-port=9222 ./lib/electron.js",
    "watch": "babel --watch src --out-dir lib --source-maps inline",
    "compile": "NODE_ENV=development babel src --out-dir lib --source-maps inline",
    "lint": "eslint \"src/**/*.js\"",
    "fix": "yarn lint --fix",
    "lint-report": "yarn lint -f checkstyle -o checkstyle-result.xml",
    "test": "NODE_ENV=development yarn compile && tape \"test/**/*.test.js\" | tap-spec || true",
    "test-report": "tape \"test/**/*.test.js\" > test-result.tap"
  }
}<|MERGE_RESOLUTION|>--- conflicted
+++ resolved
@@ -1,10 +1,6 @@
 {
   "name": "haiku-glass",
-<<<<<<< HEAD
-  "version": "3.2.5",
-=======
   "version": "3.2.6",
->>>>>>> fae40dd6
   "private": true,
   "authors": [
     "Matthew Trost <matthew@haiku.ai>",
@@ -22,28 +18,17 @@
     ]
   },
   "dependencies": {
-<<<<<<< HEAD
-    "@haiku/core": "3.2.5",
-=======
     "@haiku/core": "3.2.6",
->>>>>>> fae40dd6
     "babel-register": "6.26.0",
     "bluebird": "^3.5.0",
     "capitalize": "^1.0.0",
     "color": "^2.0.1",
     "combokeys": "^2.4.6",
     "cst": "^0.4.10",
-<<<<<<< HEAD
-    "haiku-common": "3.2.5",
-    "haiku-fs-extra": "3.2.5",
-    "haiku-serialization": "3.2.5",
-    "haiku-ui-common": "3.2.5",
-=======
     "haiku-common": "3.2.6",
     "haiku-fs-extra": "3.2.6",
     "haiku-serialization": "3.2.6",
     "haiku-ui-common": "3.2.6",
->>>>>>> fae40dd6
     "lodash": "^4.17.4",
     "moment": "2.18.1",
     "monaco-editor": "^0.10.1",
