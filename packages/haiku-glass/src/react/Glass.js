import React from 'react'
import lodash from 'lodash'
import Radium from 'radium'
import path from 'path'
import HaikuDOMRenderer from '@haiku/core/lib/renderers/dom'
import HaikuContext from '@haiku/core/lib/HaikuContext'
import BaseModel from 'haiku-serialization/src/bll/BaseModel'
import Project from 'haiku-serialization/src/bll/Project'
import Config from '@haiku/core/lib/Config'
import Element from 'haiku-serialization/src/bll/Element'
import File from 'haiku-serialization/src/bll/File'
import ElementSelectionProxy from 'haiku-serialization/src/bll/ElementSelectionProxy'
import Asset from 'haiku-serialization/src/bll/Asset'
import EmitterManager from 'haiku-serialization/src/utils/EmitterManager'
import {isCoordInsideBoxPoints} from 'haiku-serialization/src/bll/MathUtils'
import Palette from 'haiku-ui-common/lib/Palette'
import Comment from './Comment'
import EventHandlerEditor from './components/EventHandlerEditor'
import Preview from './Preview'
import CreateComponentModal from './modals/CreateComponentModal'
import Comments from './Comments'
import PopoverMenu from 'haiku-ui-common/lib/electron/PopoverMenu'
import requestElementCoordinates from 'haiku-serialization/src/utils/requestElementCoordinates'
import {Experiment, experimentIsEnabled} from 'haiku-common/lib/experiments'
import originMana from '../overlays/originMana'
import controlPointMana from '../overlays/controlPointMana'
import boxMana from '../overlays/boxMana'
import defsMana from '../overlays/defsMana'
import rotationCursorMana from '../overlays/rotationCursorMana'
import scaleCursorMana from '../overlays/scaleCursorMana'
import logger from 'haiku-serialization/src/utils/LoggerInstance'
import {isMac} from 'haiku-common/lib/environments/os'
import directSelectionMana from '../overlays/directSelectionMana'
import {
  DEFAULT_LINE_SELECTION_THRESHOLD,
  isPointInsidePrimitive,
  isPointAlongStroke,
  distance,
  transform2DPoint,
  closestNormalPointOnLineSegment,
  splitSegmentInSVGPoints,
  buildPathLUT
} from 'haiku-common/lib/math/geometryUtils'
import SVGPoints from '@haiku/core/lib/helpers/SVGPoints'

const mixpanel = require('haiku-serialization/src/utils/Mixpanel')
const Globals = require('haiku-ui-common/lib/Globals').default
const {clipboard, shell, remote, ipcRenderer} = require('electron')
const fse = require('haiku-fs-extra')
const moment = require('moment')
const {HOMEDIR_PATH} = require('haiku-serialization/src/utils/HaikuHomeDir')

fse.mkdirpSync(HOMEDIR_PATH)

// Useful debugging originator of calls in shared model code
process.env.HAIKU_SUBPROCESS = 'glass'

<<<<<<< HEAD
const POINTS_THRESHOLD_REDUCED = 20 // Display only the corner control points
const POINTS_THRESHOLD_NONE = 8 // Display no control points nor line
=======
const MAX_Z_INDEX = 1000000

const POINTS_THRESHOLD_REDUCED = 65 // Display only the corner control points
const POINTS_THRESHOLD_NONE = 15 // Display no control points nor line
>>>>>>> 5d64bbc9

const POINT_DISPLAY_MODES = {
  NORMAL: [1, 1, 1, 1, 1, 1, 1, 1, 1],
  REDUCED_ON_TOP_BOTTOM: [1, 0, 1, 1, 0, 1, 1, 0, 1],
  REDUCED_ON_LEFT_RIGHT: [1, 1, 1, 0, 0, 0, 1, 1, 1],
  REDUCED_ON_BOTH: [1, 0, 1, 0, 0, 0, 1, 0, 1],
  NONE: [0, 0, 0, 0, 0, 0, 0, 0, 0]
}

const SELECTION_TYPES = {
  ON_STAGE_CONTROL: 'on_stage_control'
}

const MENU_ACTION_DEBOUNCE_TIME = 100
const DIMENSIONS_RESET_DEBOUNCE_TIME = 100
const BIG_NUMBER = 99999
const HAIKU_ID_ATTRIBUTE = 'haiku-id'
const HAIKU_SOURCE_ATTRIBUTE = 'haiku-source'

const DOUBLE_CLICK_THRESHOLD_MS = 500

const DIRECT_SELECTION_MULTIPLE_SELECTION_ALLOWED = {
  'line': true,
  'polyline': true,
  'polygon': true,
  'path': true
}

const isNumeric = (n) => {
  return !isNaN(parseFloat(n)) && isFinite(n)
}

const niceTimestamp = () => {
  return moment().format('YYYY-MM-DD-HHmmss')
}

const writeHtmlSnapshot = (html, react) => {
  fse.mkdirpSync(path.join(HOMEDIR_PATH, 'snapshots'))
  const filename = (react.props.projectName || 'Unknown') + '-' + niceTimestamp() + '.html'
  const filepath = path.join(HOMEDIR_PATH, 'snapshots', filename)
  fse.outputFile(filepath, html, (err) => {
    if (err) return void (0)
    shell.openItem(filepath)
  })
}

// The class is exported also _without_ the radium wrapper to allow jsdom testing
export class Glass extends React.Component {
  constructor (props) {
    super(props)

    EmitterManager.extend(this)

    this.state = {
      controlActivation: null,
      mousePositionCurrent: null,
      mousePositionPrevious: null,
      isAnythingScaling: false,
      isAnythingRotating: false,
      hoveredControlPointIndex: null,
      hoveredDirectSelectionPointIndex: null,
      isOriginPanning: false,
      globalControlPointHandleClass: '',
      isStageSelected: false,
      isStageNameHovering: false,
      isMouseDown: false,
      lastMouseDownTime: null,
      lastMouseDownPosition: null,
      lastMouseUpPosition: null,
      lastMouseUpTime: null,
      isMouseDragging: false,
      comments: [],
      doShowComments: false,
      targetElement: null,
      isEventHandlerEditorOpen: false,
      isCreateComponentModalOpen: false,
      eventHandlerEditorOptions: {}
    }

    Project.setup(
      this.props.folder,
      'glass',
      this.props.websocket,
      window,
      this.props.userconfig,
      {}, // fileOptions
      this.props.envoy,
      (err, project) => {
        if (err) throw err
        this.handleProjectReady(project)
      }
    )

    this.handleRequestElementCoordinates = this.handleRequestElementCoordinates.bind(this)

    this.handleDimensionsReset = lodash.debounce(() => {
      // Need to notify creator of viewport change so instantiation position is correct;
      // this event is also called whenever the window is resized
      const artboard = this.getActiveComponent().getArtboard()

      this.props.websocket.send({
        type: 'broadcast',
        name: 'dimensions-reset',
        from: 'glass',
        data: {
          zoom: artboard.getZoom(),
          rect: artboard.getRect()
        }
      })
    }, DIMENSIONS_RESET_DEBOUNCE_TIME)

    this._comments = new Comments(this.props.folder)

    this._playing = false
    this._stopwatch = null
    this._lastAuthoritativeFrame = 0

    this.didDragSinceLastMouseDown = false

    this.drawLoop = this.drawLoop.bind(this)
    this.draw = this.draw.bind(this)

    this.handleGroupDebounced = lodash.debounce(() => this.handleGroup(), MENU_ACTION_DEBOUNCE_TIME, {leading: true, trailing: false})
    this.handleUngroupDebounced = lodash.debounce(() => this.handleUngroup(), MENU_ACTION_DEBOUNCE_TIME, {leading: true, trailing: false})
    this.handleCutDebounced = lodash.debounce(() => this.handleCut(), MENU_ACTION_DEBOUNCE_TIME, {leading: true, trailing: false})
    this.handleCopyDebounced = lodash.debounce(() => this.handleCopy(), MENU_ACTION_DEBOUNCE_TIME, {leading: true, trailing: false})
    this.handlePasteDebounced = lodash.debounce(() => this.handlePaste(), MENU_ACTION_DEBOUNCE_TIME, {leading: true, trailing: false})
    this.handleSelectAllDebounced = lodash.debounce(() => this.handleSelectAll(), MENU_ACTION_DEBOUNCE_TIME, {leading: true, trailing: false})
    this.handleUndoDebounced = lodash.debounce((payload) => this.handleUndo(payload), MENU_ACTION_DEBOUNCE_TIME, {leading: true, trailing: false})
    this.handleRedoDebounced = lodash.debounce((payload) => this.handleRedo(payload), MENU_ACTION_DEBOUNCE_TIME, {leading: true, trailing: false})

    if (process.env.NODE_ENV !== 'production') {
      // For debugging
      window.glass = this
      window.view = this // Easy to run same instruction in different tools
    }

    // TODO: Is there any race condition with kicking this off immediately?
    this.drawLoop()

    // Leaky abstraction: we bind control point hover behaviors to superglobals because we use @haiku/core to render
    // control points as complex SVGs without a timeline. Ideally we would represent the entire box points overlay as a
    // single Haiku component and subscribe to regular events.
    window.hoverControlPoint = (hoveredControlPointIndex) => {
      this.setState({
        hoveredControlPointIndex
      })
    }
    window.unhoverControlPoint = () => {
      this.setState({
        hoveredControlPointIndex: null
      })
    }
    window.hoverDirectSelectionPoint = (hoveredDirectSelectionPointIndex) => {
      this.setState({
        hoveredDirectSelectionPointIndex
      })
    }
    window.unhoverDirectSelectionPoint = () => {
      if (this.state.isMouseDragging) return
      this.setState({
        hoveredDirectSelectionPointIndex: null
      })
    }
  }

  isTextInputFocused () {
    const tagName = (
      document.activeElement &&
      document.activeElement.tagName &&
      document.activeElement.tagName.toLowerCase()
    )

    return (
      tagName && (
        tagName === 'input' ||
        tagName === 'textarea'
      )
    )
  }

  isTextSelected () {
    return window.getSelection().type === 'Range'
  }

  awaitRef (name, cb) {
    if (this.refs[name]) {
      return cb(this.refs[name])
    }
    return setTimeout(() => {
      this.awaitRef(name, cb)
    }, 100)
  }

  getActiveComponent () {
    return this.project && this.project.getCurrentActiveComponent()
  }

  handleProjectReady (project) {
    this.project = project

    this.addEmitterListenerIfNotAlreadyRegistered(this.project, 'envoy:timelineClientReady', (timelineChannel) => {
      timelineChannel.on('didPlay', this.handleTimelineDidPlay.bind(this))
      timelineChannel.on('didPause', this.handleTimelineDidPause.bind(this))
      timelineChannel.on('didSeek', this.handleTimelineDidSeek.bind(this))
    })

    this.addEmitterListenerIfNotAlreadyRegistered(this.project, 'envoy:tourClientReady', (client) => {
      this.tourClient = client
      this.tourClient.on('tour:requestElementCoordinates', this.handleRequestElementCoordinates)
    })

    this.addEmitterListenerIfNotAlreadyRegistered(this.project, 'update', (what, ...args) => {
      if (!this.getActiveComponent()) {
        return
      }

      // logger.info(`[glass] local update ${what}`)

      switch (what) {
        case 'setCurrentActiveComponent':
          this.handleActiveComponentReady()
          break
        case 'application-mounted':
          this.handleHaikuComponentMounted()
          break
        case 'dimensions-changed':
          this.resetContainerDimensions()
          this.forceUpdate()
          break
        case 'dimensions-reset':
          this.handleDimensionsReset()
          break
      }
    })

    this.addEmitterListenerIfNotAlreadyRegistered(this.project, 'remote-update', (what, ...args) => {
      // logger.info(`[glass] remote update ${what}`)

      switch (what) {
        case 'setCurrentActiveComponent':
          this.handleActiveComponentReady()
          break
        case 'setInteractionMode':
          this.handleInteractionModeChange()
          break
      }
    })

    this.addEmitterListenerIfNotAlreadyRegistered(this.project, 'change-authoritative-frame', (frame) => {
      this.handleTimelineDidSeek({frame})
    })

    // When all views send this, we know it's ok to initialize the 'main' component
    this.project.broadcastPayload({
      name: 'project-state-change',
      what: 'project:ready'
    })

    // When developing Glass in standalone, this env var directs it to automatically
    // set the current active component, which is normally initiated by Creator
    if (process.env.AUTOSTART) {
      this.project.setCurrentActiveComponent(process.env.AUTOSTART, { from: 'glass' }, () => {})
    }
  }

  handleActiveComponentReady () {
    this.mountHaikuComponent()

    ipcRenderer.send('topmenu:update', {
      subComponents: this.project.describeSubComponents()
    })
  }

  mountHaikuComponent () {
    this.awaitRef('mount', (ref) => {
      this.getActiveComponent().mountApplication(ref, {
        freeze: true,
        overflowX: 'visible',
        overflowY: 'visible',
        contextMenu: 'disabled'
      })
    })
  }

  handleHaikuComponentMounted () {
    this.project.broadcastPayload({
      name: 'project-state-change',
      what: 'component:mounted',
      scenename: this.getActiveComponent().getSceneName()
    })
  }

  handleInteractionModeChange () {
    // If preview mode is active, hide the events handlers editor
    // TODO: IMO (Roberto) would be nice if we can bring the editor back once
    // turning preview mode off, but needs discussion with the team.
    if (this.isPreviewMode()) {
      this.hideEventHandlersEditor()
      this._playing = false
    }

    this.forceUpdate()
  }

  handleShowEventHandlersEditor (elementUID, options, frame) {
    // The EventHandlerEditor uses this field to know whether to launch in frame mode vs event mode
    if (isNumeric(frame)) {
      options.frame = frame
    }

    this.showEventHandlersEditor(
      null,
      this.getActiveComponent().findElementByUid(elementUID),
      options
    )
  }

  handleRequestElementCoordinates ({selector, webview}) {
    requestElementCoordinates({
      currentWebview: 'glass',
      requestedWebview: webview,
      selector,
      shouldNotifyEnvoy:
        this.tourClient &&
        this.project.getEnvoyClient() &&
        !this.project.getEnvoyClient().isInMockMode(),
      tourClient: this.tourClient
    })
  }

  handleTimelineDidPlay () {
    const ac = this.getActiveComponent()
    if (ac) {
      ac.setHotEditingMode(false)
    }
    this._playing = true
    this._stopwatch = Date.now()
  }

  handleTimelineDidPause (frameData) {
    if (!this._playing) {
      // If we have already been paused by a higher level event (e.g. toggling preview mode), do nothing.
      return
    }
    const ac = this.getActiveComponent()
    // Ensure preview mode is inactive before activating hot editing mode. If we toggle preview mode on during timeline
    // playback, we will typically receive the pause *after* the interaction mode change.
    if (ac && !ac.isPreviewModeActive()) {
      ac.setHotEditingMode(true)
    }
    this._playing = false
    this._lastAuthoritativeFrame = frameData.frame
    this._stopwatch = Date.now()
  }

  handleTimelineDidSeek (frameData) {
    this._lastAuthoritativeFrame = frameData.frame
    this._stopwatch = Date.now()
  }

  /**
   * @method handleFrameChange
   * @description This method is called continuously as part of the glass draw loop.
   * The purpose is to allow the glass to play the animation smoothly at 60fps even when
   * "move to frame x" updates originating from other processes don't arrive fast enough.
   * Basically, play the animation and use the most recently received authoritative frame
   * as a guideline for what time to seek to. An important side effect is that if you
   * want to set the timeline time programmatically in glass, you also need to ensure that
   * the _lastAuthoritativeFrame value is updated otherwise your setting will get
   * overridden by this loop.
   */
  handleFrameChange () {
    let seekMs = 0

    // this._stopwatch is null unless we've received an action from the timeline.
    // If we're developing the glass solo, i.e. without a connection to envoy which
    // provides the system clock, we can just lock the time value to zero as a hack.
    // TODO: Would be nice to allow full-fledged solo development of glass...
    if (this._stopwatch !== null) {
      // TODO: support variable fps
      seekMs = (this._lastAuthoritativeFrame * 1000 / 60) + (this._playing ? Date.now() - this._stopwatch : 0)
    }

    // This rounding is required otherwise we'll see bizarre behavior on stage.
    // I think it's because some part of the player's caching or transition logic
    // which wants things to be round numbers. If we don't round this, i.e. convert
    // 16.666 -> 17 and 33.333 -> 33, then the player won't render those frames,
    // which means the user will have trouble moving things on stage at those times.
    seekMs = Math.round(seekMs)

    if (this.getActiveComponent()) {
      this.getActiveComponent().setTimelineTimeValue(seekMs)
    }
  }

  draw () {
    if (this.refs.overlay) {
      this.drawOverlays()
    }
  }

  drawLoop () {
    if (this.getActiveComponent()) {
      // We handle a frame change here since authoritative frame updates
      // are received async and we need to update according to the delta
      this.handleFrameChange()
      this.draw()
    }
    window.requestAnimationFrame(this.drawLoop.bind(this))
  }

  componentDidMount () {
    const resetKeyStates = () => {
      Globals.allKeysUp()

      this.setState({
        controlActivation: null,
        isAnythingScaling: false,
        isAnythingRotating: false,
        globalControlPointHandleClass: '',
        isStageSelected: false,
        isStageNameHovering: false,
        isMouseDown: false,
        isMouseDragging: false
      })
    }

    // If the user e.g. Cmd+tabs away from the window
    this.addEmitterListener(window, 'blur', () => {
      resetKeyStates()
    })

    this.addEmitterListener(window, 'focus', () => {
      resetKeyStates()
    })

    this.addEmitterListener(window, 'dragover', Asset.preventDefaultDrag, false)

    this.addEmitterListener(
      window,
      'drop',
      (event) => {
        this.project.linkExternalAssetOnDrop(event, (error) => {
          if (error) this.setState({ error })
          this.forceUpdate()
        })
      },
      false
    )

    this.addEmitterListener(document, 'mousewheel', (evt) => {
      if (
        !this.getActiveComponent() || // on mac, this is triggered by a two-finger pan
        this.state.isEventHandlerEditorOpen
      ) {
        return
      }

      const artboard = this.getActiveComponent().getArtboard()
      // The 0.4 coefficient here adjusts the pan speed down, and can be adjusted if desired. Larger numbers result in
      // faster panning.
      const SCROLL_PAN_COEFFICIENT = 0.4 * artboard.getZoom()
      artboard.snapshotOriginalPan()
      this.performPan(evt.wheelDeltaX * SCROLL_PAN_COEFFICIENT, evt.wheelDeltaY * SCROLL_PAN_COEFFICIENT)
    }, false)

    this.addEmitterListener(
      window,
      'drop',
      (event) => {
        this.project.linkExternalAssetOnDrop(event, (error) => {
          if (error) this.setState({ error })
          this.forceUpdate()
        })
      },
      false
    )

    this.addEmitterListener(this.props.websocket, 'method', (method, params, message, cb) => {
      // Harness to enable cross-subview integration testing
      if (method === 'executeFunctionSpecification') {
        return Project.executeFunctionSpecification(
          { glass: this },
          'glass',
          lodash.assign(
            {
              glass: this,
              project: this.project
            },
            params[0]
          ),
          cb
        )
      }
    })

    this.addEmitterListener(this.props.websocket, 'relay', (message) => {
      logger.info('relay received', message.name, 'from', message.from)

      switch (message.name) {
        case 'global-menu:open-dev-tools':
          remote.getCurrentWebContents().openDevTools()
          break

        case 'global-menu:close-dev-tools':
          if (remote.getCurrentWebContents().isDevToolsFocused()) {
            remote.getCurrentWebContents().closeDevTools()
          }
          break

        case 'global-menu:zoom-in':
          mixpanel.haikuTrack('creator:glass:zoom-in')
          this.getActiveComponent().getArtboard().zoomIn(1.25)
          break

        case 'global-menu:zoom-out':
          mixpanel.haikuTrack('creator:glass:zoom-out')
          this.getActiveComponent().getArtboard().zoomOut(1.25)
          break

        case 'global-menu:set-active-component':
          this.project.setCurrentActiveComponent(message.data, {from: 'glass'}, () => {})
          break

        case 'global-menu:group':
          if (experimentIsEnabled(Experiment.GroupUngroup)) {
            this.handleGroupDebounced()
          }
          break

        case 'global-menu:ungroup':
          if (experimentIsEnabled(Experiment.GroupUngroup)) {
            this.handleUngroupDebounced()
          }
          break

        case 'global-menu:cut':
          if (this.fetchProxyElementForSelection().hasAnythingInSelectionButNotArtboard()) {
            this.handleCutDebounced()
          }
          break

        case 'global-menu:copy':
          if (this.fetchProxyElementForSelection().hasAnythingInSelectionButNotArtboard()) {
            this.handleCopyDebounced()
          }
          break

        case 'global-menu:paste':
          this.handlePasteDebounced()
          break

        case 'global-menu:selectAll':
          this.handleSelectAllDebounced()
          break

        case 'global-menu:undo':
          this.handleUndoDebounced(message)
          break

        case 'global-menu:redo':
          this.handleRedoDebounced(message)
          break

        case 'global-menu:preview':
          // This hook is only used for internal development
          if (this.project) {
            this.project.toggleInteractionMode({from: 'glass'}, () => {
              // Ensure Glass UI reflects the mode-switch
              this.forceUpdate()
            })
          }
          break
      }
    })

    this.addEmitterListener(this.props.websocket, 'broadcast', (message) => {
      switch (message.name) {
        case 'remote-model:receive-sync':
          BaseModel.receiveSync(message)
          break

        case 'component:reload':
          // Race condition where Master emits this event during initial load of assets in
          // a project, resulting in this message arriving before we've initialized
          if (this.getActiveComponent()) {
            return this.getActiveComponent().moduleReplace((err) => {
              // Notify the plumbing that the module replacement here has finished;
              // Note how we do this whether or not we got an error from the action
              this.props.websocket.send({
                type: 'broadcast',
                name: 'component:reload:complete',
                from: 'glass'
              })

              if (err) {
                logger.error(err)
                return
              }

              this.getActiveComponent().getArtboard().updateMountSize(this.refs.container)
            })
          } else {
            logger.warn('active component not initialized; cannot reload')
            return
          }

        case 'show-event-handlers-editor':
          this.handleShowEventHandlersEditor(
            message.elid,
            message.opts,
            message.frame
          )
          break

        case 'instantiate-component':
          const component = this.getActiveComponent()

          if (component) {
            Element.where({component, _isSelected: true}).forEach((element) => {
              element.unselectSoftly({from: 'glass'})
            })

            component.instantiateComponent(
              message.relpath,
              message.coords || {},
              {from: 'glass'},
              (err) => {
                if (err) {
                  if (err.code === 'ENOENT') {
                    console.error('We couldn\'t find that component. 😩 Please try again in a few moments. If you still see this error, contact Haiku for support.')
                  } else {
                    console.error(err.message)
                  }
                }
              }
            )
          }
          break

        case 'edit-component':
          const proxy = this.fetchProxyElementForSelection()
          this.editComponent(proxy.getSingleComponentElementRelpath())
          break

        case 'conglomerate-component':
          this.launchComponentNameModal()
          break

        case 'assets-changed':
          File.cache.clear()
          break
      }
    })

    this._comments.load((err) => {
      if (err) {
        return
      }

      this.setState({ comments: this._comments.comments })
    })

    this.addEmitterListener(window, 'resize', lodash.throttle(() => {
      this.handleWindowResize()
    }), 64)

    this.addEmitterListener(window, 'mouseup', this.windowMouseUpHandler.bind(this))

    this.addEmitterListener(window, 'mousemove', lodash.throttle((mouseMoveEvent) => {
      this.windowMouseMoveHandler(mouseMoveEvent)
    }, 32))

    this.addEmitterListener(window, 'dblclick', this.windowDblClickHandler.bind(this))
    this.addEmitterListener(window, 'keydown', this.windowKeyDownHandler.bind(this))
    this.addEmitterListener(window, 'keyup', this.windowKeyUpHandler.bind(this))
    if (experimentIsEnabled(Experiment.OutliningElementsOnStageFromStage)) {
      this.addEmitterListener(window, 'mouseover', this.windowMouseOverHandler.bind(this))
    }
    // When the mouse is clicked, below is the order that events fire
    this.addEmitterListener(window, 'mousedown', this.windowMouseDownHandler.bind(this))
    this.addEmitterListener(window, 'mouseup', this.windowMouseUpHandler.bind(this))
    this.addEmitterListener(window, 'click', this.windowClickHandler.bind(this))
    this.addEmitterListener(window, 'contextmenu', (contextmenuEvent) => {
      // Don't show the context menu if our editor is open
      if (this.isPreviewMode() || this.state.isEventHandlerEditorOpen) {
        return
      }

      contextmenuEvent.preventDefault()

      this.setState({
        isAnythingScaling: false,
        isAnythingRotating: false,
        isStageSelected: false,
        isStageNameHovering: false,
        isMouseDown: false,
        isMouseDragging: false
      })
    }, false)
  }

  componentWillUnmount () {
    this.removeEmitterListeners()
    this.tourClient.off('tour:requestElementCoordinates', this.handleRequestElementCoordinates)
    this.project.getEnvoyClient().closeConnection()
  }

  handleUndo (payload) {
    if (this.project) {
      mixpanel.haikuTrack('creator:glass:undo')
      Element.unselectAllElements({component: this.getActiveComponent()}, {from: 'glass'})
      this.project.undo({}, {from: 'glass'}, () => {})
    }
  }

  handleRedo (payload) {
    if (this.project) {
      mixpanel.haikuTrack('creator:glass:redo')
      Element.unselectAllElements({component: this.getActiveComponent()}, {from: 'glass'})
      this.project.redo({}, {from: 'glass'}, () => {})
    }
  }

  handleCut () {
    mixpanel.haikuTrack('creator:glass:cut')
    this.fetchProxyElementForSelection().cut({from: 'glass'})
  }

  handleCopy () {
    mixpanel.haikuTrack('creator:glass:copy')
    this.fetchProxyElementForSelection().copy({from: 'glass'})
  }

  handlePaste () {
    mixpanel.haikuTrack('creator:glass:paste')
    const pasteables = ElementSelectionProxy.getPasteables()
    return this.fetchProxyElementForSelection().pasteClipsAndSelect(
      pasteables,
      {from: 'glass'},
      () => {}
    )
  }

  handleDelete () {
    if (this.isPreviewMode()) {
      return
    }

    if (this.getActiveComponent()) {
      mixpanel.haikuTrack('creator:glass:delete-element')
      const proxy = this.fetchProxyElementForSelection()
      proxy.remove(this.getActiveComponent().project.getMetadata())
    }
  }

  handleSelectAll () {
    if (this.getActiveComponent()) {
      mixpanel.haikuTrack('creator:glass:select-all')
      this.getActiveComponent().selectAll({}, {from: 'glass'}, () => {})
    }
  }

  handleGroup () {
    const proxy = this.fetchProxyElementForSelection()
    if (proxy.canGroup()) {
      mixpanel.haikuTrack('creator:glass:group')
      proxy.group({from: 'glass'})
    }
  }

  handleUngroup () {
    const proxy = this.fetchProxyElementForSelection()
    if (proxy.canUngroup()) {
      mixpanel.haikuTrack('creator:glass:ungroup')
      proxy.ungroup({from: 'glass'})
    }
  }

  launchComponentNameModal () {
    this.setState({
      isCreateComponentModalOpen: true
    })
  }

  conglomerateComponentFromSelectedElementsWithTitle (title) {
    const proxy = this.fetchProxyElementForSelection()

    // Our selection becomes invalid as soon as we call this since we're changing
    // the elements that are currently on stage (including our current selection)
    Element.unselectAllElements({
      component: this.getActiveComponent()
    }, { from: 'glass' })

    mixpanel.haikuTrack('creator:glass:create-component', {
      title
    })

    let translation
    if (proxy.hasAnythingInSelectionButNotArtboard()) {
      translation = proxy.getConglomerateTranslation()
    } else {
      translation = {x: 0, y: 0}
    }

    let size
    if (proxy.hasAnythingInSelectionButNotArtboard()) {
      size = proxy.getConglomerateSize()
    } else {
      size = this.getActiveComponent().getArtboard().getSize()
    }

    let componentIds
    if (proxy.hasAnythingInSelectionButNotArtboard()) {
      componentIds = proxy.selection.map((element) => element.getComponentId())
    } else {
      componentIds = this.getActiveComponent().getTopLevelElementHaikuIds()
    }

    this.getActiveComponent().conglomerateComponent(
      componentIds,
      title,
      size,
      translation,
      { // "coords"
        x: translation.x + size.x / 2, // assume center origin
        y: translation.y + size.y / 2  // assume center origin
      },
      {
        // "properties"
        // The setup of 'playback' is handled inside of ActiveComponent#conglomerateComponent,
        // since it requires initializing the field for multiple keyframes
        'sizeMode.x': 1,
        'sizeMode.y': 1,
        'sizeMode.z': 1,
        'origin.x': 0.5,
        'origin.y': 0.5
      },
      {from: 'glass'},
      (err, mana) => {
        if (err) {
          logger.error(err)
          return
        }

        this.editComponent(mana.attributes[HAIKU_SOURCE_ATTRIBUTE])
      }
    )
  }

  editComponent (relpath) {
    // Stop preview mode if it happens to be active when we switch contexts
    this.project.setInteractionMode(0, {from: 'glass'}, (err) => {
      if (err) {
        logger.error(err)
      }

      this.project.findActiveComponentBySource(relpath, (err, ac) => {
        if (!err && ac && ac !== this.getActiveComponent()) {
          mixpanel.haikuTrack('creator:glass:edit-component', {
            title: ac.getTitle()
          })

          ac.setAsCurrentActiveComponent({from: 'glass'}, (err) => {
            if (err) {
              logger.error(err)
            }
          })
        }
      })
    })
  }

  handleWindowResize () {
    if (!this.getActiveComponent()) {
      return
    }

    this.resetContainerDimensions()
    this.forceUpdate()
  }

  resetContainerDimensions () {
    this.getActiveComponent().getArtboard().resetContainerDimensions(this.refs.container)
  }

  showEventHandlersEditor (clickEvent, targetElement, options) {
    if (this.isPreviewMode() || !targetElement) {
      return
    }

    mixpanel.haikuTrack('creator:glass:show-event-handlers-editor')
    logger.info(`showing action editor`, options)

    this.setState({
      targetElement,
      isEventHandlerEditorOpen: true,
      eventHandlerEditorOptions: options
    })
  }

  hideEventHandlersEditor () {
    if (this.editor && this.editor.canBeClosedExternally()) {
      mixpanel.haikuTrack('creator:glass:hide-event-handlers-editor')
      this.setState({
        targetElement: null,
        isEventHandlerEditorOpen: false,
        eventHandlerEditorOptions: {}
      })
    }
  }

  saveEventHandlers (targetElement, serializedEvents) {
    const selectorName = 'haiku:' + targetElement.getComponentId()
    this.getActiveComponent().batchUpsertEventHandlers(selectorName, serializedEvents, { from: 'glass' }, () => {})
  }

  performPan (dx, dy) {
    if (!this.getActiveComponent()) {
      return
    }

    this.getActiveComponent().getArtboard().performPan(dx, dy)
  }

  findElementAssociatedToMouseEvent (mouseEvent) {
    let target = this.findNearestDomSelectionTarget(mouseEvent.target)

    // True if the action was performed on the transform control for a selected element
    if (target === SELECTION_TYPES.ON_STAGE_CONTROL) {
      return
    }

    // True if the action was performed on the stage, but not on any on-stage element
    if (!target || !target.hasAttribute) {
      return
    }

    target = this.validTargetOrNull(target)

    // Truthy if we found a valid, selectable element target
    if (target) {
      // First make sure we are grabbing the correct element based on the context.
      // If we've landed on a component sub-element, we need to go up and select the wrapper.
      let haikuId = target.getAttribute('haiku-id')

      if (this.isDomNodeChildOfComponentWrapperDomNode(target)) {
        haikuId = target.parentNode.getAttribute('haiku-id')
      }

      return this.getActiveComponent().findElementByComponentId(haikuId)
    }
  }

  windowMouseOverHandler (mouseoverEvent) {
    if (
      this.state.isMouseDown ||
      this.isPreviewMode()
    ) {
      return
    }

    const element = this.findElementAssociatedToMouseEvent(mouseoverEvent)

    if (!element || element.isHovered() || element.isSelected()) {
      return
    }

    Element.hoverOffAllElements({component: this.getActiveComponent(), _isHovered: true}, {from: 'glass'})

    element.hoverOn({from: 'glass'})
    const boxPoints = element.getBoxPointsTransformed()

    const mousemoveHandler = (mousemoveEvent) => {
      const artboard = this.getActiveComponent().getArtboard()
      const rect = artboard.getRect()
      const zoom = artboard.getZoom()

      if (isCoordInsideBoxPoints(
        (mousemoveEvent.clientX - rect.left) / zoom,
        (mousemoveEvent.clientY - rect.top) / zoom,
        boxPoints
      )) {
        return
      }

      element.hoverOff({from: 'glass'})
      window.removeEventListener('mousemove', mousemoveHandler)
    }

    element.on('update', (event) => {
      if (event === 'element-selected' || event === 'element-selected-softly' || event === 'element-removed') {
        window.removeEventListener('mousemove', mousemoveHandler)
      }
    })

    window.addEventListener('mousemove', mousemoveHandler)
  }

  get areAnyModalsOpen () {
    return this.state.isEventHandlerEditorOpen || this.state.isCreateComponentModalOpen
  }

  get shouldNotHandldKeyboardEvents () {
    return this.isPreviewMode() || this.areAnyModalsOpen
  }

  windowMouseMoveHandler (nativeEvent) {
    if (this.areAnyModalsOpen) {
      return
    }

    nativeEvent.preventDefault()
    this.handleMouseMove({ nativeEvent })
  }

  windowMouseUpHandler (nativeEvent) {
    if (this.areAnyModalsOpen) {
      return
    }

    nativeEvent.preventDefault()
    this.handleMouseUp({ nativeEvent })
  }

  windowMouseDownHandler (nativeEvent) {
    if (this.areAnyModalsOpen) {
      return
    }

    nativeEvent.preventDefault()
    this.handleMouseDown({ nativeEvent })
  }

  windowClickHandler (nativeEvent) {
    if (this.shouldNotHandldKeyboardEvents) {
      return
    }

    nativeEvent.preventDefault()
    this.handleClick({ nativeEvent })
  }

  windowDblClickHandler (nativeEvent) {
    if (this.shouldNotHandldKeyboardEvents) {
      return
    }

    nativeEvent.preventDefault()
    this.handleDoubleClick({ nativeEvent })
  }

  windowKeyDownHandler (nativeEvent) {
    if (this.shouldNotHandldKeyboardEvents) {
      return
    }

    this.handleKeyDown({ nativeEvent })
  }

  windowKeyUpHandler (nativeEvent) {
    if (this.shouldNotHandldKeyboardEvents) {
      return
    }

    this.handleKeyUp({ nativeEvent })
  }

  handleMouseDown (mousedownEvent) {
    this.didDragSinceLastMouseDown = false

    // Only count left clicks
    if (!this.getActiveComponent() || this.areAnyModalsOpen || mousedownEvent.nativeEvent.button !== 0) {
      return
    }

    if (belongsToMenuIcon(mousedownEvent.nativeEvent.target)) {
      this.openContextMenu(mousedownEvent.nativeEvent)
      return
    }

    this.state.isMouseDown = true
    this.state.lastMouseDownTime = Date.now()
    const mouseDownPosition = this.storeAndReturnMousePosition(mousedownEvent, 'lastMouseDownPosition')

    switch (mousedownEvent.nativeEvent.target.getAttribute('class')) {
      case 'direct-selection-anchor': {
        let dataIndex = parseInt(mousedownEvent.nativeEvent.target.getAttribute('data-index'), 10)
        // NOTE: meta used to determine if anchor or handle for <path> (see directSelectionMana.js)
        const meta = mousedownEvent.nativeEvent.target.getAttribute('data-meta') && mousedownEvent.nativeEvent.target.getAttribute('data-meta').length ? parseInt(mousedownEvent.nativeEvent.target.getAttribute('data-meta'), 10) : null

        // NOTE: go select the previous vertex when a RHS handle is selected

        // Convert between corners and curves
        if (Globals.isSpecialKeyDown() && Element.directlySelected.type === 'path' && meta == null) {
          const points = SVGPoints.pathToPoints(Element.directlySelected.attributes.d)
         // If the control handles share the same coordinates, then it's already a corner. Otherwise, it's a curve.
          const convertToCorner = (
            (dataIndex === 0 && points[dataIndex + 1].curve &&
              (points[dataIndex + 1].curve.x1 !== points[dataIndex].x || points[dataIndex + 1].curve.y1 !== points[dataIndex].y)
            ) ||
            (points[dataIndex].curve &&
              (points[dataIndex].curve.x2 !== points[dataIndex].x || points[dataIndex].curve.y2 !== points[dataIndex].y)
            )
          )

          if (convertToCorner) {
            if (dataIndex > 0) {
              if (!points[dataIndex].curve) points[dataIndex].curve = {type: 'cubic', x1: points[dataIndex - 1].x, y1: points[dataIndex - 1].y}
              points[dataIndex].curve.x2 = points[dataIndex].x
              points[dataIndex].curve.y2 = points[dataIndex].y
            }

            if (dataIndex < points.length - 1) {
              if (!points[dataIndex + 1].curve) points[dataIndex + 1].curve = {type: 'cubic', x2: points[dataIndex + 1].x, y2: points[dataIndex + 1].y}
              points[dataIndex + 1].curve.x1 = points[dataIndex].x
              points[dataIndex + 1].curve.y1 = points[dataIndex].y
            }
          } else {
            if (dataIndex > 0) {
              if (!points[dataIndex].curve) points[dataIndex].curve = {type: 'cubic', x1: points[dataIndex - 1].x, y1: points[dataIndex - 1].y}
              points[dataIndex].curve.x2 = points[dataIndex].x - 20
              points[dataIndex].curve.y2 = points[dataIndex].y
            }

            if (dataIndex < points.length - 1) {
              if (!points[dataIndex + 1].curve) points[dataIndex + 1].curve = {type: 'cubic', x2: points[dataIndex + 1].x, y2: points[dataIndex + 1].y}
              points[dataIndex + 1].curve.x1 = points[dataIndex].x + 20
              points[dataIndex + 1].curve.y1 = points[dataIndex].y
            }
          }
          this.getActiveComponent().updateKeyframes({
            [this.getActiveComponent().getCurrentTimelineName()]: {
              [Element.directlySelected.attributes['haiku-id']]: {
                d: {
                  0: {
                    value: SVGPoints.pointsToPath(points)
                  }
                }
              }
            }
          }, {from: 'glass'}, () => {})
        }

        // Add to the selection
        let indices
        const alreadySelected =
          this.state.directSelectionAnchorActivation &&
          this.state.directSelectionAnchorActivation.indices &&
          this.state.directSelectionAnchorActivation.indices[Element.directlySelected.attributes['haiku-id']] &&
          this.state.directSelectionAnchorActivation.indices[Element.directlySelected.attributes['haiku-id']].includes(dataIndex)

        if (DIRECT_SELECTION_MULTIPLE_SELECTION_ALLOWED[Element.directlySelected.type] && (Globals.isShiftKeyDown || alreadySelected)) {
          if (this.state.directSelectionAnchorActivation) {
            indices = {
              ...this.state.directSelectionAnchorActivation.indices
            }
          } else {
            indices = {
              [Element.directlySelected.attributes['haiku-id']]: [dataIndex]
            }
          }

          if (Globals.isShiftKeyDown && alreadySelected) {
            // Remove if already selected
            indices[Element.directlySelected.attributes['haiku-id']] = lodash.pull(indices[Element.directlySelected.attributes['haiku-id']], dataIndex)
          } else {
            // Add otherwise
            if (!indices[Element.directlySelected.attributes['haiku-id']]) indices[Element.directlySelected.attributes['haiku-id']] = []
            indices[Element.directlySelected.attributes['haiku-id']].push(dataIndex)
            indices[Element.directlySelected.attributes['haiku-id']] = lodash.uniq(indices[Element.directlySelected.attributes['haiku-id']])
          }
        } else {
          indices = {
            [Element.directlySelected.attributes['haiku-id']]: [dataIndex]
          }
        }
        this.directSelectionAnchorActivation({
          indices,
          meta,
          event: mousedownEvent.nativeEvent
        })
        break
      }
      case 'control-point': {
        const dataIndex = parseInt(mousedownEvent.nativeEvent.target.getAttribute('data-index'), 10)

        this.controlActivation({
          index: dataIndex,
          event: mousedownEvent.nativeEvent
        })
        break
      }
      case 'origin':
        this.originActivation({event: mousedownEvent.nativeEvent})
        break
      default:
        // We are panning now, so don't un/select anything
        if (Globals.isSpaceKeyDown) {
          return
        }

        const finish = () => {
          this.fetchProxyElementForSelection().pushCachedTransform('CONSTRAINED_DRAG') // wishlist: enum
        }

        if (this.getActiveComponent().getArtboard().getActiveDrawingTool() !== 'pointer') {
          // TODO: Drawing tools
        } else if (!this.isPreviewMode()) {
          let target = this.findNearestDomSelectionTarget(mousedownEvent.nativeEvent.target)

          // True if the user has clicked the transform control for a selected element
          if (target === SELECTION_TYPES.ON_STAGE_CONTROL) {
            return
          }

          // True if the user has clicked on the stage, but not on any on-stage element
          if (!target || !target.hasAttribute) {
            const proxy = this.fetchProxyElementForSelection()
            if (proxy.hasAnythingInSelection() &&
              isCoordInsideBoxPoints(mouseDownPosition.x, mouseDownPosition.y, proxy.getBoxPointsTransformed())) {
              return
            }

            // Unselect all the elements unless the user is doing a meta-operation, as indicated by these keys
            if (!Globals.isShiftKeyDown && !Globals.isSpecialKeyDown() && !Globals.isAltKeyDown) {
              Element.unselectAllElements({ component: this.getActiveComponent() }, { from: 'glass' })
            }
            if (!Globals.isSpecialKeyDown() && !Globals.isAltKeyDown) {
              if (this.getActiveComponent()) {
                this.getActiveComponent().getSelectionMarquee().startSelection(mouseDownPosition)
              }
            }

            return
          }

          target = this.validTargetOrNull(target)

          if (!target) {
            // TODO: In what situations can we ever get here?
            break
          }

          // First make sure we are grabbing the correct element based on the context.
          // If we've landed on a component sub-element, we need to go up and select the wrapper.
          let haikuId = target.getAttribute(HAIKU_ID_ATTRIBUTE)

          if (this.isDomNodeChildOfComponentWrapperDomNode(target)) {
            haikuId = target.parentNode.getAttribute(HAIKU_ID_ATTRIBUTE)
          }

          const elementTargeted = this.getActiveComponent().findElementByComponentId(haikuId)

          if (elementTargeted.isRootElement()) { // The artboard can only be selected alone
            Element.unselectAllElements({component: this.getActiveComponent()}, {from: 'glass'})
            this.ensureElementIsSelected(elementTargeted, finish)
          } else if (Globals.isControlKeyDown) {
            this.deselectAllOtherElementsIfTargetNotAmongThem(elementTargeted, () => {
              this.ensureElementIsSelected(elementTargeted, finish)
            })
          } else if (!Globals.isShiftKeyDown && !Globals.isAltKeyDown) { // none
            this.deselectAllOtherElementsIfTargetNotAmongThem(elementTargeted, () => {
              this.ensureElementIsSelected(elementTargeted, finish)

              if (!experimentIsEnabled(Experiment.DirectSelectionOfPrimitives)) {
                return
              }

              const mouseDownTimeDiff = this.state.lastMouseDownTime ? Date.now() - this.state.lastMouseDownTime : null
              const isDoubleClick = mouseDownTimeDiff ? mouseDownTimeDiff <= DOUBLE_CLICK_THRESHOLD_MS : false
              const prevDirectlySelected = Element.directlySelected
              let clickedItemFound = false
              if (isDoubleClick) {
                elementTargeted.getHaikuElement().visit((descendant) => {
                  if (descendant.isComponent()) return
                  if (descendant.isChildOfDefs) return
                  if (
                    (
                      descendant.attributes.fill &&
                      isPointInsidePrimitive(descendant, mouseDownPosition)
                    ) || (
                      descendant.attributes.stroke &&
                      isPointAlongStroke(descendant, mouseDownPosition, Number(descendant.attributes['stroke-width']))
                    )) {
                    clickedItemFound = true
                    Element.directlySelected = descendant
                    return false // stop searching
                  }
                })

                if (!clickedItemFound) Element.directlySelected = null
              }

              if (!Element.directlySelected) {
                this.setState({directSelectionAnchorActivation: null})
              }

              // --- Insert new vertex when the selected item is unchanged ---
              if (Element.directlySelected && Element.directlySelected === prevDirectlySelected && (isDoubleClick || Globals.isSpecialKeyDown())) {
                const transformedLocalMouse = transform2DPoint(mouseDownPosition, Element.directlySelected.layoutAncestryMatrices.reverse())

                switch (Element.directlySelected.type) {
                  case 'rect': {
                    const r = Element.directlySelected.attributes
                    const points = SVGPoints.rectToPoints(
                      Number(r.x), Number(r.y),
                      Element.directlySelected.layout.sizeAbsolute.x,
                      Element.directlySelected.layout.sizeAbsolute.y,
                      Number(r.rx), Number(r.ry)
                    )

                    this.getActiveComponent().updateKeyframesAndTypes({
                      [this.getActiveComponent().getCurrentTimelineName()]: {
                        [Element.directlySelected.attributes['haiku-id']]: {
                          d: {
                            0: {
                              value: SVGPoints.pointsToPath(points)
                            }
                          },
                          x: {
                            0: null
                          },
                          y: {
                            0: null
                          },
                          rx: {
                            0: null
                          },
                          ry: {
                            0: null
                          }
                        }
                      }
                    },
                      {
                        [Element.directlySelected.attributes['haiku-id']]: 'path'
                      }, {from: 'glass'}, () => {})

                    break
                  }
                  case 'circle': {
                    const r = Element.directlySelected.attributes
                    const points = SVGPoints.circleToPoints(Number(r.cx), Number(r.cy), Number(r.r))
                    this.getActiveComponent().updateKeyframesAndTypes({
                      [this.getActiveComponent().getCurrentTimelineName()]: {
                        [Element.directlySelected.attributes['haiku-id']]: {
                          d: {
                            0: {
                              value: SVGPoints.pointsToPath(points)
                            }
                          },
                          cx: {
                            0: null
                          },
                          cy: {
                            0: null
                          },
                          r: {
                            0: null
                          }
                        }
                      }
                    },
                      {
                        [Element.directlySelected.attributes['haiku-id']]: 'path'
                      }, {from: 'glass'}, () => {})

                    break
                  }
                  case 'ellipse': {
                    const r = Element.directlySelected.attributes
                    const points = SVGPoints.ellipseToPoints(Number(r.cx), Number(r.cy), Number(r.rx), Number(r.ry))
                    this.getActiveComponent().updateKeyframesAndTypes({
                      [this.getActiveComponent().getCurrentTimelineName()]: {
                        [Element.directlySelected.attributes['haiku-id']]: {
                          d: {
                            0: {
                              value: SVGPoints.pointsToPath(points)
                            }
                          },
                          cx: {
                            0: null
                          },
                          cy: {
                            0: null
                          },
                          rx: {
                            0: null
                          },
                          ry: {
                            0: null
                          }
                        }
                      }
                    },
                      {
                        [Element.directlySelected.attributes['haiku-id']]: 'path'
                      }, {from: 'glass'}, () => {})
                    break
                  }
                  case 'line': {
                    const r = Element.directlySelected.attributes
                    const points = SVGPoints.lineToPoints(Number(r.x1), Number(r.y1), Number(r.x2), Number(r.y2))
                    this.getActiveComponent().updateKeyframesAndTypes({
                      [this.getActiveComponent().getCurrentTimelineName()]: {
                        [Element.directlySelected.attributes['haiku-id']]: {
                          d: {
                            0: {
                              value: SVGPoints.pointsToPath(points)
                            }
                          },
                          x1: {
                            0: null
                          },
                          y1: {
                            0: null
                          },
                          x2: {
                            0: null
                          },
                          y2: {
                            0: null
                          }
                        }
                      }
                    },
                      {
                        [Element.directlySelected.attributes['haiku-id']]: 'path'
                      }, {from: 'glass'}, () => {})
                    break
                  }
                  case 'polygon':
                  case 'polyline': {
                    const normalPoints = []
                    const originalPoints = SVGPoints.polyPointsStringToPoints(Element.directlySelected.attributes.points).map((pt) => ({x: pt[0], y: pt[1]}))

                    // Insert an extra point at the end for a polygon because it's a closed shape
                    if (Element.directlySelected.type === 'polygon') originalPoints.push(originalPoints[0])

                    // Calculate the normal points and their distances for each segment
                    for (let i = 0; i < originalPoints.length - 1; i++) {
                      normalPoints.push(closestNormalPointOnLineSegment(originalPoints[i], originalPoints[i + 1], transformedLocalMouse))
                    }
                    const normalDistances = normalPoints.map((pt) => (distance(transformedLocalMouse, pt)))

                    // Find the smallest distance
                    let min = Infinity
                    let minIdx = -1
                    for (let i = 0; i < normalDistances.length; i++) {
                      if (normalDistances[i] < min) {
                        min = normalDistances[i]
                        minIdx = i
                      }
                    }

                    // Exit if it's too far away
                    if (min > DEFAULT_LINE_SELECTION_THRESHOLD) break

                    // Insert a new point at the normal
                    originalPoints.splice(minIdx + 1, 0, normalPoints[minIdx])

                    // Adjust the selection state
                    this.directSelectionAnchorActivation({
                      indices: {
                        [Element.directlySelected.attributes['haiku-id']]: [minIdx + 1]
                      }
                    })

                    // Remove the last extra vertex if a polygon (added above)
                    if (Element.directlySelected.type === 'polygon') originalPoints.pop()

                    this.getActiveComponent().updateKeyframes({
                      [this.getActiveComponent().getCurrentTimelineName()]: {
                        [Element.directlySelected.attributes['haiku-id']]: {
                          points: {
                            0: {
                              value: SVGPoints.pointsToPolyString(originalPoints.map((pt) => ([pt.x, pt.y])))
                            }
                          }
                        }
                      }
                    }, {from: 'glass'}, () => {})
                    break
                  }
                  case 'path': {
                    const points = SVGPoints.pathToPoints(Element.directlySelected.attributes.d)
                    const approximationResolution = 80
                    const [lutPoints] = buildPathLUT(points, approximationResolution)

                    // Find the smallest distance
                    let min = Infinity
                    let minIdx = -1

                    const approxDistances = lutPoints.map((pt) => { return distance(pt, transformedLocalMouse) })
                    for (let i = 0; i < approxDistances.length; i++) {
                      if (approxDistances[i] < min) {
                        min = approxDistances[i]
                        minIdx = i
                      }
                    }

                    // Exit if too far away
                    if (min > DEFAULT_LINE_SELECTION_THRESHOLD) break

                    // Calculate t value and surrounding points, and split
                    const t = minIdx % approximationResolution / approximationResolution

                    this.getActiveComponent().updateKeyframes({
                      [this.getActiveComponent().getCurrentTimelineName()]: {
                        [Element.directlySelected.attributes['haiku-id']]: {
                          d: {
                            0: {
                              value: SVGPoints.pointsToPath(splitSegmentInSVGPoints(points, Math.floor(minIdx / approximationResolution), Math.ceil(minIdx / approximationResolution), t))
                            }
                          }
                        }
                      }
                    }, {from: 'glass'}, () => {})
                    break
                  }
                }
              }
            })
          } else if (!Globals.isShiftKeyDown && Globals.isAltKeyDown) { // Alt
            this.deselectAllOtherElementsIfTargetNotAmongThem(elementTargeted, () => {
              this.ensureElementIsSelected(elementTargeted, () => {
                this.duplicateSelectedElementsThenSelectDuplicates(finish)
              })
            })
          } else if (Globals.isShiftKeyDown && !Globals.isAltKeyDown) { // Shift
            this.toggleMultiElementSelection(elementTargeted, finish)
          } else if (Globals.isShiftKeyDown && Globals.isAltKeyDown) { // Shift+Alt
            this.toggleMultiElementSelection(elementTargeted, () => {
              this.duplicateSelectedElementsThenSelectDuplicates(finish)
            })
          }
        }
        break
    }
  }

  validTargetOrNull (target) {
    // If not even a node, we have no valid target
    if (
      !target ||
      !target.hasAttribute
    ) {
      return null
    }

    // If no parent node, we must be too far; no valid target
    if (
      !target.parentNode ||
      !target.parentNode.hasAttribute
    ) {
      return null
    }

    // If our parent is the mount, we're at the target - the top level
    if (this.targetIsMount(target.parentNode)) {
      return target
    }

    // Special case; don't jump to parent if we're in a component wrapper
    if (this.isDomNodeChildOfComponentWrapperDomNode(target)) {
      return target
    }

    // If we don't have selectable metadata, try our parent
    if (!target.hasAttribute(HAIKU_ID_ATTRIBUTE)) {
      return this.validTargetOrNull(target.parentNode)
    }

    // If the parent is valid, we may want to jump up to it;
    // note that we already checked if the parent is the mount above;
    // we don't jump if the next one up is the artboard either
    if (
      target.parentNode.hasAttribute(HAIKU_ID_ATTRIBUTE) &&
      !this.targetIsMount(target.parentNode.parentNode)
    ) {
      return this.validTargetOrNull(target.parentNode)
    }

    // If we got here, we should be the topmost valid target
    return target
  }

  targetIsMount (target) {
    return (
      target === this.refs.mount ||
      target === this.getActiveComponent().getMount().$el()
    )
  }

  deselectAllOtherElementsIfTargetNotAmongThem (target, cb) {
    const selecteds = Element.where({ component: this.getActiveComponent(), _isSelected: true })
    const isAmongSelection = selecteds.indexOf(target) !== -1
    if (!isAmongSelection) {
      selecteds.forEach((element) => {
        if (element !== target) element.unselectSoftly({from: 'glass'})
      })
    }
    return cb()
  }

  deselectAllOtherElements (target, cb) {
    const selecteds = Element.where({ component: this.getActiveComponent(), _isSelected: true })
    selecteds.forEach((element) => {
      if (element !== target) element.unselectSoftly({from: 'glass'})
    })
    return cb()
  }

  ensureElementIsSelected (target, cb) {
    target.selectSoftly({from: 'glass'})
    return cb()
  }

  duplicateSelectedElementsThenSelectDuplicates (cb) {
    const proxy = this.fetchProxyElementForSelection()
    proxy.duplicateAllAndSelectDuplicates({from: 'glass'}, (err) => {
      if (err) return cb(err)
      return cb()
    })
  }

  toggleMultiElementSelection (target, cb) {
    if (target.isSelected() && this.fetchProxyElementForSelection().hasMultipleInSelection()) {
      target.unselectSoftly({from: 'glass'})
    } else {
      target.selectSoftly({from: 'glass'})
    }
    return cb()
  }

  toggleSelectionStateWithRespectToBox (box) {
    const elements = Element.where({component: this.getActiveComponent()})
      .filter((element) => !element.isRootElement())

    // Note: We don't allow the artboard to be selected as part of multi-selection
    elements.forEach((element) => {
      // We don't want to select elements deeper than the top level
      if (element.getDepthAmongElements() < 2) {
        const overlaps = element.doesOverlapWithBox(box)
        if (overlaps) {
          element.selectSoftly({from: 'glass'})
        } else {
          element.unselectSoftly({from: 'glass'})
        }
      }
    })
  }

  isDomNodeChildOfComponentWrapperDomNode (target) {
    // If the user selected one of the children of a component that has been instantiated on stage
    // we need to actually select the parent (wrapper) element since that's what our component manages
    if (
      target.parentNode &&
      target.parentNode.getAttribute(HAIKU_ID_ATTRIBUTE) &&
      target.parentNode.getAttribute(HAIKU_SOURCE_ATTRIBUTE)
    ) {
      return true
    }
    return false
  }

  findNearestDomSelectionTarget (target) {
    // Don't perform element selection if the user clicked one of the transform controls
    if (
      typeof target.className === 'string' &&
      (
        target.className === 'origin' ||
        target.className === 'control-point' ||
        target.className === 'hit-area'
      )
    ) {
      return SELECTION_TYPES.ON_STAGE_CONTROL
    }

    // Climb the target path to find if a haiku Element has been selected
    // We want to make sure we are not selecting elements at the wrong context level
    while (
      target.hasAttribute &&
      (
        !target.hasAttribute(HAIKU_SOURCE_ATTRIBUTE) || // Only root elements of an instantiated component have this attribute
        !target.hasAttribute(HAIKU_ID_ATTRIBUTE) || // Only haiku elements have this
        !Element.findById(
          Element.buildUidFromComponentAndDomElement(this.getActiveComponent(), target)
        )
      )
    ) {
      if (target.parentNode) {
        target = target.parentNode
      }
    }

    return target
  }

  handleMouseUp (mouseupEvent) {
    if (this.state.isEventHandlerEditorOpen) {
      return
    }

    if (this.getActiveComponent()) {
      this.getActiveComponent().getSelectionMarquee().endSelection()
    }

    this.storeAndReturnMousePosition(mouseupEvent, 'lastMouseUpPosition')
    this.state.isMouseDown = false
    this.state.lastMouseUpTime = Date.now()
    this.handleDragStop()
    this.setState({
      isAnythingScaling: false,
      isAnythingRotating: false,
      isOriginPanning: false,
      globalControlPointHandleClass: '',
      controlActivation: null
    })

    this.fetchProxyElementForSelection().initializeRotationSnap()
  }

  handleClick (clickEvent) {
    if (this.isPreviewMode()) {
      return
    }

    if (this.getActiveComponent()) {
      this.getActiveComponent().getSelectionMarquee().endSelection()
    }

    this.storeAndReturnMousePosition(clickEvent)
  }

  handleDoubleClick (doubleClickEvent) {
    if (!this.getActiveComponent()) {
      return
    }

    if (this.isPreviewMode()) {
      return
    }

    if (this.getActiveComponent()) {
      this.getActiveComponent().getSelectionMarquee().endSelection()
    }

    this.storeAndReturnMousePosition(doubleClickEvent)

    // Only count left clicks or natural trackpad clicks
    if (doubleClickEvent.nativeEvent.button !== 0 || Globals.isControlKeyDown) {
      return
    }

    const target = this.findNearestDomSelectionTarget(doubleClickEvent.nativeEvent.target)
    const source = target && target.getAttribute && target.getAttribute(HAIKU_SOURCE_ATTRIBUTE)

    if (source && source[0] === '.') {
      // Prevent accidentally launching the subcomponent editor when the user didn't intend a double click
      if (!this.didDragSinceLastMouseDown) {
        this.editComponent(source)
      }
    }
  }

  handleDragStart (cb) {
    this.state.isMouseDragging = true
    this.setState({ isMouseDragging: true }, cb)
  }

  handleDragStop (cb) {
    this.state.isMouseDragging = false
    this.setState({ isMouseDragging: false }, cb)
  }

  handleKeyEscape () {
    if (!this.getActiveComponent()) {
      return
    }

    Element.unselectAllElements({ component: this.getActiveComponent() }, { from: 'glass' })
  }

  handleKeyLeftArrow (keyEvent) {
    if (!this.getActiveComponent()) return
    const delta = keyEvent.shiftKey ? 5 : 1
    const proxy = this.fetchProxyElementForSelection()
    if (proxy.hasAnythingInSelection()) {
      proxy.move(-delta, 0)
    }
  }

  handleKeyUpArrow (keyEvent) {
    if (!this.getActiveComponent()) return
    const delta = keyEvent.shiftKey ? 5 : 1
    const proxy = this.fetchProxyElementForSelection()
    if (proxy.hasAnythingInSelection()) {
      proxy.move(0, -delta)
    }
  }

  handleKeyRightArrow (keyEvent) {
    if (!this.getActiveComponent()) return
    const delta = keyEvent.shiftKey ? 5 : 1
    const proxy = this.fetchProxyElementForSelection()
    if (proxy.hasAnythingInSelection()) {
      proxy.move(delta, 0)
    }
  }

  handleKeyDownArrow (keyEvent) {
    if (!this.getActiveComponent()) return
    const delta = keyEvent.shiftKey ? 5 : 1
    const proxy = this.fetchProxyElementForSelection()
    if (proxy.hasAnythingInSelection()) {
      proxy.move(0, delta)
    }
  }

  handleKeyDown (keyEvent) {
    if (this.state.isEventHandlerEditorOpen) {
      return
    }

    // Cmd + 0 centers & resets zoom
    if (Globals.isSpecialKeyDown() && keyEvent.nativeEvent.which === 48) {
      this.getActiveComponent().getArtboard().resetZoomPan()
    }

    if (this.getActiveComponent()) {
      this.getActiveComponent().getSelectionMarquee().endSelection()
    }

    switch (keyEvent.nativeEvent.which) {
      case 27: this.handleKeyEscape(); break
      case 37: this.handleKeyLeftArrow(keyEvent.nativeEvent); break
      case 38: this.handleKeyUpArrow(keyEvent.nativeEvent); break
      case 39: this.handleKeyRightArrow(keyEvent.nativeEvent); break
      case 40: this.handleKeyDownArrow(keyEvent.nativeEvent); break
      case 46: this.handleDelete(); break
      case 8: this.handleDelete(); break
      case 13: this.handleKeyEnter(); break
    }
  }

  handleKeyUp () {
    if (this.state.isEventHandlerEditorOpen) {
      return
    }

    if (this.getActiveComponent()) {
      this.getActiveComponent().getSelectionMarquee().endSelection()
    }
  }

  handleKeyEnter () {
    // noop for now
  }

  handleClickStageName () {
    if (!this.getActiveComponent()) {
      return
    }

    // Multi-select is not allowed when selecting the stage name
    Element.unselectAllElements({ component: this.getActiveComponent() }, { from: 'glass' })
    const artboard = Element.findRoots({ component: this.getActiveComponent() })[0]
    artboard.select({ from: 'glass' })
  }

  handleMouseOverStageName () {
    // Don't highlight the stage name/artboard boundary if the selection marquee is active
    if (this.isMarqueeActive()) {
      return
    }

    this.setState({ isStageNameHovering: true })
  }

  handleMouseOutStageName () {
    this.setState({ isStageNameHovering: false })
  }

  handleMouseMove (mousemoveEvent) {
    if (!this.getActiveComponent()) {
      return
    }

    if (mousemoveEvent.nativeEvent.target.getAttribute('class') !== 'control-point') {
      this.state.hoveredControlPointIndex = null
    }

    const zoom = this.getActiveComponent().getArtboard().getZoom() || 1
    const pan = this.getActiveComponent().getArtboard().getPan() || {x: 0, y: 0}
    const viewportTransform = {zoom, pan}

    const lastMouseDownPosition = this.state.lastMouseDownPosition
    const mousePositionCurrent = this.storeAndReturnMousePosition(mousemoveEvent)
    const mousePositionPrevious = this.state.mousePositionPrevious || mousePositionCurrent

    const marquee = this.getActiveComponent().getSelectionMarquee()
    if (marquee.isActive()) {
      marquee.moveSelection(mousePositionCurrent)
      const marqueeBox = marquee.getBox()
      this.toggleSelectionStateWithRespectToBox(marqueeBox)
    }

    const dx = mousePositionCurrent.x - mousePositionPrevious.x
    const dy = mousePositionCurrent.y - mousePositionPrevious.y
    if (dx === 0 && dy === 0) return mousePositionCurrent

    // If we got this far, the mouse has changed its position from the most recent mousedown
    if (this.state.isMouseDown) {
      this.handleDragStart()
    }

    if (this.state.isMouseDragging && this.state.isMouseDown) {
      if (Globals.isSpaceKeyDown && this.state.stageMouseDown) {
        this.performPan(
          (mousemoveEvent.nativeEvent.clientX - this.state.stageMouseDown.x) * viewportTransform.zoom,
          (mousemoveEvent.nativeEvent.clientY - this.state.stageMouseDown.y) * viewportTransform.zoom
        )
      } else if (!this.isPreviewMode()) {
        if (
          experimentIsEnabled(Experiment.DirectSelectionOfPrimitives) &&
          Element.directlySelected && this.state.directSelectionAnchorActivation != null
        ) {
          const transformedCurrent = transform2DPoint(mousePositionCurrent, Element.directlySelected.layoutAncestryMatrices.reverse())
          const transformedPrevious = transform2DPoint(mousePositionPrevious, Element.directlySelected.layoutAncestryMatrices.reverse())
          const transformedDelta = {
            x: transformedCurrent.x - transformedPrevious.x,
            y: transformedCurrent.y - transformedPrevious.y
          }

          const indices = this.state.directSelectionAnchorActivation.indices[Element.directlySelected.attributes['haiku-id']]
          const lastIndex = indices[indices.length - 1]

          switch (Element.directlySelected.type) {
            case 'circle': {
              this.getActiveComponent().updateKeyframes({
                [this.getActiveComponent().getCurrentTimelineName()]: {
                  [Element.directlySelected.attributes['haiku-id']]: {
                    r: {
                      0: {
                        value: distance(transformedCurrent, {x: Number(Element.directlySelected.attributes.cx), y: Number(Element.directlySelected.attributes.cy)})
                      }
                    }
                  }
                }
              }, {from: 'glass'}, () => {})
              break
            }
            case 'ellipse': {
              let property
              let value

              if (lastIndex === 0 || lastIndex === 1) {
                property = 'rx'
                value = Math.abs(transformedCurrent.x - Number(Element.directlySelected.attributes.cx))
              } else if (lastIndex === 2 || lastIndex === 3) {
                property = 'ry'
                value = Math.abs(transformedCurrent.y - Number(Element.directlySelected.attributes.cy))
              }

              this.getActiveComponent().updateKeyframes({
                [this.getActiveComponent().getCurrentTimelineName()]: {
                  [Element.directlySelected.attributes['haiku-id']]: {
                    [property]: {
                      0: {
                        value
                      }
                    }
                  }
                }
              }, {from: 'glass'}, () => {})
              break
            }
            case 'rect': {
              let x = Number(Element.directlySelected.attributes.x)
              let y = Number(Element.directlySelected.attributes.y)
              let width = Element.directlySelected.sizeX
              let height = Element.directlySelected.sizeY

              switch (lastIndex) {
                case 0:
                  x += transformedDelta.x
                  y += transformedDelta.y
                  width -= transformedDelta.x
                  height -= transformedDelta.y
                  break
                case 1:
                  y += transformedDelta.y
                  width += transformedDelta.x
                  height -= transformedDelta.y
                  break
                case 2:
                  x += transformedDelta.x
                  width -= transformedDelta.x
                  height += transformedDelta.y
                  break
                case 3:
                  width += transformedDelta.x
                  height += transformedDelta.y
                  break
              }

              // Prevent negative
              width = Math.max(width, 0)
              height = Math.max(height, 0)
              if (width === 0) x = Number(Element.directlySelected.attributes.x)
              if (height === 0) y = Number(Element.directlySelected.attributes.y)

              this.getActiveComponent().updateKeyframes({
                [this.getActiveComponent().getCurrentTimelineName()]: {
                  [Element.directlySelected.attributes['haiku-id']]: {
                    x: {
                      0: {
                        value: x
                      }
                    },
                    y: {
                      0: {
                        value: y
                      }
                    },
                    'sizeAbsolute.x': {
                      0: {
                        value: width
                      }
                    },
                    'sizeAbsolute.y': {
                      0: {
                        value: height
                      }
                    }
                  }
                }
              }, {from: 'glass'}, () => {})
              break
            }
            case 'polyline':
            case 'polygon': {
              let points = SVGPoints.polyPointsStringToPoints(Element.directlySelected.attributes.points)
              for (let i = 0; i < indices.length; i++) {
                points[indices[i]][0] += transformedDelta.x
                points[indices[i]][1] += transformedDelta.y
              }
              this.getActiveComponent().updateKeyframes({
                [this.getActiveComponent().getCurrentTimelineName()]: {
                  [Element.directlySelected.attributes['haiku-id']]: {
                    points: {
                      0: {
                        value: SVGPoints.pointsToPolyString(points)
                      }
                    }
                  }
                }
              }, {from: 'glass'}, () => {})
              break
            }

            case 'line': {
              const attrUpdate = {}
              if (indices.includes(0)) {
                attrUpdate.x1 = Number(Element.directlySelected.attributes.x1) + transformedDelta.x
                attrUpdate.y1 = Number(Element.directlySelected.attributes.y1) + transformedDelta.y
              }
              if (indices.includes(1)) {
                attrUpdate.x2 = Number(Element.directlySelected.attributes.x2) + transformedDelta.x
                attrUpdate.y2 = Number(Element.directlySelected.attributes.y2) + transformedDelta.y
              }
              this.getActiveComponent().updateKeyframes({
                [this.getActiveComponent().getCurrentTimelineName()]: {
                  [Element.directlySelected.attributes['haiku-id']]: attrUpdate
                }
              })
              break
            }

            case 'path': {
              const points = SVGPoints.pathToPoints(Element.directlySelected.attributes.d)
              if (this.state.directSelectionAnchorActivation.meta !== null) {
                // Modify a handle
                points[lastIndex].curve['x' + (this.state.directSelectionAnchorActivation.meta + 1)] += transformedDelta.x
                points[lastIndex].curve['y' + (this.state.directSelectionAnchorActivation.meta + 1)] += transformedDelta.y
                if (!Globals.isAltKeyDown) {
                  // Mirror the opposite handle if it exists
                  if (this.state.directSelectionAnchorActivation.meta === 0 && lastIndex > 0 && points[lastIndex - 1].curve) {
                    points[lastIndex - 1].curve.x2 -= transformedDelta.x
                    points[lastIndex - 1].curve.y2 -= transformedDelta.y
                  } else if (this.state.directSelectionAnchorActivation.meta === 1 && lastIndex < points.length - 1 && points[lastIndex + 1].curve) {
                    points[lastIndex + 1].curve.x1 -= transformedDelta.x
                    points[lastIndex + 1].curve.y1 -= transformedDelta.y
                  }
                }
              } else {
                // Modify anchors
                for (let i = 0; i < indices.length; i++) {
                  points[indices[i]].x += transformedDelta.x
                  points[indices[i]].y += transformedDelta.y
                  if (!Globals.isAltKeyDown) {
                    // Move the handles with it
                    if (points[indices[i]].curve) {
                      points[indices[i]].curve.x2 += transformedDelta.x
                      points[indices[i]].curve.y2 += transformedDelta.y
                    }
                    if (indices[i] < points.length - 1 && points[indices[i] + 1].curve) {
                      points[indices[i] + 1].curve.x1 += transformedDelta.x
                      points[indices[i] + 1].curve.y1 += transformedDelta.y
                    }
                  }
                }
              }
              this.getActiveComponent().updateKeyframes({
                [this.getActiveComponent().getCurrentTimelineName()]: {
                  [Element.directlySelected.attributes['haiku-id']]: {
                    d: {
                      0: {
                        value: SVGPoints.pointsToPath(points)
                      }
                    }
                  }
                }
              }, {from: 'glass'}, () => {})
              break
            }
          }
        } else {
          const proxy = this.fetchProxyElementForSelection()

          // Do not drag elements if the user is actively selecting them
          if (!marquee.isActive()) {
            this.didDragSinceLastMouseDown = true

            proxy.drag(
              dx,
              dy,
              mousePositionCurrent,
              mousePositionPrevious,
              lastMouseDownPosition,
              this.state.isAnythingScaling,
              this.state.isAnythingRotating,
              this.state.isOriginPanning,
              this.state.controlActivation,
              viewportTransform,
              Globals
            )
          }
        }
      }
    }

    return mousePositionCurrent
  }

  originActivation ({event}) {
    // TODO: support more modes (and make them discoverable).
    this.setState({
      isOriginPanning: Globals.isSpecialKeyDown()
    })
  }

  controlActivation (activationInfo) {
    this.setState({
      isAnythingRotating: Globals.isSpecialKeyDown(),
      isAnythingScaling: !Globals.isSpecialKeyDown(),
      controlActivation: {
        shift: Globals.isShiftKeyDown,
        ctrl: Globals.isControlKeyDown,
        // Should be isCommandKeyDown, but it not really abstracted. A refactor could include
        // merging isAnythingRotating/isAnythingScaling and controlActivation.cmd logics
        cmd: Globals.isSpecialKeyDown(),
        alt: Globals.isAltKeyDown,
        index: activationInfo.index,
        x: this.state.mousePositionCurrent.x,
        y: this.state.mousePositionCurrent.y
      }
    })

    this.fetchProxyElementForSelection().pushCachedTransform('CONTROL_ACTIVATION')
  }

  directSelectionAnchorActivation (activationInfo) {
    this.setState({
      directSelectionAnchorActivation: activationInfo
    })
  }

  storeAndReturnMousePosition (mouseEvent, additionalPositionTrackingState) {
    if (!this.getActiveComponent()) {
      return
    }

    if (!this.refs.container) {
      return // We haven't mounted yet, no size available
    }

    this.state.mousePositionPrevious = this.state.mousePositionCurrent
    const artboard = this.getActiveComponent().getArtboard()
    const rect = artboard.getRect()
    const zoom = artboard.getZoom()
    this.state.mousePositionCurrent = {
      clientX: mouseEvent.nativeEvent.clientX,
      clientY: mouseEvent.nativeEvent.clientY,
      x: (mouseEvent.nativeEvent.clientX - rect.left) / zoom,
      y: (mouseEvent.nativeEvent.clientY - rect.top) / zoom
    }
    if (additionalPositionTrackingState) this.state[additionalPositionTrackingState] = this.state.mousePositionCurrent
    return this.state.mousePositionCurrent
  }

  drawOverlays () {
    if (!this.getActiveComponent()) {
      return
    }

    if (!this._haikuRenderer) {
      const haikuConfig = Config.build({
        seed: Config.seed(),
        cache: {}
      })

      this._haikuRenderer = new HaikuDOMRenderer(
        this.refs.overlay,
        haikuConfig
      )

      this._haikuContext = new HaikuContext(
        null,
        this._haikuRenderer,
        {},
        {
          template: {
            elementName: 'div',
            attributes: {},
            children: []
          }
        },
        haikuConfig
      )
    }

    // When we enter preview mode, this ref element is not rendered, i.e.
    // removed from the DOM. When we exit preview mode, a new element is
    // created, meaning that our original mount element has been detached.
    // We need to reassign the new, attached DOM node so the transform
    // controls render again after we exit preview mode.
    this._haikuRenderer.mount = this.refs.overlay

    const container = {
      layout: {
        computed: {x: 1, y: 1}
      }
    }

    const artboard = this.getActiveComponent().getArtboard()

    const overlay = {
      elementName: 'div',
      attributes: {
        id: 'haiku-glass-overlay-root',
        style: {
          position: 'absolute',
          overflow: 'visible',
          left: artboard.getMountX() + 'px',
          top: artboard.getMountY() + 'px',
          width: artboard.getMountWidth() + 'px',
          height: artboard.getMountHeight() + 'px'
        }
      },
      children: [
        {
          'elementName': 'svg',
          attributes: {
            style: {
              position: 'absolute',
              top: 0,
              left: 0,
              width: '100%',
              height: '100%',
              overflow: 'visible'
            }
          },
          children: this.buildDrawnOverlays()
        }
      ]
    }

    this._haikuRenderer.render(
      container,
      overlay,
      this._haikuContext.component
    )
  }

  // This method creates objects which represent Haiku Core rendering instructions for displaying all of
  // the visual effects that sit above the stage. (Transform controls, etc.) The Haiku Core is sort of a
  // hybrid of React Fiber and Famous Engine. It has a virtual DOM tree of elements like {elementName: 'div', attributes: {}, []},
  // and flushes updates to them on each frame. So what _this method_ does is just build those objects and then
  // these get passed into a Haiku Core render method (see above). LONG STORY SHORT: This creates a flat list of
  // nodes that get rendered to the DOM by the Haiku Core.
  buildDrawnOverlays () {
    const overlays = []

    // Don't show any overlays if we're in preview (aka 'live') interactionMode
    if (this.isPreviewMode()) {
      return overlays
    }

    if (Element.directlySelected) {
      this.renderDirectSelection(Element.directlySelected, this.state.directSelectionAnchorActivation ? this.state.directSelectionAnchorActivation.indices[Element.directlySelected.attributes['haiku-id']] : undefined, overlays)
      return overlays
    }

    const proxy = this.fetchProxyElementForSelection()

    if (proxy.hasAnythingInSelection()) {
      this.renderTransformBoxOverlay(
        proxy,
        overlays,
        !this.state.isOriginPanning && Globals.isSpecialKeyDown()
      )
    }

    this.renderSelectionMarquee(overlays)
    this.renderOutline(overlays)
    return overlays
  }

  fetchProxyElementForSelection () {
    const selection = Element.where({ component: this.getActiveComponent(), _isSelected: true })
    return ElementSelectionProxy.fromSelection(selection, { component: this.getActiveComponent() })
  }

  renderDirectSelection (element, selectedAnchorIndices, overlays) {
    const original = element
    if (element.type === 'use') {
      element = element.getTranscludedElement()
    }

    switch (element.type) {
      case 'rect':
        overlays.push(directSelectionMana[element.type](element.id, {...element.attributes, width: element.sizeX, height: element.sizeY}, original.layoutAncestryMatrices, selectedAnchorIndices || []))
        break
      case 'circle':
      case 'ellipse':
      case 'line':
      case 'polyline':
      case 'path':
      case 'polygon':
        overlays.push(directSelectionMana[element.type](element.id, element.attributes, original.layoutAncestryMatrices, selectedAnchorIndices || []))
        break
      default:
        // ...noop.
    }
  }

  renderOutline (overlays) {
    if (
      !experimentIsEnabled(Experiment.OutliningElementsOnStage) ||
      this.isPreviewMode() ||
      this.isMarqueeActive()
    ) {
      return
    }

    const activeComponent = this.getActiveComponent()
    if (activeComponent) {
      const hoveredElement = Element.findHoveredElement(activeComponent)

      if (hoveredElement && !hoveredElement.isSelected()) {
        const points = hoveredElement.getBoxPointsTransformed()
        overlays.push(
          boxMana(
            [points[0], points[2], points[8], points[6]].map(point => [
              point.x,
              point.y
            ]),
            Palette.LIGHTEST_PINK
          )
        )
      }
    }
  }

  renderSelectionMarquee (overlays) {
    if (this.getActiveComponent()) {
      const marquee = this.getActiveComponent().getSelectionMarquee()

      if (marquee.isActive()) {
        const {
          x,
          y,
          width,
          height
        } = marquee.getBox()

        if (width < 2 && height < 2) {
          return
        }

        overlays.push({
          elementName: 'rect',
          attributes: {
            id: `selection-marquee-${marquee.getPrimaryKey()}`,
            key: 'selection-marquee',
            x,
            y,
            width,
            height,
            stroke: Palette.DARKER_ROCK2,
            'stroke-width': 1,
            fill: Palette.ROCK,
            'fill-opacity': 0.25,
            rx: 1,
            ry: 1,
            style: {
              pointerEvents: 'none'
            }
          }
        })
      }
    }
  }

  openContextMenu (event) {
    if (this.isPreviewMode()) {
      return
    }

    event.preventDefault()
    event.stopPropagation()

    PopoverMenu.launch({
      event,
      items: this.getContextMenuItems()
    })
  }

  renderTransformBoxOverlay (proxy, overlays, isRotationModeOn) {
    if (!this.getActiveComponent()) {
      return
    }

    overlays.push(defsMana)

    const zoom = this.getActiveComponent().getArtboard().getZoom()
    const points = proxy.getBoxPointsTransformed()

    // If the size is smaller than a threshold, only display the corners.
    // And if it is smaller even than that, don't display the points at all
    const dx = Element.distanceBetweenPoints(points[0], points[2], zoom)
    const dy = Element.distanceBetweenPoints(points[0], points[6], zoom)

    let pointDisplayMode = POINT_DISPLAY_MODES.NORMAL

    if (dx < POINTS_THRESHOLD_NONE || dy < POINTS_THRESHOLD_NONE) {
      pointDisplayMode = POINT_DISPLAY_MODES.NONE
    } else if (dx < POINTS_THRESHOLD_REDUCED && dy < POINTS_THRESHOLD_REDUCED) {
      pointDisplayMode = POINT_DISPLAY_MODES.REDUCED_ON_BOTH
    } else if (dx < POINTS_THRESHOLD_REDUCED && dy >= POINTS_THRESHOLD_REDUCED) {
      pointDisplayMode = POINT_DISPLAY_MODES.REDUCED_ON_TOP_BOTTOM
    } else if (dx >= POINTS_THRESHOLD_REDUCED && dy < POINTS_THRESHOLD_REDUCED) {
      pointDisplayMode = POINT_DISPLAY_MODES.REDUCED_ON_LEFT_RIGHT
    }

    const scale = 1 / (zoom || 1)
    const canRotate = proxy.canRotate()
    const canControlHandles = proxy.canControlHandles()
    const origin = proxy.getOriginTransformed()

    if (pointDisplayMode !== POINT_DISPLAY_MODES.NONE) {
      overlays.push(boxMana([points[0], points[2], points[8], points[6]].map((point) => [point.x, point.y])))
    }

    points.forEach((point, index) => {
      if (!pointDisplayMode[index]) {
        return
      }

      if (index !== 4) {
        overlays.push(controlPointMana(
          scale,
          point,
          index,
          canControlHandles ? 'none' : this.getCursorCssRule()
        ))
      }
    })

    if (canRotate && pointDisplayMode !== POINT_DISPLAY_MODES.NONE) {
      overlays.push(originMana(scale, origin.x, origin.y, Globals.isSpecialKeyDown()))
    }

    // Everything below requires controllable handles.
    if (!canControlHandles || this.state.isOriginPanning) {
      return
    }

    if (!this.state.isAnythingScaling && canRotate && (
      (this.state.hoveredControlPointIndex !== null && isRotationModeOn) ||
      this.state.isAnythingRotating
    )) {
      overlays.push(rotationCursorMana(scale, this.state.mousePositionCurrent, origin))
    } else if (this.state.isAnythingScaling ||
      (this.state.hoveredControlPointIndex !== null && !this.state.isMouseDown)
    ) {
      overlays.push(scaleCursorMana(
        scale,
        this.state.mousePositionCurrent,
        points,
        origin,
        this.state.controlActivation ? this.state.controlActivation.index : this.state.hoveredControlPointIndex,
        Globals.isAltKeyDown
      ))
    }
  }

  getCSSTransform (zoom, pan) {
    return 'matrix3d(' +
      [zoom.x, 0, 0, 0,
        0, zoom.y, 0, 0,
        0, 0, 1, 0,
        pan.x / zoom.x, pan.y / zoom.x, 0, 1].join(',') + ')'
  }

  isPreviewMode () {
    if (!this.getActiveComponent()) {
      return false
    }
    return this.getActiveComponent().isPreviewModeActive()
  }

  isMarqueeActive () {
    return this.getActiveComponent() && this.getActiveComponent().getSelectionMarquee().isActive()
  }

  getCursorCssRule () {
    if (this.isPreviewMode()) return 'default'
    if (this.state.isAnythingRotating || this.state.isAnythingScaling) return 'none'
    return (this.state.stageMouseDown) ? '-webkit-grabbing' : 'default'
  }

  renderHotComponentMount (mount, drawingClassName) {
    return (
      <div
        ref='mount'
        key='haiku-mount-container'
        id='haiku-mount-container'
        className={`${drawingClassName} no-select`}
        style={{
          position: 'absolute',
          left: mount.x,
          top: mount.y,
          width: mount.w,
          height: mount.h,
          overflow: this.isPreviewMode() ? 'hidden' : 'visible',
          zIndex: 60,
          opacity: (this.state.isEventHandlerEditorOpen) ? 0.5 : 1.0
        }} />
    )
  }

  getContainerHeight () {
    if (!this.getActiveComponent()) return 1
    return this.getActiveComponent().getArtboard().getContainerHeight()
  }

  getArtboardRenderInfo () {
    if (!this.getActiveComponent()) {
      // Pretty hack to put this here, but we have to render _something_ or else the
      // Glass won't initialize properly due to the way it is currently set up.
      // TODO: Make glass more accepting of situations where there is no component
      return {
        drawingClassName: '',
        pan: { x: 0, y: 0 },
        zoom: { x: 1, y: 1 },
        container: { x: 1, y: 1, w: 1, h: 1 },
        mount: { x: 1, y: 1, w: 1, h: 1 }
      }
    }

    return this.getActiveComponent().getArtboard().getArtboardRenderInfo()
  }

  getContextMenuItems () {
    const items = []

    const proxy = this.fetchProxyElementForSelection()

    if (experimentIsEnabled(Experiment.CommentsOnStage)) {
      items.push({
        label: (this.state.doShowComments)
          ? 'Hide Comments'
          : 'Show Comments',
        enabled: this.state.comments && this.state.comments.length > 0,
        onClick: () => {
          this.setState({ doShowComments: !this.state.doShowComments })
        }
      })

      items.push({
        label: 'Add Comment',
        onClick: () => {
          this._comments.build({
            x: this.state.mousePositionCurrent.x,
            y: this.state.mousePositionCurrent.y
          })

          this.setState({ comments: this._comments.comments, doShowComments: true })
        }
      })

      items.push({ type: 'separator' })
    }

    if (experimentIsEnabled(Experiment.MultiComponentFeatures)) {
      items.push({
        label: 'Create Component',
        // If a single element is already a component, we don't let it be created as one
        enabled: proxy.canCreateComponentFromSelection(),
        onClick: () => {
          mixpanel.haikuTrack('creator:glass:launch-create-component-modal')
          this.launchComponentNameModal()
        }
      })

      items.push({
        label: 'Edit Component',
        enabled: proxy.canEditComponentFromSelection(),
        onClick: () => {
          this.editComponent(proxy.getSingleComponentElementRelpath())
        }
      })

      items.push({ type: 'separator' })
    }

    items.push({
      label: 'Edit Element Actions',
      // Show the actions menu if there is nothing selected for editing artboard actions
      enabled: proxy.doesManageSingleElement() || proxy.hasNothingInSelection(),
      onClick: (event) => {
        // Fallback to the artboard if there is nothing in the current selection
        this.showEventHandlersEditor(event, proxy.selection[0] || this.getActiveComponent().getArtboard().getElement())
      }
    })

    items.push({ type: 'separator' })

    items.push({
      label: 'Open in Finder',
      enabled: proxy.isSelectionFinderOpenable(),
      onClick: () => {
        mixpanel.haikuTrack('creator:glass:open-in-finder')
        shell.openItem(proxy.getAbspath())
      }
    })

    // Only display Edit In Sketch on mac
    if (isMac()) {
      items.push({
        label: 'Edit in Sketch',
        enabled: proxy.isSelectionSketchEditable(),
        onClick: () => {
          mixpanel.haikuTrack('creator:glass:edit-in-sketch')
          shell.openItem(path.join(this.props.folder, proxy.getSketchAssetPath()))
        }
      })
    }

    items.push({
      label: 'Edit in Figma',
      enabled: proxy.isSelectionFigmaEditable(),
      onClick: () => {
        mixpanel.haikuTrack('creator:glass:edit-in-figma')
        shell.openExternal(proxy.getFigmaAssetLink())
      }
    })

    items.push({
      label: 'Edit in Illustrator',
      enabled: proxy.isSelectionIllustratorEditable(),
      onClick: () => {
        mixpanel.haikuTrack('creator:glass:edit-in-illustrator')
        shell.openItem(path.join(this.props.folder, proxy.getIllustratorAssetPath()))
      }
    })

    items.push({ type: 'separator' })

    items.push({
      label: 'Cut',
      enabled: proxy.canCut(),
      onClick: () => {
        this.handleCut()
      }
    })

    items.push({
      label: 'Copy',
      enabled: proxy.canCopy(),
      onClick: () => {
        this.handleCopy()
      }
    })

    items.push({
      label: 'Paste',
      enabled: proxy.canPaste(),
      onClick: (event) => {
        this.handlePaste()
      }
    })

    items.push({ type: 'separator' })

    if (experimentIsEnabled(Experiment.GroupUngroup)) {
      items.push({
        label: 'Group',
        enabled: proxy.canGroup(),
        onClick: () => {
          mixpanel.haikuTrack('creator:glass:create-group')
          this.handleGroupDebounced()
        }
      })

      items.push({
        label: 'Ungroup',
        enabled: proxy.canUngroup(),
        onClick: () => {
          this.handleUngroupDebounced()
        }
      })

      items.push({ type: 'separator' })
    }

    items.push({
      label: 'Delete',
      enabled: proxy.canDelete(),
      onClick: () => {
        this.handleDelete()
      }
    })

    items.push({ type: 'separator' })

    items.push({
      label: 'Forward',
      enabled: proxy.canBringForward(),
      onClick: () => {
        mixpanel.haikuTrack('creator:glass:bring-forward')
        proxy.bringForward()
      }
    })

    items.push({
      label: 'Backward',
      enabled: proxy.canSendBackward(),
      onClick: () => {
        mixpanel.haikuTrack('creator:glass:send-backward')
        proxy.sendBackward()
      }
    })

    items.push({
      label: 'Bring to Front',
      enabled: proxy.canBringToFront(),
      onClick: () => {
        mixpanel.haikuTrack('creator:glass:bring-to-front')
        proxy.bringToFront()
      }
    })

    items.push({
      label: 'Send to Back',
      enabled: proxy.canSendToBack(),
      onClick: () => {
        mixpanel.haikuTrack('creator:glass:send-to-back')
        proxy.sendToBack()
      }
    })

    items.push({ type: 'separator' })

    items.push({
      label: 'Copy SVG',
      enabled: proxy.canCopySVG(),
      onClick: (event) => {
        mixpanel.haikuTrack('creator:glass:copy-svg')
        clipboard.writeText(proxy.copySVG())
      }
    })

    items.push({
      label: 'HTML Snapshot',
      enabled: proxy.canHTMLSnapshot(),
      onClick: (event) => {
        mixpanel.haikuTrack('creator:glass:html-snapshot')
        this.getActiveComponent().htmlSnapshot((err, html) => {
          if (err) {
            return
          }

          clipboard.writeText(html)
          writeHtmlSnapshot(html, this)
        })
      }
    })

    if (process.env.NODE_ENV !== 'production') {
      items.push({ type: 'separator' })

      items.push({
        label: 'Inspect Element',
        enabled: proxy.doesManageSingleElement(),
        onClick: (event) => {
          if (remote) {
            remote.getCurrentWindow().openDevTools()

            this.getActiveComponent().devConsole.logBanner()

            const publicComponentModel = this.getActiveComponent().$instance
            const internalElementModel = proxy.getElement()

            if (publicComponentModel && internalElementModel) {
              const publicElementModel = publicComponentModel.querySelector(`haiku:${internalElementModel.getComponentId()}`)
              window.element = publicElementModel
              console.log('element', publicElementModel)
              console.log('element.target', publicElementModel.target)
            }
          }
        }
      })

      items.push({
        label: 'Preview in Browser',
        enabled: proxy.hasNothingInSelection(),
        onClick: () => {
          const assetPath = this.project.getPreviewAssetPath()
          shell.openItem(assetPath)
        }
      })
    }

    return items
  }

  render () {
    const {
      drawingClassName,
      pan,
      zoom,
      container,
      mount
    } = this.getArtboardRenderInfo()

    return (
      <div
        id='stage-root'
        style={{
          width: '100%',
          height: '100%',
          visibility: (this.getActiveComponent()) ? 'visible' : 'hidden',
          cursor: this.getCursorCssRule(),
          backgroundColor: (this.isPreviewMode()) ? 'white' : 'inherit'
        }}

        onMouseDown={(mouseDown) => {
          const targetId = mouseDown.nativeEvent.target && mouseDown.nativeEvent.target.id

          if (
              targetId === 'stage-root' ||
              targetId === 'full-background' ||
              targetId === 'haiku-glass-stage-container' ||
              targetId === 'haiku-glass-stage-background-live' ||
              targetId === 'haiku-glass-stage-background-preview' ||
              targetId === 'haiku-glass-stage-background-preview-border'
            ) {
            // If unselecting anything except an actual element, assume we want to deselect all
            Element.unselectAllElements({ component: this.getActiveComponent() }, { from: 'glass' })
          }

          if (this.state.isEventHandlerEditorOpen) {
            this.hideEventHandlersEditor()
          }

          if (this.getActiveComponent() && !this.isPreviewMode()) {
            this.getActiveComponent().getArtboard().snapshotOriginalPan()
          }

          this.setState({
            stageMouseDown: {
              x: mouseDown.nativeEvent.clientX,
              y: mouseDown.nativeEvent.clientY
            }
          })
        }}
        onContextMenu={(event) => {
          this.openContextMenu(event)
        }}
        onMouseUp={() => {
          this.setState({ stageMouseDown: null })
        }}
        onMouseLeave={() => {
          this.setState({ stageMouseDown: null })
        }}>

        {(!this.isPreviewMode())
          ? <div
            id='zoom-indicator'
            className='no-select'
            style={{
              position: 'fixed',
              top: 5,
              right: 10,
              zIndex: MAX_Z_INDEX - 1,
              color: '#ccc',
              fontSize: 14
            }}>
            {Math.round(zoom.x / 1 * 100)}%
            </div>
          : ''}

        {!this.isPreviewMode() &&
          <EventHandlerEditor
            element={this.state.targetElement}
            save={(targetElement, serializedEvent) => {
              this.saveEventHandlers(targetElement, serializedEvent)
            }}
            close={() => { this.hideEventHandlersEditor() }}
            visible={this.state.isEventHandlerEditorOpen}
            options={this.state.eventHandlerEditorOptions}
            ref={(editor) => { this.editor = editor }}
          />
        }

        {!this.isPreviewMode() && this.state.isCreateComponentModalOpen &&
          <CreateComponentModal
            isOpen={this.state.isCreateComponentModalOpen}
            existingComponentNames={this.project.getExistingComponentNames()}
            onSubmit={(componentName) => {
              this.setState({
                isCreateComponentModalOpen: false
              }, () => {
                this.conglomerateComponentFromSelectedElementsWithTitle(componentName)
              })
            }}
            onCancel={() => {
              this.setState({
                isCreateComponentModalOpen: false
              })
            }}
          />
        }

        <div
          ref='container'
          id='haiku-glass-stage-container'
          style={{
            width: '100%',
            height: '100%',
            overflow: 'visible',
            position: 'absolute',
            top: 0,
            left: 0,
            transform: this.getCSSTransform(zoom, pan),
            backgroundColor: 'inherit'
          }}>

          {(!this.isPreviewMode())
            ? <svg
              id='haiku-glass-stage-background-live'
              style={{
                position: 'absolute',
                top: container.y,
                left: container.x,
                width: container.w,
                height: container.h,
                overflow: 'visible'
              }}>
              <defs>
                <filter id='background-blur' x='-50%' y='-50%' width='200%' height='200%'>
                  <feGaussianBlur in='SourceAlpha' stdDeviation='2' result='blur' />
                  <feFlood floodColor='rgba(33, 45, 49, .5)' floodOpacity='0.8' result='offsetColor' />
                  <feComposite in='offsetColor' in2='blur' operator='in' result='totalBlur' />
                  <feBlend in='SourceGraphic' in2='totalBlur' mode='normal' />
                </filter>
              </defs>
              <rect id='full-background' x={container.x} y={container.y} width={container.w} height={container.w} fill='transparent' />
              <rect id='mount-background-blur' filter='url(#background-blur)' x={mount.x} y={mount.y} width={mount.w} height={mount.h} fill='white' />
              <rect id='mount-background' x={mount.x} y={mount.y} width={mount.w} height={mount.h} fill='white' />
            </svg>
            : ''}

          {(!this.isPreviewMode())
            ? <svg
              id='haiku-glass-stage-title-text-container'
              style={{
                position: 'absolute',
                zIndex: 10,
                top: mount.y - 19,
                left: mount.x + 2,
                height: 20,
                width: mount.w,
                userSelect: 'none',
                cursor: 'default'
              }}
              onClick={this.handleClickStageName.bind(this)}
              onMouseOver={this.handleMouseOverStageName.bind(this)}
              onMouseOut={this.handleMouseOutStageName.bind(this)}>
              <text
                y='13'
                id='project-name'
                fill={Palette.FATHER_COAL}
                fontWeight='lighter'
                fontFamily='Fira Sans'
                fontSize='13'>
                {`${this.props.userconfig.project || '[n/a]'} (${(this.getActiveComponent() && this.getActiveComponent().getTitle()) || '…'})`}
              </text>
            </svg>
            : ''}

          {(!this.isPreviewMode())
            ? <svg
              id='haiku-glass-opacitator'
              style={{
                position: 'absolute',
                top: container.y,
                left: container.x,
                zIndex: 20,
                width: container.w,
                height: container.h,
                pointerEvents: 'none',
                overflow: 'visible'
              }}>
              {/* draw a semiopaque rect with a transparent cutout */}
              <path
                d={`
                  M-${BIG_NUMBER},-${BIG_NUMBER}
                  V${BIG_NUMBER}
                  H${BIG_NUMBER}
                  V-${BIG_NUMBER}
                  Z
                  M${mount.x + mount.w},${mount.y + mount.h}
                  H${mount.x}
                  V${mount.y}
                  H${mount.x + mount.w}
                  Z
                `.split('\n').join('')}
                style={{
                  fill: '#111',
                  opacity: 0.1,
                  pointerEvents: 'none',
                  overflow: 'visible'
                }} />
            </svg>
            : ''}

          {(!this.isPreviewMode())
            ? <svg
              id='haiku-glass-stage-border'
              style={{
                position: 'absolute',
                top: container.y,
                left: container.x,
                zIndex: 1010,
                width: container.w,
                height: container.h,
                pointerEvents: 'none',
                overflow: 'visible'
              }}>
              {/* draw a semiopaque rect with a transparent cutout */}
              <path
                d={`
                  M-${BIG_NUMBER},-${BIG_NUMBER}
                  V${BIG_NUMBER}
                  H${BIG_NUMBER}
                  V-${BIG_NUMBER}
                  Z
                  M${mount.x + mount.w},${mount.y + mount.h}
                  H${mount.x}
                  V${mount.y}
                  H${mount.x + mount.w}
                  Z
                `.split('\n').join('')}
                style={{
                  'fill': '#FFF',
                  'opacity': 0.5,
                  'pointerEvents': 'none'
                }} />
              {/* draw the red border around the stage when selected */}
              <rect
                x={mount.x - 1}
                y={mount.y - 1}
                width={mount.w + 2}
                height={mount.h + 2}
                style={{
                  strokeWidth: 1.5,
                  fill: 'none',
                  stroke: Palette.LIGHTEST_PINK,
                  opacity: this.state.isStageNameHovering && !this.state.isStageSelected ? 0.75 : 0,
                  overflow: 'visible'
                }}
                />
            </svg>
            : ''}

          {(!this.isPreviewMode() && this.state.doShowComments && this.state.comments.length > 0)
            ? <div
              id='haiku-glass-comments-container'
              style={{
                position: 'absolute',
                pointerEvents: 'none',
                top: container.y,
                left: container.x,
                zIndex: 2000,
                overflow: 'hidden',
                width: '100%',
                height: '100%' }}
                >
              {this.getActiveComponent() && this.state.comments.map((comment, index) => {
                return (
                  <Comment
                    index={index}
                    comment={comment}
                    x={comment.x + this.getActiveComponent().getArtboard().getMountX()}
                    y={comment.y + this.getActiveComponent().getArtboard().getMountY()}
                    key={`comment-${comment.id}`}
                    model={this._comments} />
                )
              })}
            </div>
            : ''}

          {(!this.isPreviewMode())
            ? <div
              ref='overlay'
              id='haiku-glass-overlay-mount'
              style={{
                transform: 'matrix3d(1,0,0,0,0,1,0,0,0,0,1,0,0,0,0,1)',
                pointerEvents: 'none', // This needs to be un-set for surface elements that take mouse interaction
                width: container.w,
                height: this.getContainerHeight(),
                position: 'absolute',
                overflow: 'visible',
                top: container.y,
                left: container.x,
                zIndex: 1999,
                opacity: (this.state.isEventHandlerEditorOpen) ? 0.5 : 1.0
              }} />
            : ''}

          {this.renderHotComponentMount(mount, drawingClassName)}

          {(!this.isPreviewMode())
            ? <div
              ref='outline'
              id='haiku-glass-outline-mount'
              style={{
                position: 'absolute',
                pointerEvents: 'none',
                left: mount.x,
                top: mount.y,
                width: mount.w,
                height: mount.h,
                overflow: this.isPreviewMode() ? 'hidden' : 'visible',
                zIndex: 60,
                opacity: (this.state.isEventHandlerEditorOpen) ? 0.5 : 1.0
              }} />
            : ''}

          {(this.isPreviewMode())
            ? <div
              id='preview-container'
              style={{
                position: 'absolute',
                left: 0,
                top: 0,
                width: '100%',
                height: '100%',
                overflow: 'hidden',
                zIndex: MAX_Z_INDEX,
                backgroundColor: 'white'
              }}>
              <Preview
                container={container}
                mount={mount}
                component={this.getActiveComponent()} />
            </div>
            : ''}
        </div>
      </div>
    )
  }
}

function belongsToMenuIcon (target) {
  if (!target || !target.getAttribute) {
    return false
  }

  if (target.getAttribute('id') === 'element-menu-icon-wrapper') {
    return true
  }

  return belongsToMenuIcon(target.parentNode)
}

Glass.propTypes = {
  userconfig: React.PropTypes.object,
  websocket: React.PropTypes.object,
  folder: React.PropTypes.string
}

export default Radium(Glass)<|MERGE_RESOLUTION|>--- conflicted
+++ resolved
@@ -55,15 +55,10 @@
 // Useful debugging originator of calls in shared model code
 process.env.HAIKU_SUBPROCESS = 'glass'
 
-<<<<<<< HEAD
+const MAX_Z_INDEX = 1000000
+
 const POINTS_THRESHOLD_REDUCED = 20 // Display only the corner control points
 const POINTS_THRESHOLD_NONE = 8 // Display no control points nor line
-=======
-const MAX_Z_INDEX = 1000000
-
-const POINTS_THRESHOLD_REDUCED = 65 // Display only the corner control points
-const POINTS_THRESHOLD_NONE = 15 // Display no control points nor line
->>>>>>> 5d64bbc9
 
 const POINT_DISPLAY_MODES = {
   NORMAL: [1, 1, 1, 1, 1, 1, 1, 1, 1],
