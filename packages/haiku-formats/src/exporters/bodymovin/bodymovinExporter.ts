--- conflicted
+++ resolved
@@ -1,5 +1,4 @@
 import {
-<<<<<<< HEAD
   BytecodeNode,
   BytecodeSummonable,
   BytecodeTimelineProperties,
@@ -7,10 +6,6 @@
   Curve,
   HaikuBytecode,
 } from '@haiku/core/lib/api';
-=======
-  BytecodeNode, BytecodeSummonable, BytecodeTimelineProperties, BytecodeTimelineProperty, HaikuBytecode,
-} from '@haiku/core/lib/api/HaikuBytecode';
->>>>>>> 603f9d21
 import {synchronizePathStructure} from '@haiku/core/lib/helpers/PathUtil';
 import SVGPoints from '@haiku/core/lib/helpers/SVGPoints';
 import {CurveSpec} from '@haiku/core/lib/vendor/svg-points/types';
@@ -1066,12 +1061,7 @@
             groupItems.push(shapeSegment);
           });
           // Decorate the original shape in case we need to manage a complex fill (e.g. gradient stops).
-<<<<<<< HEAD
-          this.decorateShape(timeline, shape);
-          shape[ShapeKey.Vertices][PropertyKey.Value][PathKey.Closed] = true; // Force closed
-=======
           this.decorateShape({d: {0: {value: [].concat(...pathSegments.map((ps) => ps.points))}}}, shape);
->>>>>>> 603f9d21
         }
 
         break;
@@ -1307,13 +1297,9 @@
       const timelineProperty = timeline[property];
 
       const keyframes = keyframesFromTimelineProperty(timelineProperty);
-<<<<<<< HEAD
-
-=======
       if (keyframes.length < 2) {
         return;
       }
->>>>>>> 603f9d21
       const paths = keyframes.map((keyframe): CurveSpec[] => {
         if (typeof timelineProperty[keyframe].value === 'string') {
           return SVGPoints.pathToPoints(timelineProperty[keyframe].value as string);
@@ -1321,20 +1307,7 @@
         return timelineProperty[keyframe].value as CurveSpec[];
       });
 
-<<<<<<< HEAD
-      let totalTweens = 0;
-      keyframes.forEach((keyframe) => {
-        if (timelineProperty[keyframe].curve) {
-          totalTweens++;
-        }
-      });
-
-      if (totalTweens > 0) {
-        synchronizePathStructure(...paths);
-      }
-=======
       synchronizePathStructure(...paths);
->>>>>>> 603f9d21
 
       keyframes.forEach((keyframe, index) => {
         timelineProperty[keyframe].value = paths[index];
