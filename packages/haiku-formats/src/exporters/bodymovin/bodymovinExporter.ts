--- conflicted
+++ resolved
@@ -1,31 +1,21 @@
-<<<<<<< HEAD
 import {
   BytecodeNode,
   BytecodeSummonable,
   BytecodeTimelineProperties,
   BytecodeTimelineProperty,
   Curve,
+  HaikuBytecode,
 } from '@haiku/core/lib/api';
 import {synchronizePathStructure} from '@haiku/core/lib/helpers/PathUtil';
 import SVGPoints from '@haiku/core/lib/helpers/SVGPoints';
-=======
-import {Curve} from '@haiku/core/lib/api/Curve';
-import {
-  BytecodeNode, BytecodeSummonable, BytecodeTimelineProperties, BytecodeTimelineProperty, HaikuBytecode,
-} from '@haiku/core/lib/api/HaikuBytecode';
->>>>>>> 3d19de68
 import {CurveSpec} from '@haiku/core/lib/vendor/svg-points/types';
-
 import {writeFile} from 'fs-extra';
 import {ContextualSize} from 'haiku-common/lib/types';
 // @ts-ignore
 import * as Template from 'haiku-serialization/src/bll/Template';
 // @ts-ignore
 import * as LoggerInstance from 'haiku-serialization/src/utils/LoggerInstance';
-<<<<<<< HEAD
-=======
 import * as imageSize from 'image-size';
->>>>>>> 3d19de68
 import {difference, flatten, mapKeys} from 'lodash';
 
 import {ExporterInterface} from '..';
@@ -1452,13 +1442,11 @@
     // Preprocess curves that are incompatible with Bodymovin rendering.
     this.alignCurveKeyframes();
 
-<<<<<<< HEAD
     // Preprocess tweened curves so that they are normalized and ready for tweening
     this.preprocessTweenedCurves();
-=======
+
     this.structuralNode = this.bytecode.template as BytecodeNode;
     this.layerStack.set(this.structuralNode, this.rootLayers);
->>>>>>> 3d19de68
 
     // Handle the wrapper as a special case.
     this.handleWrapper();
