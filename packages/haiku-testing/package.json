{
  "name": "haiku-testing",
<<<<<<< HEAD
  "version": "3.1.16",
=======
  "version": "3.1.17",
>>>>>>> d0086db1
  "description": "Testing utilities for Haiku.",
  "main": "lib/index.js",
  "directories": {
    "lib": "lib"
  },
  "scripts": {
    "lint": "tslint -p tsconfig.json -c tslint.json 'src/**/*.ts' -t stylish",
    "lint-report": "yarn lint -t checkstyle -o checkstyle-result.xml",
    "fix": "yarn lint --fix",
    "test": "tsc && tsc -p tsconfig.test.json && NODE_ENV=test tape \"~test/**/*.test.js\" | tap-spec && rm -rf ~test",
    "test-report": "tsc -p tsconfig.test.json && NODE_ENV=test tape \"~test/**/*.test.js\" > test-result.tap",
    "coverage": "nyc yarn test",
    "html-coverage": "nyc --reporter=html yarn test",
    "compile": "tsc",
    "develop": "tsc --watch"
  },
  "authors": [
    "Sasha Joseph <sasha@haiku.ai>"
  ],
  "license": "UNLICENSED",
  "dependencies": {
    "proxyquire": "^1.8.0",
    "sinon": "^4.0.1"
  },
  "devDependencies": {
    "@types/node": "8.5.2",
    "@types/tape": "^4.2.30",
    "nyc": "^11.3.0",
    "tap-spec": "^4.1.1",
    "tape": "^4.8.0",
    "tslint": "^5.7.0",
    "tslint-config-airbnb": "^5.3.0",
    "typescript": "^2.5.2"
  }
}<|MERGE_RESOLUTION|>--- conflicted
+++ resolved
@@ -1,10 +1,6 @@
 {
   "name": "haiku-testing",
-<<<<<<< HEAD
-  "version": "3.1.16",
-=======
   "version": "3.1.17",
->>>>>>> d0086db1
   "description": "Testing utilities for Haiku.",
   "main": "lib/index.js",
   "directories": {
