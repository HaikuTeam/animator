import {getExperimentConfig} from './config';

/**
 * Canonical experiment IDs for features and experiments.
 * TODO: Switch to numeric experiment IDs when possible.
 * @see {@link https://git.io/vdyLb}
 * @enum {string}
 */
export enum Experiment {
  MultiComponentFeatures = 'MultiComponentFeatures',
  HideInstantiatedElementUntilTimeInstantiated = 'HideInstantiatedElementUntilTimeInstantiated',
  MergeDesignChangesAtCurrentTime = 'MergeDesignChangesAtCurrentTime',
  CommentsOnStage = 'CommentsOnStage',
  AsyncClientActions = 'AsyncClientActions',
  NormalizeSvgContent = 'NormalizeSvgContent',
  BasicOfflineMode = 'BasicOfflineMode',
  MultiComponentControlsLibrary = 'MultiComponentControlsLibrary',
  ShowSubElementsInJitMenu = 'ShowSubElementsInJitMenu',
  GroupUngroup = 'GroupUngroup',
  BaseModelQueryCache = 'BaseModelQueryCache',
  ComponentInfoInspector = 'ComponentInfoInspector',
  AdvancedMultiTransform = 'AdvancedMultiTransform',
  OutliningElementsOnStage = 'OutliningElementsOnStage',
  OutliningElementsOnStageFromStage = 'OutliningElementsOnStageFromStage',
  DirectSelectionOfPrimitives = 'DirectSelectionOfPrimitives',
  IpcIntegrityCheck = 'IpcIntegrityCheck',
  CrashOnIpcIntegrityCheckFailure = 'CrashOnIpcIntegrityCheckFailure',
  IncludeSourceInIntegrityHash = 'IncludeSourceInIntegrityHash',
  OrderedActionStack = 'OrderedActionStack',
  CodeEditor = 'CodeEditor',
  WarnOnUndefinedStateVariables = 'WarnOnUndefinedStateVariables',
  NativeTimelineScroll = 'NativeTimelineScroll',
  TimelineMarqueeSelection = 'TimelineMarqueeSelection',
  LocalAssetExport = 'LocalAssetExport',
  UserConsole = 'UserConsole',
<<<<<<< HEAD
  AllowBitmapImages = 'AllowBitmapImages',
  SizeInsteadOfScaleWhenPossible = 'SizeInsteadOfScaleWhenPossible',
=======
  CleanInitialLibraryState = 'CleanInitialLibraryState',
>>>>>>> 6f20a09c
}

/**
 * Store the experiment configuration in a module-local. The format is:
 *
 *   {
 *     "ExperimentName": {
 *       "development": true,
 *       "release": false
 *     },
 *     ...
 *   }
 *
 * We'll lazily read the config from experiments.json when it is requested for the first time.
 */
type ExperimentConfig = {[key in Experiment]: boolean};
let experimentConfig: ExperimentConfig;

/**
 * Store the experiment cache as a module-local.
 *
 * We'll cache the result of checking each experiment status and use the cached version if available.
 * This will ensure the experiment status is the same throughout a session.
 */
type ExperimentCache = {[key in Experiment]: boolean};
const experimentCache = {} as ExperimentCache;

export const clearExperimentCache = () => {
  experimentConfig = null;
  Object.keys(experimentCache).forEach((experimentId) => {
    delete experimentCache[experimentId];
  });
};

export const experimentIsEnabled = (experiment: Experiment): boolean => {
  if (!experimentConfig) {
    experimentConfig = getExperimentConfig();
  }

  if (!experimentConfig.hasOwnProperty(experiment)) {
    throw new Error(`Unknown experiment: ${experiment}`);
  }

  if (experimentCache.hasOwnProperty(experiment)) {
    return experimentCache[experiment];
  }

  return experimentCache[experiment] = experimentConfig[experiment] || false;
};<|MERGE_RESOLUTION|>--- conflicted
+++ resolved
@@ -33,12 +33,9 @@
   TimelineMarqueeSelection = 'TimelineMarqueeSelection',
   LocalAssetExport = 'LocalAssetExport',
   UserConsole = 'UserConsole',
-<<<<<<< HEAD
   AllowBitmapImages = 'AllowBitmapImages',
   SizeInsteadOfScaleWhenPossible = 'SizeInsteadOfScaleWhenPossible',
-=======
   CleanInitialLibraryState = 'CleanInitialLibraryState',
->>>>>>> 6f20a09c
 }
 
 /**
