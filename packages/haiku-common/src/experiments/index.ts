--- conflicted
+++ resolved
@@ -31,10 +31,6 @@
   StageResizeAllSides = 'StageResizeAllSides',
   FigmaIntegration = 'FigmaIntegration',
   OriginIndicator = 'OriginIndicator',
-<<<<<<< HEAD
-  ComponentInfoInspector = 'ComponentInfoInspector',
-=======
->>>>>>> c87abe57
 }
 
 /**
