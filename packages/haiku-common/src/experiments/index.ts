import {EnvironmentType, getEnvironmentType} from '../environments';
import {getExperimentConfig} from './config';

/**
 * Canonical experiment IDs for features and experiments.
 * TODO: Switch to numeric experiment IDs when possible.
 * @see {@link https://git.io/vdyLb}
 * @enum {string}
 */
export enum Experiment {
  LottieExportInGlobalMenu = 'LottieExportInGlobalMenu',
  MultiComponentFeatures = 'MultiComponentFeatures',
  JustInTimeProperties = 'JustInTimeProperties',
  InstantiationOfPrimitivesAsComponents = 'InstantiationOfPrimitivesAsComponents',
  HideInstantiatedElementUntilTimeInstantiated = 'HideInstantiatedElementUntilTimeInstantiated',
  MergeDesignChangesAtCurrentTime = 'MergeDesignChangesAtCurrentTime',
  CommentsOnStage = 'CommentsOnStage',
  AsyncClientActions = 'AsyncClientActions',
  NoNormalizeOnSetup = 'NoNormalizeOnSetup',
  SvgOptimizer = 'SvgOptimizer',
  NewPublishUI = 'NewPublishUI',
  NormalizeSvgContent = 'NormalizeSvgContent',
  BasicOfflineMode = 'BasicOfflineMode',
  MultiComponentControlsLibrary = 'MultiComponentControlsLibrary',
  ShowSubElementsInJitMenu = 'ShowSubElementsInJitMenu',
  ElementMultiSelectAndTransform = 'ElementMultiSelectAndTransform',
<<<<<<< HEAD
  GroupUngroup = 'GroupUngroup',
  BaseModelQueryCache = 'BaseModelQueryCache',
  ElementDepthFilter = 'ElementDepthFilter',
  StageSelectionMarquee = 'StageSelectionMarquee',
  StageResizeAllSides = 'StageResizeAllSides',
=======
  FigmaIntegration = 'FigmaIntegration',
>>>>>>> 2ba88283
}

/**
 * Store the experiment configuration in a module-local. The format is:
 *
 *   {
 *     "ExperimentName": {
 *       "development": true,
 *       "release": false
 *     },
 *     ...
 *   }
 *
 * We'll lazily read the config from experiments.json when it is requested for the first time.
 */
type ExperimentConfig = {[key in Experiment]: {[key in EnvironmentType]: boolean}};
let experimentConfig: ExperimentConfig;

/**
 * Store the experiment cache as a module-local.
 *
 * We'll cache the result of checking each experiment status and use the cached version if available.
 * This will ensure the experiment status is the same throughout a session.
 */
type ExperimentCache = {[key in Experiment]: boolean};
const experimentCache = {} as ExperimentCache;

export const experimentIsEnabled = (experiment: Experiment): boolean => {
  if (!experimentConfig) {
    experimentConfig = getExperimentConfig();
  }

  if (!experimentConfig.hasOwnProperty(experiment)) {
    throw new Error(`Unknown experiment: ${experiment}`);
  }

  if (experimentCache.hasOwnProperty(experiment)) {
    return experimentCache[experiment];
  }

  return experimentCache[experiment] = experimentConfig[experiment][getEnvironmentType()] || false;
};<|MERGE_RESOLUTION|>--- conflicted
+++ resolved
@@ -24,15 +24,12 @@
   MultiComponentControlsLibrary = 'MultiComponentControlsLibrary',
   ShowSubElementsInJitMenu = 'ShowSubElementsInJitMenu',
   ElementMultiSelectAndTransform = 'ElementMultiSelectAndTransform',
-<<<<<<< HEAD
   GroupUngroup = 'GroupUngroup',
   BaseModelQueryCache = 'BaseModelQueryCache',
   ElementDepthFilter = 'ElementDepthFilter',
   StageSelectionMarquee = 'StageSelectionMarquee',
   StageResizeAllSides = 'StageResizeAllSides',
-=======
   FigmaIntegration = 'FigmaIntegration',
->>>>>>> 2ba88283
 }
 
 /**
