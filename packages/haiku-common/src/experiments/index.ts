import {getExperimentConfig} from './config';

/**
 * Canonical experiment IDs for features and experiments.
 * TODO: Switch to numeric experiment IDs when possible.
 * @see {@link https://git.io/vdyLb}
 * @enum {string}
 */
export enum Experiment {
  MultiComponentFeatures = 'MultiComponentFeatures',
  HideInstantiatedElementUntilTimeInstantiated = 'HideInstantiatedElementUntilTimeInstantiated',
  MergeDesignChangesAtCurrentTime = 'MergeDesignChangesAtCurrentTime',
  CommentsOnStage = 'CommentsOnStage',
  AsyncClientActions = 'AsyncClientActions',
  NormalizeSvgContent = 'NormalizeSvgContent',
  BasicOfflineMode = 'BasicOfflineMode',
  MultiComponentControlsLibrary = 'MultiComponentControlsLibrary',
  ShowSubElementsInJitMenu = 'ShowSubElementsInJitMenu',
  GroupUngroup = 'GroupUngroup',
  BaseModelQueryCache = 'BaseModelQueryCache',
  ComponentInfoInspector = 'ComponentInfoInspector',
  AdvancedMultiTransform = 'AdvancedMultiTransform',
  OutliningElementsOnStage = 'OutliningElementsOnStage',
  OutliningElementsOnStageFromStage = 'OutliningElementsOnStageFromStage',
  DirectSelectionOfPrimitives = 'DirectSelectionOfPrimitives',
  IpcIntegrityCheck = 'IpcIntegrityCheck',
  CrashOnIpcIntegrityCheckFailure = 'CrashOnIpcIntegrityCheckFailure',
  IncludeSourceInIntegrityHash = 'IncludeSourceInIntegrityHash',
  OrderedActionStack = 'OrderedActionStack',
  CodeEditor = 'CodeEditor',
  WarnOnUndefinedStateVariables = 'WarnOnUndefinedStateVariables',
  NativeTimelineScroll = 'NativeTimelineScroll',
  TimelineMarqueeSelection = 'TimelineMarqueeSelection',
  LocalAssetExport = 'LocalAssetExport',
  UserConsole = 'UserConsole',
  AllowBitmapImages = 'AllowBitmapImages',
  SizeInsteadOfScaleWhenPossible = 'SizeInsteadOfScaleWhenPossible',
  CleanInitialLibraryState = 'CleanInitialLibraryState',
  CopyPasteTweens = 'CopyPasteTweens',
  CopyPasteTweensWithAccelerators = 'CopyPasteTweensWithAccelerators',
  Snapping = 'Snapping',
  PinchToZoomInGlass = 'PinchToZoomInGlass',
<<<<<<< HEAD
  PreserveFrontMatterInCode = 'PreserveFrontMatterInCode',
=======
  UserFacingDevTools = 'UserFacingDevTools',
  SendLogMessagesToPlumbing = 'SendLogMessagesToPlumbing',
>>>>>>> b76242ef
}

/**
 * Store the experiment configuration in a module-local. The format is:
 *
 *   {
 *     "ExperimentName": {
 *       "development": true,
 *       "release": false
 *     },
 *     ...
 *   }
 *
 * We'll lazily read the config from experiments.json when it is requested for the first time.
 */
type ExperimentConfig = {[key in Experiment]: boolean};
let experimentConfig: ExperimentConfig;

/**
 * Store the experiment cache as a module-local.
 *
 * We'll cache the result of checking each experiment status and use the cached version if available.
 * This will ensure the experiment status is the same throughout a session.
 */
type ExperimentCache = {[key in Experiment]: boolean};
const experimentCache = {} as ExperimentCache;

export const clearExperimentCache = () => {
  experimentConfig = null;
  Object.keys(experimentCache).forEach((experimentId) => {
    delete experimentCache[experimentId];
  });
};

export const experimentIsEnabled = (experiment: Experiment): boolean => {
  if (!experimentConfig) {
    experimentConfig = getExperimentConfig();
  }

  if (!experimentConfig.hasOwnProperty(experiment)) {
    throw new Error(`Unknown experiment: ${experiment}`);
  }

  if (experimentCache.hasOwnProperty(experiment)) {
    return experimentCache[experiment];
  }

  return experimentCache[experiment] = experimentConfig[experiment] || false;
};<|MERGE_RESOLUTION|>--- conflicted
+++ resolved
@@ -40,12 +40,9 @@
   CopyPasteTweensWithAccelerators = 'CopyPasteTweensWithAccelerators',
   Snapping = 'Snapping',
   PinchToZoomInGlass = 'PinchToZoomInGlass',
-<<<<<<< HEAD
   PreserveFrontMatterInCode = 'PreserveFrontMatterInCode',
-=======
   UserFacingDevTools = 'UserFacingDevTools',
   SendLogMessagesToPlumbing = 'SendLogMessagesToPlumbing',
->>>>>>> b76242ef
 }
 
 /**
