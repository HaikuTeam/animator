--- conflicted
+++ resolved
@@ -1,10 +1,6 @@
 {
   "name": "haiku-common",
-<<<<<<< HEAD
-  "version": "3.1.16",
-=======
   "version": "3.1.17",
->>>>>>> d0086db1
   "description": "Common library for Haiku.",
   "main": "lib/index.js",
   "directories": {
@@ -28,11 +24,7 @@
   "dependencies": {},
   "devDependencies": {
     "@types/node": "8.5.2",
-<<<<<<< HEAD
-    "haiku-testing": "3.1.16",
-=======
     "haiku-testing": "3.1.17",
->>>>>>> d0086db1
     "nyc": "^11.3.0",
     "tap-spec": "^4.1.1",
     "tape": "^4.8.0",
