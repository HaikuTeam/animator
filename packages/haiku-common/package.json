{
  "name": "haiku-common",
<<<<<<< HEAD
  "version": "2.3.11",
  "description": "Common library for Haiku.",
  "main": "lib/index.js",
  "directories": {
    "lib": "lib"
  },
  "scripts": {
    "lint": "tslint -p tsconfig.json -c tslint.json --type-check 'src/**/*.ts' --format stylish",
    "fix": "yarn lint --fix",
    "test": "tsc && tsc -p tsconfig.test.json && NODE_ENV=test tape \"~test/**/*.test.js\" | tap-spec && rm -rf ~test",
    "coverage": "nyc yarn test",
    "html-coverage": "nyc --reporter=html yarn test",
    "compile": "tsc",
    "develop": "tsc --watch"
  },
=======
  "version": "2.3.12",
  "main": "index.js",
>>>>>>> 03fe5e94
  "authors": [
    "Sasha Joseph <sasha@haiku.ai>"
  ],
  "license": "UNLICENSED",
  "dependencies": {},
  "devDependencies": {
    "@types/node": "^8.0.17",
    "haiku-testing": "HaikuTeam/testing.git",
    "nyc": "^11.2.1",
    "tap-spec": "^4.1.1",
    "tape": "^4.7.0",
    "tslint": "^5.7.0",
    "tslint-config-airbnb": "^5.3.0",
    "typescript": "^2.4.2"
  }
}<|MERGE_RESOLUTION|>--- conflicted
+++ resolved
@@ -1,7 +1,6 @@
 {
   "name": "haiku-common",
-<<<<<<< HEAD
-  "version": "2.3.11",
+  "version": "2.3.12",
   "description": "Common library for Haiku.",
   "main": "lib/index.js",
   "directories": {
@@ -16,10 +15,6 @@
     "compile": "tsc",
     "develop": "tsc --watch"
   },
-=======
-  "version": "2.3.12",
-  "main": "index.js",
->>>>>>> 03fe5e94
   "authors": [
     "Sasha Joseph <sasha@haiku.ai>"
   ],
