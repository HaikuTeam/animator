{
  "LottieExportInGlobalMenu": {
    "development": true,
    "production": false
  },
  "MultiComponentFeatures": {
    "development": false,
    "production": false
  },
  "JustInTimeProperties": {
    "development": true,
    "production": true
  },
  "InstantiationOfPrimitivesAsComponents": {
    "development": false,
    "production": false
  },
  "HideInstantiatedElementUntilTimeInstantiated": {
    "development": false,
    "production": false
  },
  "MergeDesignChangesAtCurrentTime": {
    "development": false,
    "production": false
  },
  "CommentsOnStage": {
    "development": false,
    "production": false
  },
  "AsyncClientActions": {
    "development": false,
    "production": false
  },
  "NoNormalizeOnSetup": {
    "development": true,
    "production": true
  },
  "SvgOptimizer": {
    "development": true,
    "production": true
  },
  "NewPublishUI": {
    "development": true,
    "production": true
  },
  "NormalizeSvgContent": {
    "development": true,
    "production": false
  },
  "BasicOfflineMode": {
    "development": true,
    "production": false
  },
  "MultiComponentControlsLibrary": {
    "development": false,
    "production": false
  },
  "ShowSubElementsInJitMenu": {
    "development": false,
    "production": false
  },
  "ElementMultiSelectAndTransform": {
    "development": true,
    "production": false
  },
  "GroupUngroup": {
    "development": false,
    "production": false
  },
  "BaseModelQueryCache": {
    "development": true,
    "production": true
  },
  "ElementDepthFilter": {
    "development": true,
    "production": true
  },
  "StageSelectionMarquee": {
    "development": true,
    "production": false
  },
  "StageResizeAllSides": {
    "development": true,
    "production": true
  },
  "FigmaIntegration": {
    "development": true,
    "production": true
  },
  "OriginIndicator": {
    "development": true,
    "production": false
<<<<<<< HEAD
  },
  "ComponentInfoInspector": {
    "development": false,
    "production": false
=======
>>>>>>> c87abe57
  }
}<|MERGE_RESOLUTION|>--- conflicted
+++ resolved
@@ -90,12 +90,5 @@
   "OriginIndicator": {
     "development": true,
     "production": false
-<<<<<<< HEAD
-  },
-  "ComponentInfoInspector": {
-    "development": false,
-    "production": false
-=======
->>>>>>> c87abe57
   }
 }