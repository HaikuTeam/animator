--- conflicted
+++ resolved
@@ -91,11 +91,11 @@
     "development": true,
     "production": false
   },
-<<<<<<< HEAD
   "ComponentInfoInspector": {
-=======
+    "development": true,
+    "production": false
+  },
   "AdvancedMultiTransform": {
->>>>>>> d6bc50de
     "development": true,
     "production": false
   }
