--- conflicted
+++ resolved
@@ -1,10 +1,6 @@
 {
   "name": "haiku-timeline",
-<<<<<<< HEAD
-  "version": "3.2.5",
-=======
   "version": "3.2.6",
->>>>>>> fae40dd6
   "private": true,
   "license": "UNLICENSED",
   "authors": [
@@ -34,27 +30,16 @@
     ]
   },
   "dependencies": {
-<<<<<<< HEAD
-    "@haiku/core": "3.2.5",
-=======
     "@haiku/core": "3.2.6",
->>>>>>> fae40dd6
     "archy": "^1.0.0",
     "classnames": "2.2.5",
     "codemirror": "^5.28.0",
     "color": "^2.0.1",
     "decamelize": "^1.2.0",
-<<<<<<< HEAD
-    "haiku-common": "3.2.5",
-    "haiku-fs-extra": "3.2.5",
-    "haiku-serialization": "3.2.5",
-    "haiku-ui-common": "3.2.5",
-=======
     "haiku-common": "3.2.6",
     "haiku-fs-extra": "3.2.6",
     "haiku-serialization": "3.2.6",
     "haiku-ui-common": "3.2.6",
->>>>>>> fae40dd6
     "jsdom": "^11.1.0",
     "lodash": "^4.17.4",
     "numeral": "^2.0.6",
