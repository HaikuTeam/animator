{
  "name": "haiku-timeline",
  "version": "3.4.2",
  "private": true,
  "license": "UNLICENSED",
  "authors": [
    "Matthew Trost <matthew@haiku.ai>",
    "Taylor Poe <taylor@haiku.ai>",
    "Zack Brown <zack@haiku.ai>"
  ],
  "scripts": {
    "start": "cross-env AUTOSTART=main electron --enable-logging --remote-debugging-port=9222 ./lib/electron.js",
    "watch": "cross-env NODE_ENV=development babel --watch src --out-dir lib --source-maps inline",
    "compile": "cross-env NODE_ENV=development babel src --out-dir lib --source-maps inline",
    "test": "cross-env NODE_ENV=development yarn compile && tape \"test/**/*.test.js\" | tap-spec",
    "test-report": "tape \"test/**/*.test.js\" > test-result.tap",
    "lint": "eslint \"src/**/*.js\"",
    "fix": "yarn lint --fix",
    "lint-report": "yarn lint -f checkstyle -o checkstyle-result.xml"
  },
  "standard": {
    "ignore": [
      "./src/components/modes/haiku.js",
      "./src/components/modes/haiku-hint.js"
    ]
  },
  "babel": {
    "presets": [
      "react-app"
    ]
  },
  "dependencies": {
    "@haiku/core": "3.4.2",
    "archy": "^1.0.0",
    "classnames": "2.2.5",
    "codemirror": "^5.28.0",
    "color": "^2.0.1",
    "decamelize": "^1.2.0",
<<<<<<< HEAD
    "emotion": "^9.1.3",
    "haiku-common": "3.4.0",
    "haiku-fs-extra": "3.4.0",
    "haiku-serialization": "3.4.0",
    "haiku-ui-common": "3.4.0",
=======
    "haiku-common": "3.4.2",
    "haiku-fs-extra": "3.4.2",
    "haiku-serialization": "3.4.2",
    "haiku-ui-common": "3.4.2",
>>>>>>> 51cbea19
    "jsdom": "^11.1.0",
    "lodash": "^4.17.4",
    "numeral": "^2.0.6",
    "qs": "6.4.0",
    "raven-js": "^3.18.1",
    "react": "15.6.2",
    "react-beautiful-dnd": "^6.0.1",
    "react-dom": "15.6.2",
    "react-draggable": "2.2.3",
    "react-emotion": "^9.1.3",
    "react-intercom": "^1.0.14",
    "react-popover": "^0.4.18",
    "react-scroll-to-component": "^1.0.1",
    "strip-indent": "^2.0.0",
    "uuid": "^3.2.1"
  },
  "devDependencies": {
    "babel-cli": "^6.26.0",
    "babel-plugin-emotion": "^9.1.2",
    "babel-preset-react-app": "^2.2.0",
    "cross-env": "^5.1.6",
    "electron": "2.0.2",
    "eslint": "^3.19.0",
    "eslint-config-standard-jsx": "^4.0.2",
    "snazzy": "^7.0.0",
    "standard": "^10.0.2",
    "tap-spec": "^4.1.2",
    "tape": "^4.9.0"
  }
}<|MERGE_RESOLUTION|>--- conflicted
+++ resolved
@@ -36,18 +36,11 @@
     "codemirror": "^5.28.0",
     "color": "^2.0.1",
     "decamelize": "^1.2.0",
-<<<<<<< HEAD
     "emotion": "^9.1.3",
-    "haiku-common": "3.4.0",
-    "haiku-fs-extra": "3.4.0",
-    "haiku-serialization": "3.4.0",
-    "haiku-ui-common": "3.4.0",
-=======
     "haiku-common": "3.4.2",
     "haiku-fs-extra": "3.4.2",
     "haiku-serialization": "3.4.2",
     "haiku-ui-common": "3.4.2",
->>>>>>> 51cbea19
     "jsdom": "^11.1.0",
     "lodash": "^4.17.4",
     "numeral": "^2.0.6",
