{
  "name": "haiku-timeline",
<<<<<<< HEAD
  "version": "3.1.16",
=======
  "version": "3.1.17",
>>>>>>> d0086db1
  "private": true,
  "license": "UNLICENSED",
  "authors": [
    "Matthew Trost <matthew@haiku.ai>",
    "Taylor Poe <taylor@haiku.ai>",
    "Zack Brown <zack@haiku.ai>"
  ],
  "scripts": {
    "start": "AUTOSTART=main electron --enable-logging --remote-debugging-port=9222 ./lib/electron.js",
    "watch": "NODE_ENV=development babel --watch src --out-dir lib --source-maps inline",
    "compile": "NODE_ENV=development babel src --out-dir lib --source-maps inline",
    "test": "NODE_ENV=development yarn compile && tape \"test/**/*.test.js\" | tap-spec",
    "test-report": "tape \"test/**/*.test.js\" > test-result.tap",
    "lint": "eslint \"src/**/*.js\"",
    "fix": "yarn lint --fix",
    "lint-report": "yarn lint -f checkstyle -o checkstyle-result.xml"
  },
  "standard": {
    "ignore": [
      "./src/components/modes/haiku.js",
      "./src/components/modes/haiku-hint.js"
    ]
  },
  "babel": {
    "presets": [
      "react-app"
    ]
  },
  "dependencies": {
<<<<<<< HEAD
    "@haiku/core": "3.1.16",
=======
    "@haiku/core": "3.1.17",
>>>>>>> d0086db1
    "archy": "^1.0.0",
    "classnames": "2.2.5",
    "codemirror": "^5.28.0",
    "color": "^2.0.1",
    "decamelize": "^1.2.0",
<<<<<<< HEAD
    "haiku-bytecode": "3.1.16",
    "haiku-common": "3.1.16",
    "haiku-fs-extra": "3.1.16",
    "haiku-serialization": "3.1.16",
    "haiku-ui-common": "3.1.16",
=======
    "haiku-bytecode": "3.1.17",
    "haiku-common": "3.1.17",
    "haiku-fs-extra": "3.1.17",
    "haiku-serialization": "3.1.17",
    "haiku-ui-common": "3.1.17",
>>>>>>> d0086db1
    "jsdom": "^11.1.0",
    "lodash": "^4.17.4",
    "numeral": "^2.0.6",
    "qs": "6.4.0",
    "radium": "0.18.1",
    "raven-js": "^3.18.1",
    "react": "15.6.2",
    "react-dom": "15.6.2",
    "react-draggable": "2.2.3",
    "react-intercom": "^1.0.14",
    "react-popover": "^0.4.18",
    "react-scroll-to-component": "^1.0.1",
    "strip-indent": "^2.0.0",
    "uuid": "^3.2.1"
  },
  "devDependencies": {
    "babel-cli": "^6.26.0",
    "babel-preset-react-app": "^2.2.0",
    "electron": "1.8.2",
    "eslint": "^3.19.0",
    "eslint-config-standard-jsx": "^4.0.2",
    "snazzy": "^7.0.0",
    "standard": "^10.0.2",
    "tap-spec": "^4.1.1",
    "tape": "^4.8.0"
  }
}<|MERGE_RESOLUTION|>--- conflicted
+++ resolved
@@ -1,10 +1,6 @@
 {
   "name": "haiku-timeline",
-<<<<<<< HEAD
-  "version": "3.1.16",
-=======
   "version": "3.1.17",
->>>>>>> d0086db1
   "private": true,
   "license": "UNLICENSED",
   "authors": [
@@ -34,29 +30,17 @@
     ]
   },
   "dependencies": {
-<<<<<<< HEAD
-    "@haiku/core": "3.1.16",
-=======
     "@haiku/core": "3.1.17",
->>>>>>> d0086db1
     "archy": "^1.0.0",
     "classnames": "2.2.5",
     "codemirror": "^5.28.0",
     "color": "^2.0.1",
     "decamelize": "^1.2.0",
-<<<<<<< HEAD
-    "haiku-bytecode": "3.1.16",
-    "haiku-common": "3.1.16",
-    "haiku-fs-extra": "3.1.16",
-    "haiku-serialization": "3.1.16",
-    "haiku-ui-common": "3.1.16",
-=======
     "haiku-bytecode": "3.1.17",
     "haiku-common": "3.1.17",
     "haiku-fs-extra": "3.1.17",
     "haiku-serialization": "3.1.17",
     "haiku-ui-common": "3.1.17",
->>>>>>> d0086db1
     "jsdom": "^11.1.0",
     "lodash": "^4.17.4",
     "numeral": "^2.0.6",
