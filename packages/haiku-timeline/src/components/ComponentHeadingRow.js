import * as React from 'react'
import * as lodash from 'lodash'
import {Experiment, experimentIsEnabled} from 'haiku-common/lib/experiments'
import DownCarrotSVG from 'haiku-ui-common/lib/react/icons/DownCarrotSVG'
import RightCarrotSVG from 'haiku-ui-common/lib/react/icons/RightCarrotSVG'
import DragGrip from 'haiku-ui-common/lib/react/icons/DragGrip'
import {SyncIconSVG, LockIconSVG, UnlockIconSVG} from 'haiku-ui-common/lib/react/OtherIcons'
import Palette from 'haiku-ui-common/lib/Palette'
import * as Element from 'haiku-serialization/src/bll/Element'
import ComponentHeadingRowHeading from './ComponentHeadingRowHeading'
import CollapsedPropertyTimelineSegments from './CollapsedPropertyTimelineSegments'
import EventHandlerTriggerer from './EventHandlerTriggerer'
import PropertyManager from './PropertyManager'
import zIndex from './styles/zIndex'
import * as mixpanel from 'haiku-serialization/src/utils/Mixpanel'

export default class ComponentHeadingRow extends React.Component {
  constructor (props) {
    super(props)
    this.handleUpdate = this.handleUpdate.bind(this)
    this.throttledHandleRowHoverUnhover = lodash.debounce(this.handleRowHoverUnhover, 100)
  }

  componentWillUnmount () {
    this.mounted = false
    this.props.row.element.removeListener('update', this.handleUpdate)
    this.props.row.removeListener('update', this.handleUpdate)
  }

  componentDidMount () {
    this.mounted = true
    this.props.row.element.on('update', this.handleUpdate)
    this.props.row.on('update', this.handleUpdate)
  }

  handleUpdate (what) {
    if (!this.mounted) return null
    if (
      what === 'drag-group-start' ||
      what === 'drag-group-end' ||
      what === 'row-rehydrated'
    ) {
      this.forceUpdate()
    }
  }

  shouldComponentUpdate (nextProps) {
    return (
      (this.props.isExpanded ^ nextProps.isExpanded) ||
      (this.props.isHidden ^ nextProps.isHidden) ||
      (this.props.isSelected ^ nextProps.isSelected) ||
      (this.props.hasAttachedActions ^ nextProps.hasAttachedActions)
    )
  }

  handleRowHoverUnhover (shouldHover) {
    if (shouldHover) {
      this.props.row.hoverAndUnhoverOthers({ from: 'timeline' })
    } else {
      this.props.row.unhover({ from: 'timeline' })
    }
  }

  toggleSync () {
    const locked = !this.props.row.element.isSyncLocked()
    this.props.component.updateKeyframes({}, {setElementLockStatus: {[this.props.row.element.getComponentId()]: locked}}, {from: 'timeline'}, () => {
      this.forceUpdate()
    })
  }

  toggleLock () {
    this.props.row.element.toggleLocked({from: 'timeline'}, () => {
      mixpanel.haikuTrack('creator:timeline:layer:lock-toggled')
      this.forceUpdate()
    })
  }

  render () {
    const componentId = this.props.row.element.getComponentId()
    const boltColor = this.props.hasAttachedActions ? Palette.LIGHT_BLUE : Palette.DARK_ROCK
    const propertiesPixelWidth = this.props.timeline.getPropertiesPixelWidth()

    return (
      <div
        id={`component-heading-row-${componentId}-${this.props.row.getAddress()}`}
        key={`component-heading-row-${componentId}-${this.props.row.getAddress()}`}
        className='component-heading-row no-select'
        onMouseOver={() => { this.throttledHandleRowHoverUnhover(true) }}
        onMouseOut={() => { this.throttledHandleRowHoverUnhover(false) }}
        style={(experimentIsEnabled(Experiment.NativeTimelineScroll) ? {
          display: 'flex',
          alignItems: 'top',
          height: this.props.isExpanded ? 'auto' : this.props.rowHeight,
          position: this.props.isExpanded ? 'sticky' : 'relative',
          float: this.props.isExpanded ? 'left' : undefined,
          width: this.props.isExpanded ? 100 : undefined,
          left: this.props.isExpanded ? 4 : undefined,
          backgroundColor: this.props.isExpanded ? 'transparent' : Palette.LIGHT_GRAY,
          opacity: this.props.isHidden ? 0.75 : 1.0,
          zIndex: this.props.isExpanded ? zIndex.headingRowExpanded.base : undefined
        } : {
          display: 'table',
          tableLayout: 'fixed',
          height: this.props.isExpanded ? 0 : this.props.rowHeight,
          width: '100%',
          position: 'relative',
          zIndex: 1007,
          backgroundColor: this.props.isExpanded ? 'transparent' : Palette.LIGHT_GRAY,
          verticalAlign: 'top',
          opacity: this.props.isHidden ? 0.75 : 1.0
        })}>
        {!this.props.isExpanded && !experimentIsEnabled(Experiment.NativeTimelineScroll) && // covers keyframe hangover at frame 0 that for uncollapsed rows is hidden by the input field
          <div style={{
            position: 'absolute',
            zIndex: 1006,
            left: propertiesPixelWidth - 10,
            top: 0,
            backgroundColor: Palette.LIGHT_GRAY,
            width: 10,
            height: this.props.rowHeight}} />}
        <div style={(experimentIsEnabled(Experiment.NativeTimelineScroll) ? {
          display: 'flex',
          position: 'sticky',
          top: 0,
          left: 0,
          paddingLeft: this.props.row.isRootRow() ? (this.props.isExpanded ? 0 : 7) : (this.props.isExpanded ? 10 : 15),
          width: propertiesPixelWidth,
          backgroundColor: this.props.isExpanded ? 'transparent' : Palette.LIGHT_GRAY,
          zIndex: zIndex.headingRow.base
        } : {})}>
          {!this.props.row.isRootRow() &&
            <div
              style={(experimentIsEnabled(Experiment.NativeTimelineScroll) ? {
                marginTop: 3
              } : {
                position: 'absolute',
                top: 3,
                left: 12,
                zIndex: 4
              })}
              className='component-heading-row-drag-handle'
              {...this.props.dragHandleProps}>
              <span
                className='drag-grip-wrapper opacity-on-hover'
                style={{display: 'block'}}>
                <DragGrip />
              </span>
            </div>
          }
          <div
            className='component-heading-row-inner no-select'
            onClick={(clickEvent) => {
              clickEvent.stopPropagation()
              // Expand and select the entire component area when it is clicked, but note that we
              // only collapse if the user clicked directly on the chevron.
              Element.deselectAll({component: this.props.row.component}, {from: 'timeline'})
              this.props.row.expandAndSelect({from: 'timeline'})
            }}
            style={(experimentIsEnabled(Experiment.NativeTimelineScroll) ? {
              width: (this.props.row.isExpanded()) ? propertiesPixelWidth - 180 : propertiesPixelWidth,
              height: 'inherit',
              cursor: 'pointer',
              // zIndex: 9999999999999,
              backgroundColor: 'transparent',
              display: 'flex',
              flexDirection: 'column'
            } : {
              display: 'table-cell',
              width: (this.props.row.isExpanded()) ? this.props.timeline.getPropertiesPixelWidth() - 140 : '100%',
              height: 'inherit',
              position: 'absolute',
              cursor: 'pointer',
              zIndex: 3,
              backgroundColor: this.props.isExpanded ? 'transparent' : Palette.LIGHT_GRAY
            })}>
            <div
              className='component-heading-row-inner-r1'
              style={(experimentIsEnabled(Experiment.NativeTimelineScroll) ? {
                height: this.props.rowHeight,
                display: 'flex',
                alignItems: this.props.isExpanded ? 'baseline' : 'center'
              } : {
                height: this.props.rowHeight,
                marginTop: -6,
                maxWidth: (this.props.row.isRootRow()) ? '120px' : undefined
              })}
              onClick={(clickEvent) => {
                // Collapse/expand the entire component area when it is clicked
                if (this.props.isExpanded && this.props.isSelected) {
                  clickEvent.stopPropagation()
                  this.props.row.collapseAndDeselect({ from: 'timeline' })
                }
              }}
            >
              <span
                className='component-heading-chevron-box'
                style={(experimentIsEnabled(Experiment.NativeTimelineScroll) ? {
                  width: 9,
                  marginTop: 3
                } : {
                  display: 'inline-block',
                  transform: this.props.row.isRootRow() ? 'translate(0, -1px)' : 'translate(30px, -1px)'
                })}
                onClick={(clickEvent) => {
                  // Collapse/expand the entire component area when it is clicked
                  if (this.props.isExpanded) {
                    clickEvent.stopPropagation()
                    this.props.row.collapseAndDeselect({ from: 'timeline' })
                  }
                }}
              >
                {this.props.isExpanded
                    ? <span className={experimentIsEnabled(Experiment.NativeTimelineScroll) ? '' : 'utf-icon'}
                      style={(experimentIsEnabled(Experiment.NativeTimelineScroll) ? {
                        pointerEvents: 'none'
                      } : {
                        top: 1,
                        pointerEvents: 'none',
                        left: -1
                      })}>
                      <DownCarrotSVG color={Palette.ROCK} />
                    </span>
                    : <span className={experimentIsEnabled(Experiment.NativeTimelineScroll) ? '' : 'utf-icon'}
                      style={(experimentIsEnabled(Experiment.NativeTimelineScroll) ? {
                        pointerEvents: 'none'
                      } : {
                        top: 3,
                        pointerEvents: 'none'
                      })}>
                      <RightCarrotSVG />
                    </span>
                  }
              </span>
              <ComponentHeadingRowHeading
                row={this.props.row}
                isExpanded={this.props.isExpanded}
                isSelected={this.props.isSelected}
                isHovered={this.props.isHovered}
                onEventHandlerTriggered={this.props.onEventHandlerTriggered}
                onExpand={() => {
                  Element.deselectAll({component: this.props.row.component}, {from: 'timeline'})
                  this.props.row.expandAndSelect({from: 'timeline'})
                }}
              />
            </div>
            <div
              className='component-heading-row-inner-r2'
              style={(
                experimentIsEnabled(Experiment.NativeTimelineScroll)
                  ? {
                    display: this.props.isExpanded ? 'flex' : 'none',
                    alignItems: 'center',
                    marginTop: -3,
                    marginLeft: this.props.row.isRootRow()
                      ? (this.props.isExpanded ? 33 : undefined)
                      : (this.props.isExpanded ? 12 : undefined)
                  } : (
                    this.props.isExpanded
                      ? {
                        marginLeft: '37px',
                        marginTop: '4px',
                        position: 'relative',
                        height: '20px',
                        maxWidth: '100px'
                      }
                      : {float: 'right', marginTop: '-15px', position: 'relative'}
                  )
              )}
            >
              <div
                className='layer-lock-button'
                style={(experimentIsEnabled(Experiment.NativeTimelineScroll) ? {
                  display: this.props.row.element.getSource() ? 'block' : 'none'
                } : {
                  width: 16,
                  position: 'absolute',
                  left: 0,
                  top: 0,
                  display: this.props.row.element.getSource() ? 'block' : 'none'
                })}
                onClick={this.toggleLock.bind(this)}
              >
                {
                  this.props.row.element.isLocked()
                    ? LockIconSVG({color: Palette.ROCK_MUTED})
                  : UnlockIconSVG({color: Palette.DARK_ROCK})
                }
              </div>
              <div
                title='Edit element Actions'
                className='event-handler-triggerer-button'
                style={(experimentIsEnabled(Experiment.NativeTimelineScroll) ? {
                  marginRight: 3
                } : {
                  width: 10,
                  position: 'absolute',
                  left: 16,
                  top: 0
                })}>
                {(this.props.isExpanded || this.props.hasAttachedActions)
                  ? <EventHandlerTriggerer
                    element={this.props.row.element}
                    row={this.props.row}
                    boltColor={boltColor}
                    onEventHandlerTriggered={this.props.onEventHandlerTriggered}
                    />
                  : ''}
              </div>
              <div
                title='Add property'
                className='property-manager-button'
                style={(experimentIsEnabled(Experiment.NativeTimelineScroll) ? {
                  marginRight: 3
                } : {
                  width: 16,
                  position: 'absolute',
                  left: 32,
                  top: -1
                })}>
                {(this.props.isExpanded)
                  ? <PropertyManager
                    element={this.props.row.element}
                  />
                  : ''}
              </div>
              <div
                className='design-sync-button'
                style={(experimentIsEnabled(Experiment.NativeTimelineScroll) ? {
<<<<<<< HEAD
                  marginLeft: '2px',
                  display: this.props.row.element.getSource() && this.props.row.element.isSyncLocked() ? 'block' : 'none'
=======
                  marginRight: 3,
                  display: this.props.row.element.getSource() && this.props.row.element.isLocked() ? 'block' : 'none'
>>>>>>> 1f8ad50d
                } : {
                  width: 16,
                  position: 'absolute',
                  left: 50,
                  top: 0,
                  display: this.props.row.element.getSource() && this.props.row.element.isSyncLocked() ? 'block' : 'none'
                })}
                onClick={this.toggleSync.bind(this)}
                title='Syncing is disabled for this element. Click to revert your changes and reenable syncing.'
              >
                {SyncIconSVG({color: Palette.RED_DARKER})}
              </div>
            </div>
          </div>
        </div>
        {!this.props.isExpanded &&
        <div
          onClick={(clickEvent) => {
            // We need this click listener here or we won't capture events that occur on
            // the keyframe pills or transition body segments
            clickEvent.stopPropagation()
            // Expand and select the entire component area when it is clicked, but note that we
            // only collapse if the user clicked directly on the chevron.
            Element.deselectAll({component: this.props.row.component}, {from: 'timeline'})
            this.props.row.expandAndSelect({from: 'timeline'})
          }}
          className='component-collapsed-segments-box'
          style={(experimentIsEnabled(Experiment.NativeTimelineScroll) ? {
            height: 'inherit'
          } : {
            display: 'table-cell',
            width: this.props.timeline.getTimelinePixelWidth(),
            height: 'inherit'
          })}>
          {(!this.props.isExpanded)
            ? <CollapsedPropertyTimelineSegments
              component={this.props.component}
              timeline={this.props.timeline}
              rowHeight={this.props.rowHeight}
              row={this.props.row} />
          : ''}
        </div>
      }
      </div>
    )
  }
}

ComponentHeadingRow.propTypes = {
  row: React.PropTypes.object.isRequired,
  component: React.PropTypes.object.isRequired,
  timeline: React.PropTypes.object.isRequired,
  rowHeight: React.PropTypes.number.isRequired,
  onEventHandlerTriggered: React.PropTypes.func.isRequired,
  dragHandleProps: React.PropTypes.object.isRequired
}<|MERGE_RESOLUTION|>--- conflicted
+++ resolved
@@ -326,13 +326,8 @@
               <div
                 className='design-sync-button'
                 style={(experimentIsEnabled(Experiment.NativeTimelineScroll) ? {
-<<<<<<< HEAD
-                  marginLeft: '2px',
-                  display: this.props.row.element.getSource() && this.props.row.element.isSyncLocked() ? 'block' : 'none'
-=======
                   marginRight: 3,
                   display: this.props.row.element.getSource() && this.props.row.element.isLocked() ? 'block' : 'none'
->>>>>>> 1f8ad50d
                 } : {
                   width: 16,
                   position: 'absolute',
