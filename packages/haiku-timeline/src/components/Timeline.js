import React from 'react'
import Color from 'color'
import lodash from 'lodash'
import { DraggableCore } from 'react-draggable'
import Project from 'haiku-serialization/src/bll/Project'
import Row from 'haiku-serialization/src/bll/Row'
import Keyframe from 'haiku-serialization/src/bll/Keyframe'
import ModuleWrapper from 'haiku-serialization/src/bll/ModuleWrapper'
import requestElementCoordinates from 'haiku-serialization/src/utils/requestElementCoordinates'
import EmitterManager from 'haiku-serialization/src/utils/EmitterManager'
import Palette from 'haiku-ui-common/lib/Palette'
import PopoverMenu from 'haiku-ui-common/lib/electron/PopoverMenu'
import ControlsArea from './ControlsArea'
import ExpressionInput from './ExpressionInput'
import Scrubber from './ScrubberInterior'
import ClusterRow from './ClusterRow'
import PropertyRow from './PropertyRow'
import ComponentHeadingRow from './ComponentHeadingRow'
import FrameGrid from './FrameGrid'
import Gauge from './Gauge'
import GaugeTimeReadout from './GaugeTimeReadout'
import TimelineRangeScrollbar from './TimelineRangeScrollbar'
import HorzScrollShadow from './HorzScrollShadow'
import {InteractionMode, isPreviewMode} from '@haiku/core/lib/helpers/interactionModes'
import { USER_CHANNEL } from 'haiku-sdk-creator/lib/bll/User'

const Globals = require('haiku-ui-common/lib/Globals').default // Sorry, hack

// Useful debugging originator of calls in shared model code
process.env.HAIKU_SUBPROCESS = 'timeline'

/* z-index guide
  keyframe: 1002
  transition body: 1002
  keyframe draggers: 1003
  inputs: 1004, (1005 active)
  trim-area 1006
  scrubber: 1006
  bottom controls: 10000 <- ka-boom!
*/

const { webFrame } = require('electron')
if (webFrame) {
  if (webFrame.setZoomLevelLimits) webFrame.setZoomLevelLimits(1, 1)
  if (webFrame.setLayoutZoomLevelLimits) webFrame.setLayoutZoomLevelLimits(0, 0)
}

const DEFAULTS = {
  rowHeight: 25,
  inputCellWidth: 75,
  meterHeight: 25,
  controlsHeight: 42,
  playerPlaybackSpeed: 1.0,
  isShiftKeyDown: false,
  isCommandKeyDown: false,
  isControlKeyDown: false,
  isAltKeyDown: false,
  avoidTimelinePointerEvents: false,
  isPreviewModeActive: false,
  isRepeat: true,
  flush: false
}

const THROTTLE_TIME = 32 // ms

class Timeline extends React.Component {
  constructor (props) {
    super(props)

    EmitterManager.extend(this)

    this.state = lodash.assign({}, DEFAULTS)

    Project.setup(
      this.props.folder,
      'timeline',
      this.props.websocket,
      window,
      this.props.userconfig,
      { // fileOptions
        doWriteToDisk: false,
        skipDiffLogging: true
      },
      this.props.envoy,
      (err, project) => {
        if (err) throw err
        this.handleProjectReady(project)
      }
    )

    this.handleRequestElementCoordinates = this.handleRequestElementCoordinates.bind(this)
    this.showEventHandlersEditor = this.showEventHandlersEditor.bind(this)
    this.showFrameActionsEditor = this.showFrameActionsEditor.bind(this)
    this.mouseMoveListener = this.mouseMoveListener.bind(this)
    this.mouseUpListener = this.mouseUpListener.bind(this)

    window.timeline = this
  }

  /*
   * lifecycle/events
   * --------- */

  componentWillUnmount () {
    this.mounted = false

    // Clean up subscriptions to prevent memory leaks and react warnings
    this.removeEmitterListeners()

    if (this.tourClient) {
      this.tourClient.off('tour:requestElementCoordinates', this.handleRequestElementCoordinates)
    }

    this.project.getEnvoyClient().closeConnection()
  }

  componentDidMount () {
    this.mounted = true

    // If the user e.g. Cmd+tabs away from the window
    this.addEmitterListener(window, 'blur', () => {
      Globals.allKeysUp()
      this.setState({
        isShiftKeyDown: false,
        isCommandKeyDown: false,
        isControlKeyDown: false,
        isAltKeyDown: false,
        avoidTimelinePointerEvents: false,
        isRepeat: true
      })
    })

    this.addEmitterListener(this.props.websocket, 'method', (method, params, message, cb) => {
      // Harness to enable cross-subview integration testing
      if (method === 'executeFunctionSpecification') {
        return Project.executeFunctionSpecification(
          { timeline: this },
          'timeline',
          lodash.assign(
            {
              timeline: this,
              project: this.state.projectModel
            },
            params[0]
          ),
          cb
        )
      }
    })
  }

  getActiveComponent () {
    return this.project && this.project.getCurrentActiveComponent()
  }

  awaitRef (name, cb) {
    if (this.refs[name]) {
      return cb(this.refs[name])
    }
    return setTimeout(() => {
      this.awaitRef(name, cb)
    }, 100)
  }

  handleProjectReady (project) {
    this.project = project

    this.addEmitterListenerIfNotAlreadyRegistered(this.project, 'envoy:tourClientReady', (tourClient) => {
      this.tourClient = tourClient
      this.tourClient.on('tour:requestElementCoordinates', this.handleRequestElementCoordinates)
      // When the timeline loads, that is the indication to move from the first tour step
      // to the next step that shows how to create animations
      setTimeout(() => {
        if (!this.project.getEnvoyClient().isInMockMode() && this.tourClient) {
          this.tourClient.next()
        }
      })
    })

    this.addEmitterListenerIfNotAlreadyRegistered(this.project, 'update', (what, arg) => {
      switch (what) {
        case 'setCurrentActiveComponent':
          this.handleActiveComponentReady()
          break
        case 'application-mounted':
          this.handleHaikuComponentMounted()
          break
        case 'reloaded':
          if (arg === 'hard') {
            this.forceUpdate()
          }
          break
      }
    })

    this.addEmitterListenerIfNotAlreadyRegistered(this.project, 'remote-update', (what, ...args) => {
      switch (what) {
        case 'setCurrentActiveComponent':
          this.handleActiveComponentReady()
          break
        case 'setInteractionMode':
          this.handleInteractionModeChange(...args)
          break
      }
    })

    // When all views send this, we know it's ok to initialize the 'main' component
    this.project.broadcastPayload({
      name: 'project-state-change',
      what: 'project:ready'
    })

    // When developing Timeline in standalone, this env var directs it to automatically
    // set the current active component, which is normally initiated by Creator
    if (process.env.AUTOSTART) {
      this.project.setCurrentActiveComponent(process.env.AUTOSTART, { from: 'timeline' }, () => {})
    }
  }

  handleActiveComponentReady () {
    this.mountHaikuComponent()
  }

  mountHaikuComponent () {
    // The Timeline UI doesn't display the component, so we don't bother giving it a ref
    this.getActiveComponent().mountApplication(null, {
      options: { freeze: true }, // No display means no need for overflow settings, etc
      reloadMode: ModuleWrapper.RELOAD_MODES.MONKEYPATCHED_OR_ISOLATED
    })
  }

  handleHaikuComponentMounted () {
    this.loadUserSettings()
    this.getActiveComponent().getCurrentTimeline().setTimelinePixelWidth(document.body.clientWidth - this.getActiveComponent().getCurrentTimeline().getPropertiesPixelWidth() + 20)

    this.addEmitterListener(window, 'resize', lodash.throttle(() => {
      if (this.mounted) {
        const pxWidth = document.body.clientWidth - this.getActiveComponent().getCurrentTimeline().getPropertiesPixelWidth()
        this.getActiveComponent().getCurrentTimeline().setTimelinePixelWidth(pxWidth + 20)
        this.forceUpdate()
      }
    }, THROTTLE_TIME))

    this.addEmitterListener(window, 'mousemove', this.mouseMoveListener)
    this.addEmitterListener(window, 'mouseup', this.mouseUpListener)

    this.addEmitterListener(this.props.websocket, 'broadcast', (message) => {
      if (message.folder !== this.props.folder) return void (0)
      switch (message.name) {
        case 'component:reload':
          this.getActiveComponent().moduleReplace(() => {})
          break
        case 'view:mousedown':
          if (message.elid !== 'timeline-webview') {
            Keyframe.deselectAndDeactivateAllKeyframes({ component: this.getActiveComponent() })
          }
          break
        case 'event-handlers-updated':
          this.getActiveComponent().getCurrentTimeline().notifyFrameActionChange()
          break
      }
    })

    this.addEmitterListener(document, 'paste', (pasteEvent) => {
      let tagname = pasteEvent.target.tagName.toLowerCase()
      let editable = pasteEvent.target.getAttribute('contenteditable') // Our input fields are <span>s
      if (tagname === 'input' || tagname === 'textarea' || editable) {
        // This is probably a property input, so let the default action happen
        // TODO: Make this check less brittle
      } else {
        // Notify creator that we have some content that the person wishes to paste on the stage;
        // the top level needs to handle this because it does content type detection.
        pasteEvent.preventDefault()
        this.props.websocket.send({
          type: 'broadcast',
          name: 'current-pasteable:request-paste',
          from: 'glass',
          data: null // This can hold coordinates for the location of the paste
        })
      }
    })

<<<<<<< HEAD
    document.body.addEventListener('keydown', (keydownEvent) => {
      this.handleKeyDown(e)
    })

    document.body.addEventListener('keyup', (keyupEvent) => {
      this.handleKeyUp(e)
    })
=======
    this.addEmitterListener(document.body, 'keydown', this.handleKeyDown.bind(this))

    this.addEmitterListener(document.body, 'keyup', this.handleKeyUp.bind(this))
>>>>>>> da9febf4

    this.addEmitterListener(document.body, 'mousewheel', lodash.throttle((wheelEvent) => {
      this.handleScroll(wheelEvent)
    }, 16), { passive: true })

    this.addEmitterListener(document, 'mousemove', (mouseMoveEvent) => {
      const timeline = this.getActiveComponent().getCurrentTimeline()
      // The timeline might not be initialized as of the first mouse move
      if (timeline) {
        const frameInfo = timeline.getFrameInfo()
        let pxInTimeline = mouseMoveEvent.clientX - timeline.getPropertiesPixelWidth()
        if (pxInTimeline < 0) pxInTimeline = 0
        const frameForPx = frameInfo.friA + Math.round(pxInTimeline / frameInfo.pxpf)
        timeline.hoverFrame(frameForPx)
      }
    })

    this.addEmitterListener(PopoverMenu, 'show', (payload) => {
      const items = this.getPopoverMenuItems(payload)
      PopoverMenu.launch({
        event: payload.event,
        items
      })
    })

    this.addEmitterListener(Row, 'update', (row, what) => {
      if (what === 'row-collapsed' || what === 'row-expanded') {
        this.forceUpdate()
      } else if (what === 'row-selected') {
        // TODO: Handle scrolling to the correct row
      }
    })

    this.forceUpdate()

    this.project.broadcastPayload({
      name: 'project-state-change',
      what: 'component:mounted',
      scenename: this.getActiveComponent().getSceneName()
    })
  }

  handleInteractionModeChange (relpath, interactionMode) {
    const timeline = this.getActiveComponent().getCurrentTimeline()
    if (timeline.isPlaying()) {
      timeline.pause()
    }
    this.setState({isPreviewModeActive: isPreviewMode(interactionMode)})
  }

  getPopoverMenuItems ({ event, type, model, offset, curve }) {
    const items = []

    const numSelectedKeyframes = this.getActiveComponent().getSelectedKeyframes().length

    items.push({
      label: 'Create Keyframe',
      enabled: (
        // During multi-select it's weird to show "Create Keyframe" in the menu
        (numSelectedKeyframes < 3) &&
        (
          type === 'keyframe-segment' ||
          type === 'keyframe-transition' ||
          type === 'property-row' ||
          type === 'cluster-row'
        )
      ),
      onClick: (event) => {
        const timeline = this.getActiveComponent().getCurrentTimeline()
        const frameInfo = timeline.getFrameInfo()
        const ms = Math.round(timeline.getHoveredFrame() * frameInfo.mspf)
        model.createKeyframe(undefined, ms, { from: 'timeline' })
      }
    })

    items.push({ type: 'separator' })

    items.push({
      label: (numSelectedKeyframes < 2) ? 'Delete Keyframe' : 'Delete Keyframes',
      enabled: type === 'keyframe',
      onClick: (event) => {
        this.getActiveComponent().deleteSelectedKeyframes({ from: 'timeline' })
      }
    })

    items.push({ type: 'separator' })

    items.push({
      label: (numSelectedKeyframes < 3) ? 'Make Tween' : 'Make Tweens',
      enabled: type === 'keyframe-segment',
      submenu: (type === 'keyframe-segment') && this.curvesMenu(curve, (event, curveName) => {
        this.getActiveComponent().joinSelectedKeyframes(curveName, { from: 'timeline' })
      })
    })

    items.push({
      label: (numSelectedKeyframes < 3) ? 'Change Tween' : 'Change Tweens',
      enabled: type === 'keyframe-transition',
      submenu: (type === 'keyframe-transition') && this.curvesMenu(curve, (event, curveName) => {
        this.getActiveComponent().changeCurveOnSelectedKeyframes(curveName, { from: 'timeline' })
      })
    })

    items.push({
      label: (numSelectedKeyframes < 3) ? 'Remove Tween' : 'Remove Tweens',
      enabled: type === 'keyframe-transition',
      onClick: (event) => {
        this.getActiveComponent().splitSelectedKeyframes({ from: 'timeline' })
      }
    })

    return items
  }

  loadUserSettings () {
    if (!this.project.getEnvoyClient().isInMockMode()) {
      this.project.getEnvoyClient().get(USER_CHANNEL).then(
        (user) => {
          this.user = user
          user.getConfig('timeDisplayModes').then(
            (timeDisplayModes) => {
              if (timeDisplayModes && timeDisplayModes[this.project.getFolder()]) {
                this.getActiveComponent().getCurrentTimeline().setTimeDisplayMode(timeDisplayModes[this.project.getFolder()])
              } else {
                user.getConfig('defaultTimeDisplayMode').then((defaultTimeDisplayMode) => {
                  defaultTimeDisplayMode && this.getActiveComponent().getCurrentTimeline().setTimeDisplayMode(defaultTimeDisplayMode)
                })
              }
            }
          )
        }
      )
    }
  }

  curvesMenu (maybeCurve, cb) {
    const items = []

    items.push({
      label: 'Linear',
      enabled: (
        maybeCurve !== 'linear' &&
        maybeCurve !== 'Linear'
      ),
      onClick: (event) => {
        return cb(event, 'linear')
      }
    })

    items.push({
      label: 'Ease In',
      submenu: this.curveTypeMenu('easeIn', maybeCurve, cb)
    })

    items.push({
      label: 'Ease Out',
      submenu: this.curveTypeMenu('easeOut', maybeCurve, cb)
    })

    items.push({
      label: 'Ease In Out',
      submenu: this.curveTypeMenu('easeInOut', maybeCurve, cb)
    })

    return items
  }

  curveTypeMenu (baseCurve, maybeCurve, cb) {
    const items = []

    items.push({
      label: 'Back',
      enabled: maybeCurve !== baseCurve + 'Back',
      onClick: (event) => {
        return cb(event, baseCurve + 'Back')
      }
    })

    items.push({
      label: 'Bounce',
      enabled: maybeCurve !== baseCurve + 'Bounce',
      onClick: (event) => {
        return cb(event, baseCurve + 'Bounce')
      }
    })

    items.push({
      label: 'Circ',
      enabled: maybeCurve !== baseCurve + 'Circ',
      onClick: (event) => {
        return cb(event, baseCurve + 'Circ')
      }
    })

    items.push({
      label: 'Cubic',
      enabled: maybeCurve !== baseCurve + 'Cubic',
      onClick: (event) => {
        return cb(event, baseCurve + 'Cubic')
      }
    })

    items.push({
      label: 'Elastic',
      enabled: maybeCurve !== baseCurve + 'Elastic',
      onClick: (event) => {
        return cb(event, baseCurve + 'Elastic')
      }
    })

    items.push({
      label: 'Expo',
      enabled: maybeCurve !== baseCurve + 'Expo',
      onClick: (event) => {
        return cb(event, baseCurve + 'Expo')
      }
    })

    items.push({
      label: 'Quad',
      enabled: maybeCurve !== baseCurve + 'Quad',
      onClick: (event) => {
        return cb(event, baseCurve + 'Quad')
      }
    })

    items.push({
      label: 'Quart',
      enabled: maybeCurve !== baseCurve + 'Quart',
      onClick: (event) => {
        return cb(event, baseCurve + 'Quart')
      }
    })

    items.push({
      label: 'Quint',
      enabled: maybeCurve !== baseCurve + 'Quint',
      onClick: (event) => {
        return cb(event, baseCurve + 'Quint')
      }
    })

    items.push({
      label: 'Sine',
      enabled: maybeCurve !== baseCurve + 'Sine',
      onClick: (event) => {
        return cb(event, baseCurve + 'Sine')
      }
    })

    return items
  }

  handleScroll (scrollEvent) {
    if (scrollEvent.deltaY >= 1 || scrollEvent.deltaY <= -1) {
      // Don't horizontally scroll if we are vertically scrolling
      return void (0)
    }

    if (scrollEvent.deltaX >= 1 || scrollEvent.deltaX <= -1) {
      return this.handleHorizontalScroll(scrollEvent.deltaX)
    }
  }

  handleHorizontalScroll (origDelta) {
    const motionDelta = Math.round((origDelta ? origDelta < 0 ? -1 : 1 : 0) * (Math.log(Math.abs(origDelta) + 1) * 2))
    console.log(`Updating by ${motionDelta}`)
    this.getActiveComponent().getCurrentTimeline().updateVisibleFrameRangeByDelta(motionDelta)
  }

  handleRequestElementCoordinates ({ selector, webview }) {
    requestElementCoordinates({
      currentWebview: 'timeline',
      requestedWebview: webview,
      selector,
      shouldNotifyEnvoy:
        this.tourClient &&
        this.project.getEnvoyClient() &&
        !this.project.getEnvoyClient().isInMockMode(),
      tourClient: this.tourClient
    })
  }

  handleKeyDown (nativeEvent) {
    // Give the currently active expression input a chance to capture this event and short circuit us if so
    const willExprInputHandle = this.refs.expressionInput.willHandleExternalKeydownEvent(nativeEvent)

    if (willExprInputHandle || this.state.isPreviewModeActive) {
      return void (0)
    }

    // If the user hit the spacebar _and_ we aren't inside an input field, treat that like a playback trigger
    if (nativeEvent.keyCode === 32 && !document.querySelector('input:focus')) {
      this.togglePlayback()
      nativeEvent.preventDefault()
      return void (0)
    }

    switch (nativeEvent.which) {
      // case 27: //escape
      // case 32: //space
      case 37: // left
        if (this.state.isCommandKeyDown) {
          if (this.state.isShiftKeyDown) {
            this.getActiveComponent().getCurrentTimeline().setVisibleFrameRange(0, this.getActiveComponent().getCurrentTimeline().getRightFrameEndpoint())
            this.getActiveComponent().getCurrentTimeline().updateCurrentFrame(0)
          } else {
            this.getActiveComponent().getCurrentTimeline().updateScrubberPositionByDelta(-1)
          }
        } else {
          this.getActiveComponent().getCurrentTimeline().updateVisibleFrameRangeByDelta(-1)
        }
        break

      case 39: // right
        if (this.state.isCommandKeyDown) {
          this.getActiveComponent().getCurrentTimeline().updateScrubberPositionByDelta(1)
        } else {
          this.getActiveComponent().getCurrentTimeline().updateVisibleFrameRangeByDelta(1)
        }
        break

      // case 38: // up
      // case 40: // down
      // case 46: //delete
      // case 13: //enter
      // delete
      case 8: this.getActiveComponent().deleteSelectedKeyframes({ from: 'timeline' }); break // Only if there are any
      case 16: this.updateKeyboardState({ isShiftKeyDown: true }); break
      case 17: this.updateKeyboardState({ isControlKeyDown: true }); break
      case 18: this.updateKeyboardState({ isAltKeyDown: true }); break
      case 224: this.updateKeyboardState({ isCommandKeyDown: true }); break
      case 91: this.updateKeyboardState({ isCommandKeyDown: true }); break
      case 93: this.updateKeyboardState({ isCommandKeyDown: true }); break
    }
  }

  handleKeyUp (nativeEvent) {
    switch (nativeEvent.which) {
      // case 27: //escape
      // case 32: //space
      // case 37: //left
      // case 39: //right
      // case 38: // up
      // case 40: // down
      // case 46: //delete
      // case 8: //delete
      // case 13: //enter
      case 16: this.updateKeyboardState({ isShiftKeyDown: false }); break
      case 17: this.updateKeyboardState({ isControlKeyDown: false }); break
      case 18: this.updateKeyboardState({ isAltKeyDown: false }); break
      case 224: this.updateKeyboardState({ isCommandKeyDown: false }); break
      case 91: this.updateKeyboardState({ isCommandKeyDown: false }); break
      case 93: this.updateKeyboardState({ isCommandKeyDown: false }); break
    }
  }

  updateKeyboardState (updates) {
    // If the input is focused, don't allow keyboard state changes to cause a re-render, otherwise
    // the input field will switch back to its previous contents (e.g. when holding down 'shift')
    if (!this.getActiveComponent().getFocusedRow()) {
      return this.setState(updates)
    } else {
      for (var key in updates) {
        this.state[key] = updates[key]
      }
    }
  }

  saveTimeDisplayModeSetting () {
    const mode = this.getActiveComponent().getCurrentTimeline().getTimeDisplayMode()

    if (!this.project.getEnvoyClient().isInMockMode()) {
      this.user.getConfig('timeDisplayModes').then(
        (timeDisplayModes) => {
          this.user.setConfig(
            'timeDisplayModes',
            {
              ...timeDisplayModes,
              [this.project.getFolder()]: mode
            }
          )
          this.user.setConfig('defaultTimeDisplayMode', mode)
        }
      )
    }
  }

  playbackSkipBack () {
    this.getActiveComponent().getCurrentTimeline().playbackSkipBack()
  }

  playbackSkipForward () {
    this.getActiveComponent().getCurrentTimeline().playbackSkipForward()
  }

  togglePlayback () {
    this.getActiveComponent().getCurrentTimeline().togglePlayback()
  }

  renderTimelinePlaybackControls () {
    return (
      <div
        style={{
          position: 'relative',
          top: 17
        }}>
        <ControlsArea
          timeline={this.getActiveComponent().getCurrentTimeline()}
          activeComponentDisplayName={this.props.userconfig.name}
          selectedTimelineName={this.getActiveComponent().getCurrentTimeline().getName()}
          playbackSpeed={this.state.playerPlaybackSpeed}
          changeTimelineName={(oldTimelineName, newTimelineName) => {
            this.getActiveComponent().renameTimeline(oldTimelineName, newTimelineName, { from: 'timeline' }, () => {})
          }}
          createTimeline={(timelineName) => {
            this.getActiveComponent().createTimeline(timelineName, {}, { from: 'timeline' }, () => {})
          }}
          duplicateTimeline={(timelineName) => {
            this.getActiveComponent().duplicateTimeline(timelineName, { from: 'timeline' }, () => {})
          }}
          deleteTimeline={(timelineName) => {
            this.getActiveComponent().deleteTimeline(timelineName, { from: 'timeline' }, () => {})
          }}
          selectTimeline={(currentTimelineName) => {
            this.getActiveComponent().setTimelineName(currentTimelineName, { from: 'timeline' }, () => {})
          }}
          playbackSkipBack={() => {
            this.playbackSkipBack()
          }}
          playbackSkipForward={() => {
            this.playbackSkipForward()
          }}
          playbackPlayPause={() => {
            this.togglePlayback()
          }}
          changePlaybackSpeed={(inputEvent) => {
            let playerPlaybackSpeed = Number(inputEvent.target.value || 1)
            this.setState({ playerPlaybackSpeed })
          }}
          toggleRepeat={() => {
            const timeline = this.getActiveComponent().getCurrentTimeline()
            timeline.toggleRepeat()
            this.setState({ isRepeat: timeline.getRepeat() })
          }}
          isRepeat={this.state.isRepeat}
          />
      </div>
    )
  }

  getCurrentTimelineTime (frameInfo) {
    return Math.round(this.getActiveComponent().getCurrentTimeline().getCurrentFrame() * frameInfo.mspf)
  }

  showFrameActionsEditor (frame) {
    const elementPrimaryKey = this.getActiveComponent().findElementRoots()[0].getPrimaryKey()
    this.showEventHandlersEditor(
      elementPrimaryKey,
      frame
    )
  }

  showEventHandlersEditor (elementPrimaryKey, frame) {
    this.project.broadcastPayload({
      name: 'show-event-handlers-editor',
      elid: elementPrimaryKey,
      opts: {
        isSimplified: Boolean(frame)
      },
      frame
    })
  }

  renderDurationModifier () {
    var frameInfo = this.getActiveComponent().getCurrentTimeline().getFrameInfo()

    var pxOffset = this.getActiveComponent().getCurrentTimeline().getDragIsAdding() ? 0 : -this.getActiveComponent().getCurrentTimeline().getDurationTrim() * frameInfo.pxpf

    if (frameInfo.friB >= frameInfo.friMax || this.getActiveComponent().getCurrentTimeline().getDragIsAdding()) {
      return (
        <DraggableCore
          axis='x'
          onStart={(dragEvent, dragData) => {
            this.getActiveComponent().getCurrentTimeline().setDurationTrim(0)
          }}
          onStop={(dragEvent, dragData) => {
            this.getActiveComponent().getCurrentTimeline().handleDurationModifierStop(dragData)
          }}
          onDrag={(dragEvent, dragData) => {
            this.getActiveComponent().getCurrentTimeline().dragDurationModifierPosition(dragData.x)
          }}>
          <div style={{
            position: 'absolute',
            right: pxOffset,
            top: 0,
            zIndex: 1006
          }}>
            <div
              style={{
                position: 'absolute',
                backgroundColor: Palette.ROCK,
                width: 6,
                height: 32,
                zIndex: 3,
                top: 1,
                right: 0,
                borderTopRightRadius: 5,
                borderBottomRightRadius: 5,
                cursor: 'move'
              }} />
            <div className='trim-area' style={{
              position: 'absolute',
              top: 0,
              mouseEvents: 'none',
              left: -6,
              width: 26 + pxOffset,
              height: (this.refs.scrollview && this.refs.scrollview.clientHeight + 35) || 0,
              borderLeft: '1px solid ' + Palette.FATHER_COAL,
              backgroundColor: Color(Palette.FATHER_COAL).fade(0.6)
            }} />
          </div>
        </DraggableCore>
      )
    } else {
      return <span />
    }
  }

  renderTopControls () {
    return (
      <div
        className='top-controls no-select'
        style={{
          position: 'absolute',
          top: 0,
          left: 0,
          height: this.state.rowHeight + 10,
          width: this.getActiveComponent().getCurrentTimeline().getPropertiesPixelWidth() + this.getActiveComponent().getCurrentTimeline().getTimelinePixelWidth(),
          verticalAlign: 'top',
          fontSize: 10,
          borderBottom: '1px solid ' + Palette.FATHER_COAL,
          backgroundColor: Palette.COAL
        }}>
        <div
          className='gauge-timekeeping-wrapper'
          style={{
            position: 'absolute',
            top: 0,
            left: 0,
            height: 'inherit',
            width: this.getActiveComponent().getCurrentTimeline().getPropertiesPixelWidth()
          }}>
          <GaugeTimeReadout
            reactParent={this}
            timeline={this.getActiveComponent().getCurrentTimeline()} />
        </div>
        <div
          id='gauge-box'
          className='gauge-box'
          onMouseDown={(event) => {
            event.persist()

            this.setState({
              doHandleMouseMovesInGauge: true,
              avoidTimelinePointerEvents: true
            }, () => {
              this.mouseMoveListener(event)
            })
          }}
          style={{
            position: 'absolute',
            top: 0,
            left: this.getActiveComponent().getCurrentTimeline().getPropertiesPixelWidth(),
            width: this.getActiveComponent().getCurrentTimeline().getTimelinePixelWidth(),
            height: 'inherit',
            verticalAlign: 'top',
            paddingTop: 12,
            color: Palette.ROCK_MUTED }}>
          <FrameGrid
            timeline={this.getActiveComponent().getCurrentTimeline()}
            onShowFrameActionsEditor={this.showFrameActionsEditor} />
          <Gauge
            timeline={this.getActiveComponent().getCurrentTimeline()} />
          <Scrubber
            reactParent={this}
            isScrubbing={this.getActiveComponent().getCurrentTimeline().isScrubberDragging()}
            timeline={this.getActiveComponent().getCurrentTimeline()} />
        </div>
        {this.renderDurationModifier()}
      </div>
    )
  }

  mouseMoveListener (evt) {
    if (!this.state.doHandleMouseMovesInGauge) {
      return
    }

    const frameInfo = this.getActiveComponent().getCurrentTimeline().getFrameInfo()
    const leftX = evt.clientX - this.getActiveComponent().getCurrentTimeline().getPropertiesPixelWidth()
    const frameX = Math.round(leftX / frameInfo.pxpf)
    const newFrame = frameInfo.friA + frameX

    if (newFrame < 0) {
      return false
    }

    const pageFrameLength = this.getActiveComponent().getCurrentTimeline().getVisibleFrameRangeLength()

    // If the frame clicked exceeds the virtual or explicit max, allocate additional
    // virtual frames in the view and jump the user to the new page
    if (newFrame > frameInfo.friB) {
      const newMaxFrame = newFrame + pageFrameLength
      this.getActiveComponent().getCurrentTimeline().setMaxFrame(newMaxFrame)
      this.getActiveComponent().getCurrentTimeline().setVisibleFrameRange(newFrame, newMaxFrame)
    }

    this.getActiveComponent().getCurrentTimeline().seek(newFrame)
  }

  mouseUpListener () {
    this.setState({
      doHandleMouseMovesInGauge: false,
      avoidTimelinePointerEvents: false
    })
  }

  disablePreviewMode () {
    this.project.setInteractionMode(InteractionMode.EDIT, () => {})
  }

  renderBottomControls () {
    return (
      <div
        className='no-select'
        style={{
          width: '100%',
          height: 45,
          backgroundColor: Palette.COAL,
          overflow: 'visible',
          position: 'fixed',
          bottom: 0,
          left: 0,
          zIndex: 10000
        }}>
        <TimelineRangeScrollbar
          reactParent={this}
          timeline={this.getActiveComponent().getCurrentTimeline()} />
        {this.renderTimelinePlaybackControls()}
      </div>
    )
  }

  // Creates a virtual list of all the component rows (includes headings and property rows)
<<<<<<< HEAD
  renderComponentRows (rows) {
    if (!this.mounted) {
      return <span />
    }

=======
  renderComponentRows () {
    if (!this.mounted) return <span />
    const rows = this.getActiveComponent().getDisplayableRows()
>>>>>>> da9febf4
    return (
      <div
        className='property-row-list'
        style={{
          position: 'absolute'
        }}>
        {rows.map((row, index) => {
          const prev = rows[index - 1]
          // Cluster rows only display if collapsed, otherwise we show their properties
          if (row.isClusterHeading() && !row.isExpanded()) {
            return (
              <ClusterRow
                key={row.getUniqueKey()}
                rowHeight={this.state.rowHeight}
                timeline={this.getActiveComponent().getCurrentTimeline()}
                component={this.getActiveComponent()}
                prev={prev}
                row={row} />
            )
          }

          if (row.isProperty()) {
            return (
              <PropertyRow
                key={row.getUniqueKey()}
                rowHeight={this.state.rowHeight}
                timeline={this.getActiveComponent().getCurrentTimeline()}
                component={this.getActiveComponent()}
                prev={prev}
                row={row} />
            )
          }

          if (row.isHeading()) {
            return (
              <ComponentHeadingRow
                key={row.getUniqueKey()}
                rowHeight={this.state.rowHeight}
                timeline={this.getActiveComponent().getCurrentTimeline()}
                component={this.getActiveComponent()}
                row={row}
<<<<<<< HEAD
                onEventHandlerTriggered={this.showEventHandlersEditor}
                isExpanded={row.isExpanded()}
                isHidden={row.isHidden()}
                isSelected={row.isSelected()}
                hasAttachedActions={row.element.getDOMEvents().length > 0}
              />
=======
                prev={prev}
                onEventHandlerTriggered={this.showEventHandlersEditor} />
>>>>>>> da9febf4
            )
          }

          // If we got here, display nothing since we don't know what to render
          return ''
        })}
      </div>
    )
  }

  render () {
    if (!this.getActiveComponent() || !this.getActiveComponent().getCurrentTimeline()) {
      return (
        <div
          id='timeline'
          className='no-select'
          style={{
            position: 'absolute',
            backgroundColor: Palette.GRAY,
            color: Palette.ROCK,
            top: 0,
            left: 0,
            height: '100%',
            width: '100%'
          }} />
      )
    }

    return (
      <div
        ref='container'
        id='timeline'
        className='no-select'
        onClick={(clickEvent) => {
          this.getActiveComponent().getRows().forEach((row) => {
            row.blur({ from: 'timeline' })
            row.deselect({ from: 'timeline' })
          })
        }}
        style={{
          position: 'absolute',
          backgroundColor: Palette.GRAY,
          color: Palette.ROCK,
          top: 0,
          left: 0,
          height: 'calc(100% - 45px)',
          width: '100%',
          overflowY: 'hidden',
          overflowX: 'hidden'
        }}>
        {
          this.state.isPreviewModeActive && (
            <div
              style={{
                opacity: 0.6,
                position: 'fixed',
                top: 0,
                left: 0,
                right: 0,
                bottom: 0,
                zIndex: 999999,
                backgroundColor: Palette.COAL
              }}
              onClick={() => { this.disablePreviewMode() }}
            />
          )
        }
        <HorzScrollShadow
          timeline={this.getActiveComponent().getCurrentTimeline()} />
        {this.renderTopControls()}
        <div
          ref='scrollview'
          id='property-rows'
          className='no-select'
          style={{
            position: 'absolute',
            top: 35,
            left: 0,
            width: '100%',
            pointerEvents: this.state.avoidTimelinePointerEvents ? 'none' : 'auto',
            WebkitUserSelect: this.state.avoidTimelinePointerEvents ? 'none' : 'auto',
            bottom: 0,
            overflowY: 'auto',
            overflowX: 'hidden'
          }}
          onMouseDown={(mouseEvent) => {
            if (
              !Globals.isShiftKeyDown &&
              !Globals.isControlKeyDown &&
              mouseEvent.nativeEvent.which !== 3
            ) {
              Keyframe.deselectAndDeactivateAllKeyframes({ component: this.getActiveComponent() })
            }
          }}>
          {this.renderComponentRows()}
        </div>
        {this.renderBottomControls()}
        <ExpressionInput
          ref='expressionInput'
          reactParent={this}
          component={this.getActiveComponent()}
          timeline={this.getActiveComponent().getCurrentTimeline()}
          onCommitValue={(committedValue) => {
            const row = this.getActiveComponent().getFocusedRow()
            const ms = this.getActiveComponent().getCurrentTimeline().getCurrentMs()

            console.info('[timeline] commit', JSON.stringify(committedValue), 'at', ms, 'on', row.dump())

            row.createKeyframe(committedValue, ms, { from: 'timeline' })
          }}
          onFocusRequested={() => {
            const selected = this.getActiveComponent().getSelectedRows()[0]
            if (selected.isProperty()) {
              selected.focus({ from: 'timeline' })
            }
          }}
          onNavigateRequested={(navDir, doFocus) => {
            this.getActiveComponent().focusSelectNext(navDir, doFocus, { from: 'timeline' })
          }} />
      </div>
    )
  }
}

export default Timeline<|MERGE_RESOLUTION|>--- conflicted
+++ resolved
@@ -280,19 +280,13 @@
       }
     })
 
-<<<<<<< HEAD
-    document.body.addEventListener('keydown', (keydownEvent) => {
-      this.handleKeyDown(e)
-    })
-
-    document.body.addEventListener('keyup', (keyupEvent) => {
-      this.handleKeyUp(e)
-    })
-=======
-    this.addEmitterListener(document.body, 'keydown', this.handleKeyDown.bind(this))
-
-    this.addEmitterListener(document.body, 'keyup', this.handleKeyUp.bind(this))
->>>>>>> da9febf4
+    this.addEmitterListener(document.body, 'keydown', (keydownEvent) => {
+      this.handleKeyDown(keydownEvent)
+    })
+
+    this.addEmitterListener(document.body, 'keyup', (keyupEvent) => {
+      this.handleKeyUp(keyupEvent)
+    })
 
     this.addEmitterListener(document.body, 'mousewheel', lodash.throttle((wheelEvent) => {
       this.handleScroll(wheelEvent)
@@ -948,17 +942,11 @@
   }
 
   // Creates a virtual list of all the component rows (includes headings and property rows)
-<<<<<<< HEAD
-  renderComponentRows (rows) {
+  renderComponentRows () {
     if (!this.mounted) {
       return <span />
     }
-
-=======
-  renderComponentRows () {
-    if (!this.mounted) return <span />
     const rows = this.getActiveComponent().getDisplayableRows()
->>>>>>> da9febf4
     return (
       <div
         className='property-row-list'
@@ -1000,17 +988,13 @@
                 timeline={this.getActiveComponent().getCurrentTimeline()}
                 component={this.getActiveComponent()}
                 row={row}
-<<<<<<< HEAD
+                prev={prev}
                 onEventHandlerTriggered={this.showEventHandlersEditor}
                 isExpanded={row.isExpanded()}
                 isHidden={row.isHidden()}
                 isSelected={row.isSelected()}
                 hasAttachedActions={row.element.getDOMEvents().length > 0}
               />
-=======
-                prev={prev}
-                onEventHandlerTriggered={this.showEventHandlersEditor} />
->>>>>>> da9febf4
             )
           }
 
