import React from 'react'
import Color from 'color'
import lodash from 'lodash'
import Palette from './DefaultPalette'
import { DraggableCore } from 'react-draggable'
import KeyframeSVG from './icons/KeyframeSVG'
import Globals from './Globals'

import {
  EaseInBackSVG,
  EaseInOutBackSVG,
  EaseOutBackSVG,
  EaseInBounceSVG,
  EaseInOutBounceSVG,
  EaseOutBounceSVG,
  EaseInElasticSVG,
  EaseInOutElasticSVG,
  EaseOutElasticSVG,
  EaseInExpoSVG,
  EaseInOutExpoSVG,
  EaseOutExpoSVG,
  EaseInCircSVG,
  EaseInOutCircSVG,
  EaseOutCircSVG,
  EaseInCubicSVG,
  EaseInOutCubicSVG,
  EaseOutCubicSVG,
  EaseInQuadSVG,
  EaseInOutQuadSVG,
  EaseOutQuadSVG,
  EaseInQuartSVG,
  EaseInOutQuartSVG,
  EaseOutQuartSVG,
  EaseInQuintSVG,
  EaseInOutQuintSVG,
  EaseOutQuintSVG,
  EaseInSineSVG,
  EaseInOutSineSVG,
  EaseOutSineSVG,
  LinearSVG
} from './icons/CurveSVGS'

const CURVESVGS = {
  EaseInBackSVG,
  EaseInBounceSVG,
  EaseInCircSVG,
  EaseInCubicSVG,
  EaseInElasticSVG,
  EaseInExpoSVG,
  EaseInQuadSVG,
  EaseInQuartSVG,
  EaseInQuintSVG,
  EaseInSineSVG,
  EaseInOutBackSVG,
  EaseInOutBounceSVG,
  EaseInOutCircSVG,
  EaseInOutCubicSVG,
  EaseInOutElasticSVG,
  EaseInOutExpoSVG,
  EaseInOutQuadSVG,
  EaseInOutQuartSVG,
  EaseInOutQuintSVG,
  EaseInOutSineSVG,
  EaseOutBackSVG,
  EaseOutBounceSVG,
  EaseOutCircSVG,
  EaseOutCubicSVG,
  EaseOutElasticSVG,
  EaseOutExpoSVG,
  EaseOutQuadSVG,
  EaseOutQuartSVG,
  EaseOutQuintSVG,
  EaseOutSineSVG,
  LinearSVG
}

const THROTTLE_TIME = 17 // ms

export default class TransitionBody extends React.Component {
  constructor (props) {
    super(props)
    this.handleUpdate = this.handleUpdate.bind(this)
  }

  componentWillUnmount () {
    this.mounted = false
    this.props.keyframe.removeListener('update', this.handleUpdate)
  }

  componentDidMount () {
    this.mounted = true
    this.props.keyframe.on('update', this.handleUpdate)
  }

  handleUpdate (what) {
    if (!this.mounted) return null
    if (
      what === 'keyframe-activated' ||
      what === 'keyframe-deactivated' ||
      what === 'keyframe-selected' ||
      what === 'keyframe-deselected' ||
      what === 'keyframe-ms-set' ||
      what === 'keyframe-neighbor-move'
    ) {
      this.forceUpdate()
    }
  }

  render () {
    const frameInfo = this.props.timeline.getFrameInfo()

    const uniqueKey = this.props.keyframe.getUniqueKey()
    const pxOffsetLeft = this.props.keyframe.getPixelOffsetLeft(frameInfo.friA, frameInfo.pxpf, frameInfo.mspf)
    const pxOffsetRight = this.props.keyframe.getPixelOffsetRight(frameInfo.friA, frameInfo.pxpf, frameInfo.mspf)

    const curve = this.props.keyframe.getCurveCapitalized()

    const breakingBounds = curve.includes('Back') || curve.includes('Bounce') || curve.includes('Elastic')
    const CurveSVG = CURVESVGS[curve + 'SVG']

    return (
      <DraggableCore
        // NOTE: We cannot use 'curr.ms' for key here because these things move around
        id={`transition-body-${this.props.keyframe.getUniqueKeyWithoutTimeIncluded()}`}
        axis='x'
        onStart={(dragEvent, dragData) => {
          if (!this.props.preventDragging) {
            this.props.component.dragStartSelectedKeyframes(dragData)
          }
        }}
        onStop={(dragEvent, dragData) => {
          if (!this.props.preventDragging) {
            this.props.component.dragStopSelectedKeyframes(dragData)
          }
        }}
        onDrag={lodash.throttle((dragEvent, dragData) => {
          if (!this.props.preventDragging) {
            this.props.component.dragSelectedKeyframes(frameInfo.pxpf, frameInfo.mspf, dragData, { alias: 'timeline' })
          }
        }, THROTTLE_TIME)}
        onContextMenu
        onMouseDown={(mouseEvent) => {
          mouseEvent.stopPropagation()

<<<<<<< HEAD
          const skipDeselect = (
            Globals.isShiftKeyDown ||
            (
              (Globals.isControlKeyDown || mouseEvent.nativeEvent.which === 3) &&
              this.props.timeline.hasMultipleSelectedKeyframes()
            )
          )

          if (skipDeselect) {
            // If others are already selected and we're doing context menu, don't deselect
            if (this.props.keyframe.areAnyOthersSelected()) {
              this.props.keyframe.select({
                skipDeselect: true
              })
            } else {
              // If we're just adding a curve via the menu, don't select the next guy
              this.props.keyframe.select()
            }
          } else if (mouseEvent) {
            // But if we're e.g. dragging it, we need to select the next one so we move as a group
            this.props.keyframe.selectSelfAndSurrounds({ skipDeselect })
          }
=======
          this.props.keyframe.selectSelfAndSurrounds({
            skipDeselect:
              Globals.isShiftKeyDown ||
              Globals.isControlKeyDown ||
              mouseEvent.nativeEvent.which === 3
          })
>>>>>>> 89430801
        }}>
        <span
          className='pill-container'
          key={uniqueKey}
          ref={(domElement) => {
            this[uniqueKey] = domElement
          }}
          onContextMenu={(ctxMenuEvent) => {
            if (this.props.keyframe.isWithinCollapsedRow()) {
              return false
            }

            ctxMenuEvent.stopPropagation()

            this.props.ctxmenu.show({
              type: 'keyframe-transition',
              event: ctxMenuEvent.nativeEvent,
              model: this.props.keyframe,
              offset: pxOffsetLeft
            })
          }}
          onMouseEnter={(reactEvent) => {
            if (this[uniqueKey]) this[uniqueKey].style.color = Palette.GRAY
          }}
          onMouseLeave={(reactEvent) => {
            if (this[uniqueKey]) this[uniqueKey].style.color = 'transparent'
          }}
          style={{
            position: 'absolute',
            left: pxOffsetLeft + 4,
            width: pxOffsetRight - pxOffsetLeft,
            top: 1,
            height: 24,
            WebkitUserSelect: 'none',
            cursor: (this.props.keyframe.isWithinCollapsedRow())
              ? 'pointer'
              : 'move'
          }}>
          <span
            className='pill'
            style={{
              position: 'absolute',
              zIndex: 1001,
              width: '100%',
              height: '100%',
              top: 0,
              borderRadius: 5,
              left: 0,
              backgroundColor:  Color(Palette.SUNSTONE).fade(0.98)
            }}/>
          <span
            style={{
              position: 'absolute',
              left: -5,
              width: 9,
              height: 24,
              top: -4,
              transform: 'scale(1.7)',
              zIndex: 1002
            }}>
            <span
              className='keyframe-diamond'
              style={{
                position: 'absolute',
                top: 5,
                left: 1,
                cursor: (this.props.keyframe.isWithinCollapsedRow()) ? 'pointer' : 'move'
              }}>
              <KeyframeSVG color={Palette[this.props.keyframe.getLeftKeyframeColorState()]} />
            </span>
          </span>
          <span style={{
            position: 'absolute',
            zIndex: 1002,
            width: '100%',
            height: '100%',
            borderRadius: 5,
            paddingTop: 6,
            overflow: breakingBounds ? 'visible' : 'hidden'
          }}>
            <CurveSVG
              id={uniqueKey}
              leftGradFill={Palette[this.props.keyframe.getCurveColorState()]}
              rightGradFill={Palette[this.props.keyframe.getCurveColorState()]}
            />
          </span>
          <span
            style={{
              position: 'absolute',
              right: -5,
              width: 9,
              height: 24,
              top: -4,
              transform: 'scale(1.7)',
              transition: 'opacity 130ms linear',
              zIndex: 1002
            }}>
            <span
              className='keyframe-diamond'
              style={{
                position: 'absolute',
                top: 5,
                left: 1,
                cursor: (this.props.keyframe.isWithinCollapsedRow())
                  ? 'pointer'
                  : 'move'
              }}>
              <KeyframeSVG color={Palette[this.props.keyframe.getRightKeyframeColorState()]} />
            </span>
          </span>
        </span>
      </DraggableCore>
    )
  }
}

TransitionBody.propTypes = {
  keyframe: React.PropTypes.object.isRequired,
  ctxmenu: React.PropTypes.object.isRequired,
  timeline: React.PropTypes.object.isRequired,
  component: React.PropTypes.object.isRequired,
  $update: React.PropTypes.object.isRequired,
  preventDragging: React.PropTypes.bool.isRequired,
}<|MERGE_RESOLUTION|>--- conflicted
+++ resolved
@@ -142,7 +142,6 @@
         onMouseDown={(mouseEvent) => {
           mouseEvent.stopPropagation()
 
-<<<<<<< HEAD
           const skipDeselect = (
             Globals.isShiftKeyDown ||
             (
@@ -151,28 +150,7 @@
             )
           )
 
-          if (skipDeselect) {
-            // If others are already selected and we're doing context menu, don't deselect
-            if (this.props.keyframe.areAnyOthersSelected()) {
-              this.props.keyframe.select({
-                skipDeselect: true
-              })
-            } else {
-              // If we're just adding a curve via the menu, don't select the next guy
-              this.props.keyframe.select()
-            }
-          } else if (mouseEvent) {
-            // But if we're e.g. dragging it, we need to select the next one so we move as a group
-            this.props.keyframe.selectSelfAndSurrounds({ skipDeselect })
-          }
-=======
-          this.props.keyframe.selectSelfAndSurrounds({
-            skipDeselect:
-              Globals.isShiftKeyDown ||
-              Globals.isControlKeyDown ||
-              mouseEvent.nativeEvent.which === 3
-          })
->>>>>>> 89430801
+          this.props.keyframe.selectSelfAndSurrounds({ skipDeselect })
         }}>
         <span
           className='pill-container'
