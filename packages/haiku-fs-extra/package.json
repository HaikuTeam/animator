--- conflicted
+++ resolved
@@ -1,10 +1,6 @@
 {
   "name": "haiku-fs-extra",
-<<<<<<< HEAD
-  "version": "3.1.16",
-=======
   "version": "3.1.17",
->>>>>>> d0086db1
   "description": "fs-extra contains methods that aren't included in the vanilla Node.js fs package. Such as mkdir -p, cp -r, and rm -rf.",
   "homepage": "https://github.com/jprichardson/node-fs-extra",
   "repository": {
