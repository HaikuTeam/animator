{
  "name": "haiku-sdk-creator",
<<<<<<< HEAD
  "version": "3.1.16",
=======
  "version": "3.1.17",
>>>>>>> d0086db1
  "description": "SDK into Haiku",
  "main": "lib/index.js",
  "directories": {
    "lib": "lib"
  },
  "scripts": {
    "lint": "tslint -p tsconfig.json -c tslint.json 'src/**/*.ts' -t stylish",
    "lint-report": "yarn lint -t checkstyle -o checkstyle-result.xml",
    "fix": "yarn lint --fix",
    "test": "tsc && tsc -p tsconfig.test.json && NODE_ENV=test tape \"~test/**/*.test.js\" | tap-spec && rm -rf ~test",
    "test-report": "tsc -p tsconfig.test.json && NODE_ENV=test tape \"~test/**/*.test.js\" > test-result.tap",
    "coverage": "nyc yarn test",
    "html-coverage": "nyc --reporter=html yarn test",
    "compile": "tsc",
    "develop": "tsc --watch"
  },
  "authors": [
    "Zack Brown <zack@haiku.ai>",
    "Matthew Trost <matthew@haiku.ai>"
  ],
  "license": "UNLICENSED",
  "dependencies": {
<<<<<<< HEAD
    "@haiku/sdk-client": "3.1.16",
    "@haiku/sdk-inkstone": "3.1.16",
    "bluebird": "^3.5.0",
    "haiku-serialization": "3.1.16",
=======
    "@haiku/sdk-client": "3.1.17",
    "@haiku/sdk-inkstone": "3.1.17",
    "bluebird": "^3.5.0",
    "haiku-serialization": "3.1.17",
>>>>>>> d0086db1
    "qs": "6.4.0",
    "ws": "3.2.0"
  },
  "devDependencies": {
    "@types/node": "8.5.2",
    "@types/ws": "^3.0.2",
    "leaked-handles": "^5.2.0",
    "nyc": "^11.3.0",
    "tap-spec": "^4.1.1",
    "tape": "^4.8.0",
    "tslint": "^5.7.0",
    "tslint-config-haiku": "^1.0.0",
    "typescript": "^2.5.2"
  }
}<|MERGE_RESOLUTION|>--- conflicted
+++ resolved
@@ -1,10 +1,6 @@
 {
   "name": "haiku-sdk-creator",
-<<<<<<< HEAD
-  "version": "3.1.16",
-=======
   "version": "3.1.17",
->>>>>>> d0086db1
   "description": "SDK into Haiku",
   "main": "lib/index.js",
   "directories": {
@@ -27,17 +23,10 @@
   ],
   "license": "UNLICENSED",
   "dependencies": {
-<<<<<<< HEAD
-    "@haiku/sdk-client": "3.1.16",
-    "@haiku/sdk-inkstone": "3.1.16",
-    "bluebird": "^3.5.0",
-    "haiku-serialization": "3.1.16",
-=======
     "@haiku/sdk-client": "3.1.17",
     "@haiku/sdk-inkstone": "3.1.17",
     "bluebird": "^3.5.0",
     "haiku-serialization": "3.1.17",
->>>>>>> d0086db1
     "qs": "6.4.0",
     "ws": "3.2.0"
   },
