--- conflicted
+++ resolved
@@ -1,10 +1,6 @@
 {
   "name": "haiku-sdk-creator",
-<<<<<<< HEAD
-  "version": "3.2.5",
-=======
   "version": "3.2.6",
->>>>>>> fae40dd6
   "description": "SDK into Haiku",
   "main": "lib/index.js",
   "directories": {
@@ -27,17 +23,10 @@
   ],
   "license": "UNLICENSED",
   "dependencies": {
-<<<<<<< HEAD
-    "@haiku/sdk-client": "3.2.5",
-    "@haiku/sdk-inkstone": "3.2.5",
-    "bluebird": "^3.5.0",
-    "haiku-serialization": "3.2.5",
-=======
     "@haiku/sdk-client": "3.2.6",
     "@haiku/sdk-inkstone": "3.2.6",
     "bluebird": "^3.5.0",
     "haiku-serialization": "3.2.6",
->>>>>>> fae40dd6
     "qs": "6.4.0",
     "ws": "3.2.0"
   },
