--- conflicted
+++ resolved
@@ -8,18 +8,13 @@
 export const USER_CHANNEL = 'user';
 
 export enum UserSettings {
-<<<<<<< HEAD
-  lastViewedChangelog = 'lastViewedChangelog',
-  defaultTimeDisplayMode = 'defaultTimeDisplayMode',
-  timeDisplayModes = 'timeDisplayModes',
-  figmaToken = 'figmaToken',
-  doNotDisplayConfirmGroupPopoup = 'doNotDisplayConfirmGroupPopoup',
-=======
   LastViewedChangelog = 'lastViewedChangelog',
   DefaultTimeDisplayMode = 'defaultTimeDisplayMode',
   TimeDisplayModes = 'timeDisplayModes',
   FigmaToken = 'figmaToken',
   Identity = 'id',
+  // #FIXME: capitalize after conflict resolution.
+  doNotDisplayConfirmGroupPopoup = 'doNotDisplayConfirmGroupPopoup',
 }
 
 export interface HaikuIdentity {
@@ -27,7 +22,6 @@
   user?: inkstone.user.User;
   lastOnline?: number;
   isOnline: boolean;
->>>>>>> dd52cdce
 }
 
 /**
