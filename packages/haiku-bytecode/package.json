{
  "name": "haiku-bytecode",
<<<<<<< HEAD
  "version": "3.1.16",
=======
  "version": "3.1.17",
>>>>>>> d0086db1
  "description": "Bytecode utilities",
  "main": "index.js",
  "scripts": {
    "test": "tape \"test/**/*.test.js\" | tap-spec",
    "test-report": "tape \"test/**/*.test.js\" > test-result.tap",
    "lint": "eslint \"src/**/*.js\"",
    "fix": "yarn lint --fix",
    "lint-report": "yarn lint -f checkstyle -o checkstyle-result.xml"
  },
  "author": "Matthew Trost <matthew@haiku.ai>",
  "license": "UNLICENSED",
  "devDependencies": {
    "babel-cli": "^6.26.0",
    "babel-loader": "6.2.10",
    "babel-plugin-transform-object-rest-spread": "^6.23.0",
    "babel-preset-es2015": "^6.24.0",
    "babel-preset-react": "^6.16.0",
    "eslint": "^3.19.0",
    "eslint-config-standard": "^10.2.1",
    "tap-spec": "^4.1.1",
    "tape": "^4.8.0"
  },
  "dependencies": {
<<<<<<< HEAD
    "@haiku/core": "3.1.16",
=======
    "@haiku/core": "3.1.17",
>>>>>>> d0086db1
    "camelcase": "^4.1.0",
    "handlebars": "^4.0.8",
    "lodash.assign": "^4.2.0",
    "lodash.clone": "^4.5.0",
    "lodash.compact": "3.0.1",
    "lodash.defaults": "4.2.0",
    "lodash.foreach": "^4.5.0",
    "lodash.map": "4.6.0",
    "lodash.merge": "4.6.0",
    "pretty-data2": "0.40.1",
    "svg-parser": "1.0.5",
    "to-style": "1.3.3"
  }
}<|MERGE_RESOLUTION|>--- conflicted
+++ resolved
@@ -1,10 +1,6 @@
 {
   "name": "haiku-bytecode",
-<<<<<<< HEAD
-  "version": "3.1.16",
-=======
   "version": "3.1.17",
->>>>>>> d0086db1
   "description": "Bytecode utilities",
   "main": "index.js",
   "scripts": {
@@ -28,11 +24,7 @@
     "tape": "^4.8.0"
   },
   "dependencies": {
-<<<<<<< HEAD
-    "@haiku/core": "3.1.16",
-=======
     "@haiku/core": "3.1.17",
->>>>>>> d0086db1
     "camelcase": "^4.1.0",
     "handlebars": "^4.0.8",
     "lodash.assign": "^4.2.0",
