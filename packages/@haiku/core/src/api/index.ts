--- conflicted
+++ resolved
@@ -35,15 +35,11 @@
   getClock: () => HaikuClock;
   emitFromRootComponent: (eventName: string, attachedObject: any) => void;
   routeEventToHandlerAndEmit: (eventSelectorGiven: string, eventNameGiven: string, eventArgs: any) => void;
-<<<<<<< HEAD
-  routeEventToHandlerAndEmitWithoutBubbling: (eventSelectorGiven: string, eventNameGiven: string, eventArgs: any) => void;
-=======
   routeEventToHandlerAndEmitWithoutBubbling: (
     eventSelectorGiven: string,
     eventNameGiven: string,
     eventArgs: any,
   ) => void;
->>>>>>> 0ef096cb
   getTimelineDescriptor: (timelineName: string) => BytecodeTimeline;
 }
 
