/**
 * Copyright (c) Haiku 2016-2018. All rights reserved.
 */

import {BytecodeNode} from '../api/HaikuBytecode';
import svgPoints from '../vendor/svg-points';
import {PathSpec, ShapeSpec} from '../vendor/svg-points/types';
import parseCssValueString from './parseCssValueString';

// In leiu of good math, this gives pretty good results for converting arcs to cubic beziers
const MAGIC_BEZIER_ARC_RATIO = 1.8106602

const SVG_TYPES = {
  g: true,
  rect: true,
  polyline: true,
  polygon: true,
  path: true,
  line: true,
  ellipse: true,
  circle: true,
};

const SVG_POINT_NUMERIC_FIELDS = {
  cx: true,
  cy: true,
  r: true,
  rx: true,
  ry: true,
  x1: true,
  x2: true,
  x: true,
  y: true,
};

const SVG_POINT_COMMAND_FIELDS = {
  d: true,
  points: true,
};

const SVG_COMMAND_TYPES = {
  path: true,
  polyline: true,
  polygon: true,
};

<<<<<<< HEAD
const pointsRegex = /(\d+\.*\d*)((\s+,?\s*)|(,\s*))(\d+\.*\d*)/g;

function polyPointsStringToPoints(pointsString) {
=======
function polyPointsStringToPoints(pointsString: string) {
>>>>>>> bbb09295
  if (!pointsString) {
    return [];
  }
  if (Array.isArray(pointsString)) {
    return pointsString;
  }
  const points = [];
  let matches;
  while (matches = pointsRegex.exec(pointsString)) {
    const coord = [];
    if (matches[1]) {
      coord[0] = Number(matches[1]);
    }
    if (matches[5]) {
      coord[1] = Number(matches[5]);
    }
    points.push(coord);
  }
  return points;
}

function pointsToPolyString(points: string|string[][]) {
  if (!points) {
    return '';
  }
  if (typeof points === 'string') {
    return points;
  }
  const arr = [];
  for (let i = 0; i < points.length; i++) {
    const point = points[i];
    const seg = point.join(',');
    arr.push(seg);
  }
  return arr.join(' ');
}

<<<<<<< HEAD
function rectToPoints(x: number, y: number, width: number, height: number, rx: number, ry: number) {
  
  if(rx || ry) {
    
    if(rx && isNaN(ry)) ry = rx; // Assume equal radius if ry is not defined (SVG)
    if(isNaN(rx)) rx = 0;
    if(isNaN(ry)) ry = 0;
    return [
      {
        x: x + rx,
        y,
        moveTo: true,
      },
      {
        x: x + width - rx,
        y,
      },
      {
        x: x + width,
        y: y + ry,
        curve: {
          type: 'cubic',
          x1: x + width - rx + rx/MAGIC_BEZIER_ARC_RATIO,
          y1: y,
          x2: x + width,
          y2: y + ry/MAGIC_BEZIER_ARC_RATIO
        }
      },
      {
        x: x + width,
        y: y + height - ry,
      },
      {
        x: x + width - rx,
        y: y + height,
        curve: {
          type: 'cubic',
          x1: x + width,
          y1: y + height - ry/MAGIC_BEZIER_ARC_RATIO,
          x2: x + width - rx + rx/MAGIC_BEZIER_ARC_RATIO,
          y2: y + height
        }
      },
      {
        x: x + rx,
        y: y + height,
      },
      {
        x,
        y: y + height - ry,
        curve: {
          type: 'cubic',
          x1: x + rx - rx/MAGIC_BEZIER_ARC_RATIO,
          y1: y + height,
          x2: x,
          y2: y + height - ry/MAGIC_BEZIER_ARC_RATIO
        }
      },
      {
        x,
        y: y + ry,
      },
      {
        x: x + rx,
        y,
        curve: {
          type: 'cubic',
          x1: x,
          y1: y + ry - ry/MAGIC_BEZIER_ARC_RATIO,
          x2: x + rx - rx/MAGIC_BEZIER_ARC_RATIO,
          y2: y
        },
      },
    ];
  } else {
    const shape = {type: 'rect', x, y, width, height, rx, ry};
    return svgPoints.toPoints(shape);
  }
}

function circleToPoints(cx: number, cy: number, r: number) {
  // const shape = {type: 'circle', cx, cy, r};
  // return svgPoints.toPoints(shape);
  return ellipseToPoints(cx, cy, r, r)
}

function ellipseToPoints(cx: number, cy: number, rx: number, ry: number) {
  // const shape = {type: 'ellipse', cx, cy, rx, ry};
  // return svgPoints.toPoints(shape);
  return [
    {
      x: cx,
      y: cy - ry,
      moveTo: true,
    },
    {
      x: cx + rx,
      y: cy,
      curve: {
        type: 'cubic',
        x1: cx + rx/MAGIC_BEZIER_ARC_RATIO,
        y1: cy-ry,
        x2: cx + rx,
        y2: cy - ry/MAGIC_BEZIER_ARC_RATIO
      }
    },
    {
      x: cx,
      y: cy + ry,
      curve: {
        type: 'cubic',
        x1: cx + rx,
        y1: cy + ry/MAGIC_BEZIER_ARC_RATIO,
        x2: cx + rx/MAGIC_BEZIER_ARC_RATIO,
        y2: cy + ry
      }
    },
    {
      x: cx - rx,
      y: cy,
      curve: {
        type: 'cubic',
        x1: cx - rx/MAGIC_BEZIER_ARC_RATIO,
        y1: cy + ry,
        x2: cx - rx,
        y2: cy + ry/MAGIC_BEZIER_ARC_RATIO
      }
    },
    {
      x: cx,
      y: cy - ry,
      curve: {
        type: 'cubic',
        x1: cx - rx,
        y1: cy - ry/MAGIC_BEZIER_ARC_RATIO,
        x2: cx - rx/MAGIC_BEZIER_ARC_RATIO,
        y2: cy - ry
      }
    }
  ];
}

function lineToPoints(x1: number, y1: number, x2: number, y2: number) {
  const shape = {type: 'line', x1, y1, x2, y2};
  return svgPoints.toPoints(shape);
}

function pathToPoints(pathString: string) {
  const shape = {type: 'path', d: pathString};
  return svgPoints.toPoints(shape);
}

function pointsToPath(pointsArray): string {
=======
function pathToPoints(pathString: string) {
  const shape = {type: 'path', d: pathString} as PathSpec;
  return svgPoints.toPoints(shape);
}

function pointsToPath(pointsArray: {x: number, y: number}[]) {
>>>>>>> bbb09295
  return svgPoints.toPath(pointsArray);
}

function manaToPoints(mana: BytecodeNode) {
  if (
    SVG_TYPES[mana.elementName] &&
    mana.elementName !== 'rect' &&
    mana.elementName !== 'g'
  ) {
    const shape = {type: mana.elementName};
    if (SVG_COMMAND_TYPES[shape.type]) {
      for (const f2 in SVG_POINT_COMMAND_FIELDS) {
        if (mana.attributes[f2]) {
          shape[f2] = mana.attributes[f2];
        }
      }
    } else {
      for (const f1 in SVG_POINT_NUMERIC_FIELDS) {
        if (mana.attributes[f1]) {
          shape[f1] = Number(mana.attributes[f1]);
        }
      }
    }
    return svgPoints.toPoints(shape as ShapeSpec);
  }

  // div, rect, svg ...
  const width = parseCssValueString(
    (mana.layout &&
      mana.layout.computed &&
      mana.layout.computed.size &&
      mana.layout.computed.size.x) ||
    (mana.rect && mana.rect.width) ||
    (mana.attributes &&
      mana.attributes.style &&
      mana.attributes.style.width) ||
    (mana.attributes && mana.attributes.width) ||
    (mana.attributes && mana.attributes.x) ||
    0,
    null,
  ).value;
  const height = parseCssValueString(
    (mana.layout &&
      mana.layout.computed &&
      mana.layout.computed.size &&
      mana.layout.computed.size.y) ||
    (mana.rect && mana.rect.height) ||
    (mana.attributes &&
      mana.attributes.style &&
      mana.attributes.style.height) ||
    (mana.attributes && mana.attributes.height) ||
    (mana.attributes && mana.attributes.y) ||
    0,
    null,
  ).value;
  const left = parseCssValueString(
    (mana.rect && mana.rect.left) ||
    (mana.attributes.style && mana.attributes.style.left) ||
    mana.attributes.x ||
    0,
    null,
  ).value;
  const top = parseCssValueString(
    (mana.rect && mana.rect.top) ||
    (mana.attributes.style && mana.attributes.style.top) ||
    mana.attributes.y ||
    0,
    null,
  ).value;
  return svgPoints.toPoints({
    width,
    height,
    type: 'rect',
    x: left,
    y: top,
  });
}

export default {
  rectToPoints,
  circleToPoints,
  ellipseToPoints,
  lineToPoints,
  pathToPoints,
  pointsToPath,
  polyPointsStringToPoints,
  pointsToPolyString,
  manaToPoints,
};<|MERGE_RESOLUTION|>--- conflicted
+++ resolved
@@ -4,11 +4,11 @@
 
 import {BytecodeNode} from '../api/HaikuBytecode';
 import svgPoints from '../vendor/svg-points';
-import {PathSpec, ShapeSpec} from '../vendor/svg-points/types';
+import {PathSpec, LineSpec, RectSpec, CircleSpec, EllipseSpec, ShapeSpec} from '../vendor/svg-points/types';
 import parseCssValueString from './parseCssValueString';
 
 // In leiu of good math, this gives pretty good results for converting arcs to cubic beziers
-const MAGIC_BEZIER_ARC_RATIO = 1.8106602
+const MAGIC_BEZIER_ARC_RATIO = 1.8106602;
 
 const SVG_TYPES = {
   g: true,
@@ -44,13 +44,9 @@
   polygon: true,
 };
 
-<<<<<<< HEAD
 const pointsRegex = /(\d+\.*\d*)((\s+,?\s*)|(,\s*))(\d+\.*\d*)/g;
 
-function polyPointsStringToPoints(pointsString) {
-=======
 function polyPointsStringToPoints(pointsString: string) {
->>>>>>> bbb09295
   if (!pointsString) {
     return [];
   }
@@ -88,34 +84,35 @@
   return arr.join(' ');
 }
 
-<<<<<<< HEAD
 function rectToPoints(x: number, y: number, width: number, height: number, rx: number, ry: number) {
   
-  if(rx || ry) {
-    
-    if(rx && isNaN(ry)) ry = rx; // Assume equal radius if ry is not defined (SVG)
-    if(isNaN(rx)) rx = 0;
-    if(isNaN(ry)) ry = 0;
+  if (rx || ry) {
+    // tslint:disable-next-line:no-parameter-reassignment
+    if (rx && isNaN(ry)) { ry = rx; } // Assume equal radius if ry is not defined (SVG)
+    // tslint:disable-next-line:no-parameter-reassignment
+    if (isNaN(rx)) { rx = 0; }
+    // tslint:disable-next-line:no-parameter-reassignment
+    if (isNaN(ry)) { ry = 0; }
     return [
       {
+        y,
         x: x + rx,
+        moveTo: true,
+      },
+      {
         y,
-        moveTo: true,
-      },
-      {
         x: x + width - rx,
-        y,
       },
       {
         x: x + width,
         y: y + ry,
         curve: {
           type: 'cubic',
-          x1: x + width - rx + rx/MAGIC_BEZIER_ARC_RATIO,
+          x1: x + width - rx + rx / MAGIC_BEZIER_ARC_RATIO,
           y1: y,
           x2: x + width,
-          y2: y + ry/MAGIC_BEZIER_ARC_RATIO
-        }
+          y2: y + ry / MAGIC_BEZIER_ARC_RATIO,
+        },
       },
       {
         x: x + width,
@@ -127,10 +124,10 @@
         curve: {
           type: 'cubic',
           x1: x + width,
-          y1: y + height - ry/MAGIC_BEZIER_ARC_RATIO,
-          x2: x + width - rx + rx/MAGIC_BEZIER_ARC_RATIO,
-          y2: y + height
-        }
+          y1: y + height - ry / MAGIC_BEZIER_ARC_RATIO,
+          x2: x + width - rx + rx / MAGIC_BEZIER_ARC_RATIO,
+          y2: y + height,
+        },
       },
       {
         x: x + rx,
@@ -141,42 +138,43 @@
         y: y + height - ry,
         curve: {
           type: 'cubic',
-          x1: x + rx - rx/MAGIC_BEZIER_ARC_RATIO,
+          x1: x + rx - rx / MAGIC_BEZIER_ARC_RATIO,
           y1: y + height,
           x2: x,
-          y2: y + height - ry/MAGIC_BEZIER_ARC_RATIO
-        }
+          y2: y + height - ry / MAGIC_BEZIER_ARC_RATIO,
+        },
       },
       {
         x,
         y: y + ry,
       },
       {
+        y,
         x: x + rx,
-        y,
         curve: {
           type: 'cubic',
           x1: x,
-          y1: y + ry - ry/MAGIC_BEZIER_ARC_RATIO,
-          x2: x + rx - rx/MAGIC_BEZIER_ARC_RATIO,
-          y2: y
+          y1: y + ry - ry / MAGIC_BEZIER_ARC_RATIO,
+          x2: x + rx - rx / MAGIC_BEZIER_ARC_RATIO,
+          y2: y,
         },
       },
     ];
-  } else {
-    const shape = {type: 'rect', x, y, width, height, rx, ry};
-    return svgPoints.toPoints(shape);
-  }
+  }
+  
+  // Non-rounded rect
+  const shape = {x, y, width, height, rx, ry, type: 'rect'} as RectSpec;
+  return svgPoints.toPoints(shape);
 }
 
 function circleToPoints(cx: number, cy: number, r: number) {
-  // const shape = {type: 'circle', cx, cy, r};
+  // const shape = {type: 'circle', cx, cy, r} as CircleSpec;
   // return svgPoints.toPoints(shape);
-  return ellipseToPoints(cx, cy, r, r)
+  return ellipseToPoints(cx, cy, r, r);
 }
 
 function ellipseToPoints(cx: number, cy: number, rx: number, ry: number) {
-  // const shape = {type: 'ellipse', cx, cy, rx, ry};
+  // const shape = {type: 'ellipse', cx, cy, rx, ry} as EllipseSpec;
   // return svgPoints.toPoints(shape);
   return [
     {
@@ -189,11 +187,11 @@
       y: cy,
       curve: {
         type: 'cubic',
-        x1: cx + rx/MAGIC_BEZIER_ARC_RATIO,
-        y1: cy-ry,
+        x1: cx + rx / MAGIC_BEZIER_ARC_RATIO,
+        y1: cy - ry,
         x2: cx + rx,
-        y2: cy - ry/MAGIC_BEZIER_ARC_RATIO
-      }
+        y2: cy - ry / MAGIC_BEZIER_ARC_RATIO,
+      },
     },
     {
       x: cx,
@@ -201,21 +199,21 @@
       curve: {
         type: 'cubic',
         x1: cx + rx,
-        y1: cy + ry/MAGIC_BEZIER_ARC_RATIO,
-        x2: cx + rx/MAGIC_BEZIER_ARC_RATIO,
-        y2: cy + ry
-      }
+        y1: cy + ry / MAGIC_BEZIER_ARC_RATIO,
+        x2: cx + rx / MAGIC_BEZIER_ARC_RATIO,
+        y2: cy + ry,
+      },
     },
     {
       x: cx - rx,
       y: cy,
       curve: {
         type: 'cubic',
-        x1: cx - rx/MAGIC_BEZIER_ARC_RATIO,
+        x1: cx - rx / MAGIC_BEZIER_ARC_RATIO,
         y1: cy + ry,
         x2: cx - rx,
-        y2: cy + ry/MAGIC_BEZIER_ARC_RATIO
-      }
+        y2: cy + ry / MAGIC_BEZIER_ARC_RATIO,
+      },
     },
     {
       x: cx,
@@ -223,33 +221,25 @@
       curve: {
         type: 'cubic',
         x1: cx - rx,
-        y1: cy - ry/MAGIC_BEZIER_ARC_RATIO,
-        x2: cx - rx/MAGIC_BEZIER_ARC_RATIO,
-        y2: cy - ry
-      }
-    }
+        y1: cy - ry / MAGIC_BEZIER_ARC_RATIO,
+        x2: cx - rx / MAGIC_BEZIER_ARC_RATIO,
+        y2: cy - ry,
+      },
+    },
   ];
 }
 
 function lineToPoints(x1: number, y1: number, x2: number, y2: number) {
-  const shape = {type: 'line', x1, y1, x2, y2};
+  const shape = {x1, y1, x2, y2, type: 'line'} as LineSpec;
   return svgPoints.toPoints(shape);
 }
 
-function pathToPoints(pathString: string) {
-  const shape = {type: 'path', d: pathString};
-  return svgPoints.toPoints(shape);
-}
-
-function pointsToPath(pointsArray): string {
-=======
 function pathToPoints(pathString: string) {
   const shape = {type: 'path', d: pathString} as PathSpec;
   return svgPoints.toPoints(shape);
 }
 
-function pointsToPath(pointsArray: {x: number, y: number}[]) {
->>>>>>> bbb09295
+function pointsToPath(pointsArray): string {
   return svgPoints.toPath(pointsArray);
 }
 
