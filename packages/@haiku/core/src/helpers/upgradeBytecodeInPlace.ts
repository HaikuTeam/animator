--- conflicted
+++ resolved
@@ -12,11 +12,7 @@
 
 const enum UpgradeVersionRequirements {
   // TODO: replace with actual version this should be bound to.
-<<<<<<< HEAD
-  OriginSupport = '3.1.33',
-=======
   OriginSupport = '3.1.32',
->>>>>>> c87abe57
 }
 
 /**
