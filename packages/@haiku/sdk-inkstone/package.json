--- conflicted
+++ resolved
@@ -1,10 +1,6 @@
 {
   "name": "@haiku/sdk-inkstone",
-<<<<<<< HEAD
-  "version": "3.1.16",
-=======
   "version": "3.1.17",
->>>>>>> d0086db1
   "description": "Haiku SDK for Inkstone",
   "main": "lib/index.js",
   "scripts": {
