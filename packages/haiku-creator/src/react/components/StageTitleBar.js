import * as Radium from 'radium';
import * as React from 'react';
import * as ReactDOM from 'react-dom';
import {ipcRenderer, shell} from 'electron';
import {Experiment, experimentIsEnabled} from 'haiku-common/lib/experiments';
import {EXPORTER_CHANNEL} from 'haiku-sdk-creator/lib/exporter';
import Palette from 'haiku-ui-common/lib/Palette';
import * as Color from 'color';
import {BTN_STYLES} from '../styles/btnShared';
import Toggle from './Toggle';
import {PublicPrivateOptInModal} from './PublicPrivateOptInModal';
import {ShareModal} from 'haiku-ui-common/lib/react/ShareModal';
import {
  ComponentIconSVG, ConnectionIconSVG, DangerIconSVG, EventsBoltIcon, PublishSnapshotSVG, WarningIconSVG,
} from 'haiku-ui-common/lib/react/OtherIcons';
import * as Element from 'haiku-serialization/src/bll/Element';
import * as ElementSelectionProxy from 'haiku-serialization/src/bll/ElementSelectionProxy';
import * as logger from 'haiku-serialization/src/utils/LoggerInstance';
import {ProjectError} from 'haiku-sdk-creator/lib/bll/Project';
import {
  isPreviewMode,
  isEditMode,
  isCodeEditorMode,
  showGlassOnStage,
} from 'haiku-ui-common/lib/interactionModes';
import AlignToolBox from './AlignToolBox';

const mixpanel = require('haiku-serialization/src/utils/Mixpanel');

const STYLES = {
  hide: {
    display: 'none',
  },
  frame: {
    backgroundColor: Palette.COAL,
    position: 'relative',
    top: 0,
    height: '36px',
    padding: '6px',
    minWidth: 500,
  },
  disabled: {
    opacity: 0.5,
    cursor: 'not-allowed',
    pointerEvents: 'none',
  },
  sharePopover: {
    position: 'absolute',
    top: 34,
    backgroundColor: Palette.FATHER_COAL,
    width: 204,
    padding: '13px 9px',
    fontSize: 17,
    color: Palette.ROCK,
    textAlign: 'center',
    borderRadius: 4,
    boxShadow: '0 6px 25px 0 ' + Palette.FATHER_COAL,
  },
  popoverClose: {
    color: 'white',
    position: 'absolute',
    top: 5,
    right: 10,
    fontSize: 15,
    textTransform: 'lowercase',
  },
  footer: {
    backgroundColor: Color(Palette.DARK_GRAY).fade(0.7),
    height: 25,
    width: '100%',
    position: 'absolute',
    bottom: 0,
    fontSize: 10,
    borderBottomRightRadius: 3,
    borderBottomLeftRadius: 3,
    paddingTop: 5,
  },
  time: {
    fontWeight: 'bold',
    marginLeft: 5,
  },
  copy: {
    position: 'absolute',
    height: '100%',
    width: 25,
    right: 0,
    paddingTop: 2,
    display: 'flex',
    justifyContent: 'center',
    alignItems: 'center',
    backgroundColor: Palette.DARK_GRAY,
  },
  copyLoading: {
    paddingTop: 0,
    paddingBottom: 6,
    pointerEvents: 'none',
  },
  linkHolster: {
    height: 29,
    position: 'relative',
    borderRadius: 3,
    marginTop: 3,
    cursor: 'pointer',
    backgroundColor: Color(Palette.DARK_GRAY).fade(0.68),
    border: '1px solid ' + Palette.DARK_GRAY,
  },
  link: {
    fontSize: 10,
    color: Color(Palette.LIGHT_BLUE).lighten(0.37),
    position: 'absolute',
    left: 7,
    top: 7,
    cursor: 'pointer',
  },
  generatingLink: {
    color: Palette.ROCK,
    cursor: 'default',
    fontStyle: 'italic',
  },
  previewToggle: {
    float: 'right',
  },
  popupNotice: {
    display: 'inline-block',
    marginTop: '10px',
    fontSize: '13px',
    fontStyle: 'oblique',
  },
  link2: {
    color: Palette.LIGHT_BLUE,
    cursor: 'pointer',
  },
  toggleHolster: {
    position: 'absolute',
    left: '50%',
    top: '50%',
    transform: 'translate(-50%, -50%)',
    borderRadius: 3,
    overflow: 'hidden',
  },
  activeIndicator: {
    position: 'absolute',
    bottom: 0,
    left: 0,
    width: '100%',
    height: 3,
    backgroundColor: Palette.LIGHTEST_PINK,
  },
};

const SNAPSHOT_SAVE_RESOLUTION_STRATEGIES = {
  normal: {strategy: 'recursive', favor: 'ours'},
  ours: {strategy: 'ours'},
  theirs: {strategy: 'theirs'},
};

const MAX_SYNDICATION_CHECKS = 48;
const SYNDICATION_CHECK_INTERVAL = 2500;

class StageTitleBar extends React.Component {
  constructor (props) {
    super(props);

    this.handleConnectionClick = this.handleConnectionClick.bind(this);
    this.handleSaveSnapshotClick = this.handleSaveSnapshotClick.bind(this);
    this.handleMergeResolveOurs = this.handleMergeResolveOurs.bind(this);
    this.handleMergeResolveTheirs = this.handleMergeResolveTheirs.bind(this);
    this.handleShowEventHandlersEditor = this.handleShowEventHandlersEditor.bind(this);
    this.handleConglomerateComponent = this.handleConglomerateComponent.bind(this);
    this.handleShowProjectLocationToast = this.handleShowProjectLocationToast.bind(this);
    this.handleGlobalMenuSave = this.handleGlobalMenuSave.bind(this);
    this.handleSaveOnRawCodeEditor = this.handleSaveOnRawCodeEditor.bind(this);
    this.handleSaveOnGlass = this.handleSaveOnGlass.bind(this);

    this._isMounted = false;

    this.state = {
      snapshotSaveResolutionStrategyName: 'normal',
      isSnapshotSaveInProgress: false,
      snapshotMergeConflicts: null,
      snapshotSaveConfirmed: null,
      snapshotSaveError: null,
      showSharePopover: false,
      showPublicPrivateOptInModal: false,
      privateProjectCount: null,
      saveProjectContinue: () => {},
      copied: false,
      linkAddress: 'Fetching Info',
      semverVersion: '0.0.0',
      showCopied: false,
      shareUrls: {},
      snapshotSyndicated: true,
    };

    ipcRenderer.on('global-menu:save', () => {
      // Skip if event handler editor is open
      if (!this._isMounted || this.props.showEventHandlerEditor) {
        return;
      }

      if (showGlassOnStage(this.props.interactionMode)) {
        this.handleSaveOnGlass();
      } else {
        this.handleSaveOnRawCodeEditor();
      }
    });
  }

  hideShareModal = () => {
    this.setState({
      showSharePopover: false,
      isSnapshotSaveInProgress: false,
      snapshotSyndicated: true,
      snapshotSaveError: null,
    });
  };

  componentDidMount () {
    this._isMounted = true;

    // It's kind of weird to have this heartbeat logic buried all the way down here inside StateTitleBar;
    // it probably should be moved up to the Creator level so it's easier to find #FIXME
    this._fetchMasterStateInterval = setInterval(() => {
      if (this.props.projectModel) {
        return this.props.projectModel.masterHeartbeat((heartbeatErr, masterState) => {
          if (heartbeatErr || !masterState) {
            // If master disconnects we might not even get an error, so create a fake error in its place
            if (!heartbeatErr) {
              // tslint:disable-next-line:no-parameter-reassignment
              heartbeatErr = new Error('Unknown problem with master heartbeat');
            }
            logger.error(heartbeatErr);

            // If master has disconnected, stop running this interval so we don't get pulsing error messages
            clearInterval(this._fetchMasterStateInterval);

            // But the first time we get this, display a user notice - they probably need to restart Haiku to get
            // into a better state, at least until we can resolve what the cause of this problem is
            return this.props.createNotice({
              type: 'danger',
              title: 'Uh oh!',
              message: 'Haiku is having a problem accessing your project. 😢  Please restart Haiku. If you see this error again, contact Haiku for support.',
            });
          }

          ipcRenderer.send('topmenu:update', {
            isProjectOpen: !!masterState.folder,
            isSaving: !!masterState.isSaving,
            subComponents: this.props.projectModel.describeSubComponents(),
          });
        });
      }
    }, 1000);

    this.closeListener = (e) => {
      if (this._shareModal && this.state.showSharePopover) {
        const node = ReactDOM.findDOMNode(this._shareModal);
        const pnode = ReactDOM.findDOMNode(this);
        if (!node.contains(e.target) && !pnode.contains(e.target)) {
          this.hideShareModal();
          this.clearSyndicationChecks();
        }
      }
    };

    document.addEventListener('mouseup', this.closeListener);

    ipcRenderer.on('global-menu:publish', this.handleGlobalMenuSave);
  }

  componentWillUnmount () {
    this._isMounted = false;
    clearInterval(this._fetchMasterStateInterval);
    ipcRenderer.removeListener('global-menu:publish', this.handleGlobalMenuSave);
    document.removeEventListener('mouseup', this.closeListener);
    this.clearSyndicationChecks();
  }

  handleGlobalMenuSave () {
    if (!this._isMounted) {
      return;
    }

    this.handleSaveSnapshotClick();
  }

  handleShowProjectLocationToast () {
    if (!this._isMounted) {
      return;
    }

    const noticeNotice = this.props.createNotice({
      type: 'info',
      title: 'Snapshot saved',
      message: (
        <p>
          <span
            style={STYLES.link2}
            onClick={() => {
              shell.showItemInFolder(this.props.folder);
            }}
          >
            View in Finder
          </span>
        </p>
      ),
    });

    window.setTimeout(() => {
      if (noticeNotice) {
        this.props.removeNotice(undefined, noticeNotice.id);
      }
    }, 2500);
  }

  handleConnectionClick () {
    // TODO
  }

  getProjectSaveOptions () {
    return {
      saveStrategy: SNAPSHOT_SAVE_RESOLUTION_STRATEGIES[this.state.snapshotSaveResolutionStrategyName],
    };
  }

  handleSaveOnRawCodeEditor () {
    this.props.saveCodeFromEditorToDisk();
  }

  handleSaveOnGlass () {
    const noticeNotice = this.props.createNotice({
      type: 'info',
      title: 'No need to save!',
      message: 'Haiku saves your work automatically',
    });

    window.setTimeout(() => {
      if (noticeNotice) {
        this.props.removeNotice(undefined, noticeNotice.id);
      }
    }, 2500);
  }

  handleSaveSnapshotClick () {
    if (this.state.snapshotSaveError) {
      return void (0);
    }
    if (this.state.isSnapshotSaveInProgress) {
      return void (0);
    }
    if (this.state.snapshotMergeConflicts) {
      return void (0);
    }

    mixpanel.haikuTrack('install-options', {
      from: 'app',
      event: 'show-all-options',
    });

    return this.performProjectSave();
  }

  requestSaveProject (cb) {
    if (this.props.projectModel) {
      this.props.envoyProject.getProjectsList().then((list) => {
        this.setState({
          privateProjectCount: list.filter((project) => !project.isPublic).length,
        }, () => {
          // If the project already has a repository URL, this means the user has already confirmed their project's
          // privacy settings. Prior to 3.5.2, we presented this field during project creation in Creator; as of 3.5.2,
          // we explicit defer Caudex backing during project creation, ensuring there won't be a repository URL _until_
          // the step skipped here.
          if (this.props.project.repositoryUrl) {
            // We can go straight to the publish modal.
            this.setState({showSharePopover: true, isSnapshotSaveInProgress: true, snapshotSyndicated: false});
            return this.props.projectModel.saveProject(this.props.project, this.getProjectSaveOptions(), cb);
          }

          // The user needs to set up public/private first.
          this.setState({
            showPublicPrivateOptInModal: true,
            saveProjectContinue: () => {
              this.setState(
                {
                  showPublicPrivateOptInModal: false,
                  showSharePopover: true,
                  isSnapshotSaveInProgress: true,
                  snapshotSyndicated: false,
                },
                () => {
                  this.props.projectModel.saveProject(this.props.project, this.getProjectSaveOptions(), cb);
                },
              );
            },
          });
        });
      }).catch(() => {
        this.props.createNotice({
          type: 'danger',
          title: 'Uh oh!',
          message: 'We were unable to publish your project. 😢 Are you online?',
        });
      });
    }
  }

  clearSyndicationChecks () {
    clearInterval(this._performSyndicationCheckInterval);
  }

  performSyndicationCheck () {
    this.syndicationChecks++;
    this.props.envoyProject.getSnapshotInfo().then(({snapshotSyndicated, shareUrls}) => {
      const newState = {shareUrls};
      // Avoid races with button display while aborting publish by only setting values that have become true.
      // #FIXME: do we still need this?
      if (snapshotSyndicated) {
        newState.snapshotSyndicated = snapshotSyndicated;
        this.clearSyndicationChecks();
      } else if (this.syndicationChecks >= MAX_SYNDICATION_CHECKS) {
        newState.snapshotSyndicated = undefined;
        this.clearSyndicationChecks();
      }
      this.setState(newState);
    }).catch(() => {
      this.props.createNotice({
        type: 'danger',
        title: 'Uh oh!',
        message: 'We were unable to publish your project. 😢 Please try again in a bit. If you see this error again, contact Haiku for support.',
      });
      this.clearSyndicationChecks();
      return this.setState({
        showSharePopover: false,
        isSnapshotSaveInProgress: false,
        snapshotSyndicated: undefined,
      });
    });
  }

  performProjectSave () {
    mixpanel.haikuTrack('creator:project:saving', {
      username: this.props.username,
      project: this.props.projectName,
    });

    return this.requestSaveProject((snapshotSaveError, snapshotData) => {
      // If we aborted early, don't start polling.
      if (!this.state.showSharePopover) {
        return;
      }

      if (snapshotSaveError) {
        switch (snapshotSaveError.code) {
          case ProjectError.PublicOptInRequired:
            // This should never happen.
            this.setState({
              isSnapshotSaveInProgress: false,
            });
            return;
          default:
            // #FIXME: uses legacy error handling.
            if (snapshotSaveError.conflicts) {
              logger.warn('[creator] merge conflicts found');
              this.props.createNotice({
                type: 'warning',
                title: 'Merge conflicts!',
                message: 'We couldn\'t merge your changes. 😢 You\'ll need to decide how to merge your changes before continuing.',
              });
              return this.setState({
                snapshotMergeConflicts: snapshotData.conflicts,
                showSharePopover: false,
              });
            }

            logger.error(snapshotSaveError);
            this.setState({isSnapshotSaveInProgress: false, snapshotSaveResolutionStrategyName: 'normal', snapshotSaveError, linkAddress: 'n/a'});
            return;
        }
      }

      this.setState({
        isSnapshotSaveInProgress: false,
        snapshotSaveConfirmed: true,
      });

      if (snapshotData) {
        logger.info('[creator] save complete', snapshotData);

        // Unless we set back to normal, subsequent saves will still be set to use the strict ours/theirs strategy,
        // which will clobber updates that we might want to actually merge gracefully.
        this.setState({
          // snapshotData should be endowed with these state variables:
          //   - linkAddress
          //   - semverVersion
          //   - snapshotSyndicated
          //   - shareUrls {}
          ...snapshotData,
          snapshotSaveResolutionStrategyName: 'normal',
        });

        if (!snapshotData.snapshotSyndicated) {
          this.syndicationChecks = 0;
          this._performSyndicationCheckInterval = setInterval(() => {
            this.performSyndicationCheck();
          }, SYNDICATION_CHECK_INTERVAL);

          if (this.props.envoyExporter) {
            this.abortSyndicationCheck = () => {
              this.setState({snapshotSyndicated: undefined});
              this.clearSyndicationChecks();
              this.props.envoyExporter.off(`${EXPORTER_CHANNEL}:abort`, this.abortSyndicationCheck);
              this.props.createNotice({
                type: 'danger',
                title: 'Uh oh!',
                message: 'Not all assets were published successfully. 😢  If you see this error again, contact Haiku for support.',
              });
            };

            this.props.envoyExporter.on(`${EXPORTER_CHANNEL}:abort`, this.abortSyndicationCheck);
          }
        }

        mixpanel.haikuTrack('creator:project:saved', {
          username: this.props.username,
          project: this.props.projectName,
        });
      }

      return setTimeout(() => this.setState({snapshotSaveConfirmed: false}), 2000);
    });
  }

  renderSnapshotSaveInnerButton () {
    if (this.state.snapshotSaveError) {
      return <div style={{height: 18, marginRight: -5}}><DangerIconSVG fill="transparent" /></div>;
    }
    if (this.state.snapshotMergeConflicts) {
      return <div style={{height: 19, marginRight: 0, marginTop: -2}}><WarningIconSVG fill="transparent" color={Palette.ORANGE} /></div>;
    }
    return <PublishSnapshotSVG />;
  }

  handleMergeResolveOurs () {
    this.setState({snapshotMergeConflicts: null, snapshotSaveResolutionStrategyName: 'ours'}, () => {
      return this.performProjectSave();
    });
  }

  handleMergeResolveTheirs () {
    this.setState({snapshotMergeConflicts: null, snapshotSaveResolutionStrategyName: 'theirs'}, () => {
      return this.performProjectSave();
    });
  }

  getActiveComponent () {
    return this.props.projectModel && this.props.projectModel.getCurrentActiveComponent();
  }

  fetchProxyElementForSelection () {
    const component = this.getActiveComponent();

    if (component) {
      const selection = Element.where({component, _isSelected: true});
      return ElementSelectionProxy.fromSelection(selection, {component});
    }
  }

  getConglomerateComponentButtonColor () {
    const proxy = this.fetchProxyElementForSelection();
    if (proxy) {
      if (proxy.canEditComponentFromSelection()) {
        return Palette.LIGHT_BLUE;
      }
    }
  }

  handleConglomerateComponent () {
    const proxy = this.fetchProxyElementForSelection();

    if (proxy.canEditComponentFromSelection()) {
      this.props.websocket.send({
        type: 'broadcast',
        from: 'creator',
        name: 'edit-component',
        folder: this.props.projectModel.getFolder(), // required when sent via Creator
      });
    } else {
      this.props.conglomerateComponent();
    }
  }

  isEventHandlersEditorAvailable () {
    const proxy = this.fetchProxyElementForSelection();
    // If nothing is selected, assume the user wants to add events to the artboard
    return proxy && (proxy.doesManageSingleElement() || proxy.hasNothingInSelection());
  }

  isAlignPanelAvailable () {
    // This would show the align panel only when elements are selected:
    // const proxy = this.fetchProxyElementForSelection();
    // return proxy && !proxy.hasNothingInSelection();
    // But it feels better (in zb's opinion at authoring time) to keep it shown at all times glass is shown
    return showGlassOnStage(this.props.interactionMode);
  }

  handleShowEventHandlersEditor () {
    if (this.isEventHandlersEditorAvailable()) {
      const element = this.getProxySelectionElement();

      if (element) {
        mixpanel.haikuTrack('creator:top-controls:show-event-handlers-editor');

        this.props.onShowEventHandlerEditor(element.getPrimaryKey(), {}, null);
      }
    }
  }

  getProxySelectionElement () {
    let element = this.fetchProxyElementForSelection().selection[0];

    // Fallback to the artboard element if nothing is currently selected
    if (!element) {
      element = this.getActiveComponent().getArtboard().getElement();
    }

    return element;
  }

  getEventHandlersEditorButtonColor () {
    return Palette.ROCK;
  }

  renderMergeConflictResolutionArea () {
    if (!this.state.snapshotMergeConflicts) {
      return '';
    }
    return (
      <div style={{position: 'absolute', left: 0, right: 150, top: 4, padding: 5, borderRadius: 4, color: Palette.ROCK, textAlign: 'right', overflow: 'hidden'}}>
        Conflict found!{' '}
        <a onClick={this.handleMergeResolveOurs} style={{cursor: 'pointer', textDecoration: 'underline', color: Palette.GREEN}}>Force your changes</a>{' '}
        or <a onClick={this.handleMergeResolveTheirs} style={{cursor: 'pointer', textDecoration: 'underline', color: Palette.RED}}>discard yours &amp; accept theirs</a>?
      </div>
    );
  }

  render () {
    let btnText = 'PUBLISH';
    if (this.state.snapshotSyndicated === false) {
      btnText = 'PUBLISHING';
    }

    return (
      <div style={STYLES.frame} className="frame">
        <button
          key="conglomerate-component-button"
          id="conglomerate-component-button"
          title="Create/edit a component definition"
          onClick={this.handleConglomerateComponent}
          style={[
            BTN_STYLES.btnIcon,
            BTN_STYLES.leftBtns,
          ]}>
          <ComponentIconSVG color={this.getConglomerateComponentButtonColor()} />
        </button>

        {this.isEventHandlersEditorAvailable() &&
          <button
            key="show-event-handlers-editor-button"
            id="show-event-handlers-editor-button"
            title="Create/edit selected element Actions"
            onClick={this.handleShowEventHandlersEditor}
            style={[
              BTN_STYLES.btnIcon,
              BTN_STYLES.leftBtns,
            ]}>
            <EventsBoltIcon color={this.getEventHandlersEditorButtonColor()} />
          </button>
        }

<<<<<<< HEAD
        {this.isAlignPanelAvailable() &&
          <button
            key="show-align-panel-button"
            id="show-align-panel-button"
            title="Open align/distribute controls"
            onClick={this.handleShowAlignPanel}
            ref="alignPanelButton"
            style={[
              BTN_STYLES.btnIcon,
              BTN_STYLES.leftBtns,
              STYLES.alignDistributeBtn,
            ]}>
            <span style={[STYLES.alignDistributeIconWrapper, {transform: 'scale(0.5)', opacity: 0.602}]}>
              <AlignDistributeIcons.AlignVLeft color={this.getEventHandlersEditorButtonColor()} />
            </span>
          </button>
        }

        {this.shouldShowAlignPanel() &&
          <div
            style={[
              STYLES.alignPanel,
              {
                top: this.state.alignPanelBasePoint.y,
                left: this.state.alignPanelBasePoint.x,
              },
            ]}
          >
            <div style={{margin: '0 3px 2px 0'}}>Align:</div>
            <div style={{height: 27}}>
              <button
                onClick={this.performAlign.bind(this, 0, undefined)}
                key="btn-align-v-left"
                title="Align vertical-left"
                style={[
                  BTN_STYLES.btnIcon,
                  BTN_STYLES.leftBtns,
                  STYLES.alignDistributeBtn,
                ]}>
                <span style={[STYLES.alignDistributeIconWrapper]}>
                  <AlignDistributeIcons.AlignVLeft color={this.getEventHandlersEditorButtonColor()} />
                </span>
              </button>
              <button
                onClick={this.performAlign.bind(this, .5, undefined)}
                key="btn-align-v-mid"
                title="Align vertical-middle"
                style={[
                  BTN_STYLES.btnIcon,
                  BTN_STYLES.leftBtns,
                  STYLES.alignDistributeBtn,
                ]}>
                <span style={[STYLES.alignDistributeIconWrapper]}>
                  <AlignDistributeIcons.AlignVMid color={this.getEventHandlersEditorButtonColor()} />
                </span>
              </button>
              <button
                onClick={this.performAlign.bind(this, 1, undefined)}
                key="btn-align-v-right"
                title="Align vertical-right"
                style={[
                  BTN_STYLES.btnIcon,
                  BTN_STYLES.leftBtns,
                  STYLES.alignDistributeBtn,
                  {marginRight: 18},
                ]}>
                <span style={[STYLES.alignDistributeIconWrapper]}>
                  <AlignDistributeIcons.AlignVRight color={this.getEventHandlersEditorButtonColor()} />
                </span>
              </button>
              <button
                onClick={this.performAlign.bind(this, undefined, 0)}
                key="btn-align-h-top"
                title="Align horizontal-top"
                style={[
                  BTN_STYLES.btnIcon,
                  BTN_STYLES.leftBtns,
                  STYLES.alignDistributeBtn,
                ]}>
                <span style={[STYLES.alignDistributeIconWrapper]}>
                  <AlignDistributeIcons.AlignHTop color={this.getEventHandlersEditorButtonColor()} />
                </span>
              </button>
              <button
                onClick={this.performAlign.bind(this, undefined, .5)}
                key="btn-align-h-mid"
                title="Align horizontal-middle"
                style={[
                  BTN_STYLES.btnIcon,
                  BTN_STYLES.leftBtns,
                  STYLES.alignDistributeBtn,
                ]}>
                <span style={[STYLES.alignDistributeIconWrapper]}>
                  <AlignDistributeIcons.AlignHMid color={this.getEventHandlersEditorButtonColor()} />
                </span>
              </button>
              <button
                onClick={this.performAlign.bind(this, undefined, 1)}
                key="btn-align-h-bottom"
                title="Align horizontal-bottom"
                style={[
                  BTN_STYLES.btnIcon,
                  BTN_STYLES.leftBtns,
                  STYLES.alignDistributeBtn,
                ]}>
                <span style={[STYLES.alignDistributeIconWrapper]}>
                  <AlignDistributeIcons.AlignHBottom color={this.getEventHandlersEditorButtonColor()} />
                </span>
              </button>
            </div>
            <div style={{margin: '5px 3px 2px 0'}}>Distribute:</div>
            <div style={{height: 27}}>
              <button
                onClick={this.performDistribute.bind(this, undefined, 0)}
                key="btn-dist-v-left"
                title="Distribute vertical-left"
                style={[
                  BTN_STYLES.btnIcon,
                  BTN_STYLES.leftBtns,
                  STYLES.alignDistributeBtn,
                ]}>
                <span style={[STYLES.alignDistributeIconWrapper]}>
                  <AlignDistributeIcons.DistributeHTop color={this.getEventHandlersEditorButtonColor()} />
                </span>
              </button>
              <button
                onClick={this.performDistribute.bind(this, undefined, .5)}
                key="btn-dist-v-mid"
                title="Distribute vertical-middle"
                style={[
                  BTN_STYLES.btnIcon,
                  BTN_STYLES.leftBtns,
                  STYLES.alignDistributeBtn,
                ]}>
                <span style={[STYLES.alignDistributeIconWrapper]}>
                  <AlignDistributeIcons.DistributeHMid color={this.getEventHandlersEditorButtonColor()} />
                </span>
              </button>
              <button
                onClick={this.performDistribute.bind(this, undefined, 1)}
                key="btn-dist-v-right"
                title="Distribute vertical-right"
                style={[
                  BTN_STYLES.btnIcon,
                  BTN_STYLES.leftBtns,
                  STYLES.alignDistributeBtn,
                  {marginRight: 18},
                ]}>
                <span style={[STYLES.alignDistributeIconWrapper]}>
                  <AlignDistributeIcons.DistributeHBottom color={this.getEventHandlersEditorButtonColor()} />
                </span>
              </button>
              <button
                onClick={this.performDistribute.bind(this, 0, undefined)}
                key="btn-dist-h-top"
                title="Distribute horizontal-top"
                style={[
                  BTN_STYLES.btnIcon,
                  BTN_STYLES.leftBtns,
                  STYLES.alignDistributeBtn,
                ]}>
                <span style={[STYLES.alignDistributeIconWrapper]}>
                  <AlignDistributeIcons.DistributeVLeft color={this.getEventHandlersEditorButtonColor()} />
                </span>
              </button>
              <button
                onClick={this.performDistribute.bind(this, .5, undefined)}
                key="btn-dist-h-mid"
                title="Distribute horizontal-middle"
                style={[
                  BTN_STYLES.btnIcon,
                  BTN_STYLES.leftBtns,
                  STYLES.alignDistributeBtn,
                ]}>
                <span style={[STYLES.alignDistributeIconWrapper]}>
                  <AlignDistributeIcons.DistributeVMid color={this.getEventHandlersEditorButtonColor()} />
                </span>
              </button>
              <button
                onClick={this.performDistribute.bind(this, 1, undefined)}
                key="btn-dist-h-bottom"
                title="Distribute horizontal-bottom"
                style={[
                  BTN_STYLES.btnIcon,
                  BTN_STYLES.leftBtns,
                  STYLES.alignDistributeBtn,
                ]}>
                <span style={[STYLES.alignDistributeIconWrapper]}>
                  <AlignDistributeIcons.DistributeVRight color={this.getEventHandlersEditorButtonColor()} />
                </span>
              </button>
            </div>
            <div style={{margin: '9px 3px 2px 0'}}>
              <label>
                <input type="checkbox" ref="to_stage_toggle" /> To Stage
              </label>
            </div>
=======
        {this.isAlignPanelAvailable() && <AlignToolBox
          websocket={this.props.websocket}
          projectModel={this.props.projectModel}
          getEventHandlersEditorButtonColor={this.getEventHandlersEditorButtonColor}
        />}
>>>>>>> 0e818015

        {experimentIsEnabled(Experiment.CodeEditor) &&
          <div style={STYLES.toggleHolster}>
            <button
              key="toggle-design"
              id="toggle-design"
              title="Switch to Design Mode"
              onClick={this.props.tryToSwitchToEditMode}
              style={[
                BTN_STYLES.btnText,
                BTN_STYLES.centerBtns,
                {
                  display: 'inline-block',
                  marginRight: '0px',
                  borderBottomRightRadius: 0,
                  borderTopRightRadius: 0,
                  ':hover': {
                    backgroundColor: Color(Palette.DARKEST_COAL).darken(.3),
                  },
                }]}>
              <span style={{marginLeft: 7}}>DESIGN</span>
              {isEditMode(this.props.interactionMode) && <span style={STYLES.activeIndicator}/>}
            </button>

            <button
              key="toggle-code"
              id="toggle-code"
              title="Switch to Code Mode"
              onClick={this.props.setGlassInteractionToCodeEditorMode}
              style={[
                BTN_STYLES.btnText,
                BTN_STYLES.centerBtns,
                {
                  display: 'inline-block',
                  marginRight: '0px',
                  borderBottomLeftRadius: 0,
                  borderTopLeftRadius: 0,
                  ':hover': {
                    backgroundColor: Color(Palette.DARKEST_COAL).darken(.3),
                  },
                }]}>
              <span style={{marginLeft: 7}}>CODE</span>
              {isCodeEditorMode(this.props.interactionMode) && <span style={STYLES.activeIndicator} />}
            </button>
          </div>
        }

        <button
          key="save"
          id="publish"
          title="Publish project"
          onClick={this.handleSaveSnapshotClick}
          disabled={!this.props.isTimelineReady && this.state.snapshotSyndicated === false}
          style={[
            BTN_STYLES.btnText,
            BTN_STYLES.rightBtns,
            this.state.snapshotSyndicated === false && STYLES.disabled,
            !this.props.isTimelineReady && STYLES.disabled,
          ]}
        >
          {this.renderSnapshotSaveInnerButton()}<span style={{marginLeft: 7}}>{btnText}</span>
        </button>

        <Toggle
          onToggle={this.props.onPreviewModeToggled}
          style={STYLES.previewToggle}
          disabled={!this.props.isTimelineReady}
          active={isPreviewMode(this.props.interactionMode)}
        />

        {this.renderMergeConflictResolutionArea()}
        <button onClick={this.handleConnectionClick} style={[BTN_STYLES.btnIcon, BTN_STYLES.btnIconHover, STYLES.hide]} key="connect">
          <ConnectionIconSVG />
        </button>

        {this.state.showPublicPrivateOptInModal && !this.props.isPreviewMode &&
          <PublicPrivateOptInModal
            isPublic={this.props.project.isPublic}
            onToggle={() => {
              this.props.updateProjectObject({
                isPublic: !this.props.project.isPublic,
              });
            }}
            onClose={() => {
              this.setState({showPublicPrivateOptInModal: false});
            }}
            onContinue={this.state.saveProjectContinue}
            privateProjectCount={this.state.privateProjectCount}
            privateProjectLimit={this.props.privateProjectLimit}
            explorePro={this.props.explorePro}
          />
        }

        {this.state.showSharePopover && !this.props.isPreviewMode &&
          <ShareModal
            envoyProject={this.props.envoyProject}
            supportOfflineExport={this.props.supportOfflineExport}
            onClose={this.hideShareModal}
            project={this.props.project}
            snapshotSaveConfirmed={this.state.snapshotSaveConfirmed}
            isSnapshotSaveInProgress={this.state.isSnapshotSaveInProgress}
            linkAddress={this.state.linkAddress}
            semverVersion={this.state.semverVersion}
            error={this.state.snapshotSaveError}
            snapshotSyndicated={this.state.snapshotSyndicated}
            userName={this.props.username}
            organizationName={this.props.organizationName}
            ref={(el) => {
              this._shareModal = el;
            }}
            projectName={this.props.project.projectName}
            folder={this.props.folder}
            mixpanel={mixpanel}
            urls={this.state.shareUrls}
            privateProjectCount={this.state.privateProjectCount}
            privateProjectLimit={this.props.privateProjectLimit}
            explorePro={this.props.explorePro}
          />
        }
      </div>
    );
  }
}

StageTitleBar.propTypes = {
  folder: React.PropTypes.string.isRequired,
  projectName: React.PropTypes.string,
  username: React.PropTypes.string,
  organizationName: React.PropTypes.string,
  websocket: React.PropTypes.object.isRequired,
  createNotice: React.PropTypes.func.isRequired,
  removeNotice: React.PropTypes.func.isRequired,
  supportOfflineExport: React.PropTypes.bool,
};

export default Radium(StageTitleBar);<|MERGE_RESOLUTION|>--- conflicted
+++ resolved
@@ -677,211 +677,11 @@
           </button>
         }
 
-<<<<<<< HEAD
-        {this.isAlignPanelAvailable() &&
-          <button
-            key="show-align-panel-button"
-            id="show-align-panel-button"
-            title="Open align/distribute controls"
-            onClick={this.handleShowAlignPanel}
-            ref="alignPanelButton"
-            style={[
-              BTN_STYLES.btnIcon,
-              BTN_STYLES.leftBtns,
-              STYLES.alignDistributeBtn,
-            ]}>
-            <span style={[STYLES.alignDistributeIconWrapper, {transform: 'scale(0.5)', opacity: 0.602}]}>
-              <AlignDistributeIcons.AlignVLeft color={this.getEventHandlersEditorButtonColor()} />
-            </span>
-          </button>
-        }
-
-        {this.shouldShowAlignPanel() &&
-          <div
-            style={[
-              STYLES.alignPanel,
-              {
-                top: this.state.alignPanelBasePoint.y,
-                left: this.state.alignPanelBasePoint.x,
-              },
-            ]}
-          >
-            <div style={{margin: '0 3px 2px 0'}}>Align:</div>
-            <div style={{height: 27}}>
-              <button
-                onClick={this.performAlign.bind(this, 0, undefined)}
-                key="btn-align-v-left"
-                title="Align vertical-left"
-                style={[
-                  BTN_STYLES.btnIcon,
-                  BTN_STYLES.leftBtns,
-                  STYLES.alignDistributeBtn,
-                ]}>
-                <span style={[STYLES.alignDistributeIconWrapper]}>
-                  <AlignDistributeIcons.AlignVLeft color={this.getEventHandlersEditorButtonColor()} />
-                </span>
-              </button>
-              <button
-                onClick={this.performAlign.bind(this, .5, undefined)}
-                key="btn-align-v-mid"
-                title="Align vertical-middle"
-                style={[
-                  BTN_STYLES.btnIcon,
-                  BTN_STYLES.leftBtns,
-                  STYLES.alignDistributeBtn,
-                ]}>
-                <span style={[STYLES.alignDistributeIconWrapper]}>
-                  <AlignDistributeIcons.AlignVMid color={this.getEventHandlersEditorButtonColor()} />
-                </span>
-              </button>
-              <button
-                onClick={this.performAlign.bind(this, 1, undefined)}
-                key="btn-align-v-right"
-                title="Align vertical-right"
-                style={[
-                  BTN_STYLES.btnIcon,
-                  BTN_STYLES.leftBtns,
-                  STYLES.alignDistributeBtn,
-                  {marginRight: 18},
-                ]}>
-                <span style={[STYLES.alignDistributeIconWrapper]}>
-                  <AlignDistributeIcons.AlignVRight color={this.getEventHandlersEditorButtonColor()} />
-                </span>
-              </button>
-              <button
-                onClick={this.performAlign.bind(this, undefined, 0)}
-                key="btn-align-h-top"
-                title="Align horizontal-top"
-                style={[
-                  BTN_STYLES.btnIcon,
-                  BTN_STYLES.leftBtns,
-                  STYLES.alignDistributeBtn,
-                ]}>
-                <span style={[STYLES.alignDistributeIconWrapper]}>
-                  <AlignDistributeIcons.AlignHTop color={this.getEventHandlersEditorButtonColor()} />
-                </span>
-              </button>
-              <button
-                onClick={this.performAlign.bind(this, undefined, .5)}
-                key="btn-align-h-mid"
-                title="Align horizontal-middle"
-                style={[
-                  BTN_STYLES.btnIcon,
-                  BTN_STYLES.leftBtns,
-                  STYLES.alignDistributeBtn,
-                ]}>
-                <span style={[STYLES.alignDistributeIconWrapper]}>
-                  <AlignDistributeIcons.AlignHMid color={this.getEventHandlersEditorButtonColor()} />
-                </span>
-              </button>
-              <button
-                onClick={this.performAlign.bind(this, undefined, 1)}
-                key="btn-align-h-bottom"
-                title="Align horizontal-bottom"
-                style={[
-                  BTN_STYLES.btnIcon,
-                  BTN_STYLES.leftBtns,
-                  STYLES.alignDistributeBtn,
-                ]}>
-                <span style={[STYLES.alignDistributeIconWrapper]}>
-                  <AlignDistributeIcons.AlignHBottom color={this.getEventHandlersEditorButtonColor()} />
-                </span>
-              </button>
-            </div>
-            <div style={{margin: '5px 3px 2px 0'}}>Distribute:</div>
-            <div style={{height: 27}}>
-              <button
-                onClick={this.performDistribute.bind(this, undefined, 0)}
-                key="btn-dist-v-left"
-                title="Distribute vertical-left"
-                style={[
-                  BTN_STYLES.btnIcon,
-                  BTN_STYLES.leftBtns,
-                  STYLES.alignDistributeBtn,
-                ]}>
-                <span style={[STYLES.alignDistributeIconWrapper]}>
-                  <AlignDistributeIcons.DistributeHTop color={this.getEventHandlersEditorButtonColor()} />
-                </span>
-              </button>
-              <button
-                onClick={this.performDistribute.bind(this, undefined, .5)}
-                key="btn-dist-v-mid"
-                title="Distribute vertical-middle"
-                style={[
-                  BTN_STYLES.btnIcon,
-                  BTN_STYLES.leftBtns,
-                  STYLES.alignDistributeBtn,
-                ]}>
-                <span style={[STYLES.alignDistributeIconWrapper]}>
-                  <AlignDistributeIcons.DistributeHMid color={this.getEventHandlersEditorButtonColor()} />
-                </span>
-              </button>
-              <button
-                onClick={this.performDistribute.bind(this, undefined, 1)}
-                key="btn-dist-v-right"
-                title="Distribute vertical-right"
-                style={[
-                  BTN_STYLES.btnIcon,
-                  BTN_STYLES.leftBtns,
-                  STYLES.alignDistributeBtn,
-                  {marginRight: 18},
-                ]}>
-                <span style={[STYLES.alignDistributeIconWrapper]}>
-                  <AlignDistributeIcons.DistributeHBottom color={this.getEventHandlersEditorButtonColor()} />
-                </span>
-              </button>
-              <button
-                onClick={this.performDistribute.bind(this, 0, undefined)}
-                key="btn-dist-h-top"
-                title="Distribute horizontal-top"
-                style={[
-                  BTN_STYLES.btnIcon,
-                  BTN_STYLES.leftBtns,
-                  STYLES.alignDistributeBtn,
-                ]}>
-                <span style={[STYLES.alignDistributeIconWrapper]}>
-                  <AlignDistributeIcons.DistributeVLeft color={this.getEventHandlersEditorButtonColor()} />
-                </span>
-              </button>
-              <button
-                onClick={this.performDistribute.bind(this, .5, undefined)}
-                key="btn-dist-h-mid"
-                title="Distribute horizontal-middle"
-                style={[
-                  BTN_STYLES.btnIcon,
-                  BTN_STYLES.leftBtns,
-                  STYLES.alignDistributeBtn,
-                ]}>
-                <span style={[STYLES.alignDistributeIconWrapper]}>
-                  <AlignDistributeIcons.DistributeVMid color={this.getEventHandlersEditorButtonColor()} />
-                </span>
-              </button>
-              <button
-                onClick={this.performDistribute.bind(this, 1, undefined)}
-                key="btn-dist-h-bottom"
-                title="Distribute horizontal-bottom"
-                style={[
-                  BTN_STYLES.btnIcon,
-                  BTN_STYLES.leftBtns,
-                  STYLES.alignDistributeBtn,
-                ]}>
-                <span style={[STYLES.alignDistributeIconWrapper]}>
-                  <AlignDistributeIcons.DistributeVRight color={this.getEventHandlersEditorButtonColor()} />
-                </span>
-              </button>
-            </div>
-            <div style={{margin: '9px 3px 2px 0'}}>
-              <label>
-                <input type="checkbox" ref="to_stage_toggle" /> To Stage
-              </label>
-            </div>
-=======
         {this.isAlignPanelAvailable() && <AlignToolBox
           websocket={this.props.websocket}
           projectModel={this.props.projectModel}
           getEventHandlersEditorButtonColor={this.getEventHandlersEditorButtonColor}
         />}
->>>>>>> 0e818015
 
         {experimentIsEnabled(Experiment.CodeEditor) &&
           <div style={STYLES.toggleHolster}>
