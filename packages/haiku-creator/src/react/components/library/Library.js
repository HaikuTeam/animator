--- conflicted
+++ resolved
@@ -230,15 +230,11 @@
       {from: 'creator'},
       (err) => {
         if (err) {
-<<<<<<< HEAD
-          return this.props.createNotice({ type: 'danger', title: err.name, message: err.message })
-=======
           if (err.code === 'ENOENT') {
             return this.props.createNotice({ type: 'error', title: 'Error', message: 'We couldn\'t find that file. 😩 Please try again in a few moments. If you still see this error, contact Haiku for support.' })
           } else {
             return this.props.createNotice({ type: 'error', title: 'Error', message: err.message })
           }
->>>>>>> a5b0d8ea
         }
       }
     )
