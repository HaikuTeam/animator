import React from 'react'
import lodash from 'lodash'
import Radium from 'radium'
import { shell, ipcRenderer } from 'electron'
import { UserSettings } from 'haiku-sdk-creator/lib/bll/User'
import mixpanel from 'haiku-serialization/src/utils/Mixpanel'
import Palette from 'haiku-ui-common/lib/Palette'
import { didAskedForSketch } from 'haiku-serialization/src/utils/HaikuHomeDir'
import Asset from 'haiku-serialization/src/bll/Asset'
import Figma from 'haiku-serialization/src/bll/Figma'
import sketchUtils from '../../../utils/sketchUtils'
import SketchDownloader from '../SketchDownloader'
import AssetList from './AssetList'
import Loader from './Loader'
import FileImporter from './FileImporter'

const STYLES = {
  scrollwrap: {
    overflowY: 'auto',
    height: '100%'
  },
  sectionHeader: {
    cursor: 'default',
    // height: 25, // See note in StateInspector
    textTransform: 'uppercase',
    display: 'flex',
    alignItems: 'center',
    padding: '12px 14px 0',
    fontSize: 15,
    justifyContent: 'space-between'
  },
  assetsWrapper: {
    paddingTop: 6,
    paddingBottom: 6,
    position: 'relative',
    minHeight: '300px',
    overflow: 'hidden'
  },
  fileDropWrapper: {
    pointerEvents: 'none'
  },
  startText: {
    color: Palette.COAL,
    fontSize: 25,
    padding: 24,
    textAlign: 'center',
    fontStyle: 'italic'
  },
  primaryAssetText: {
    color: Palette.DARK_ROCK,
    fontSize: 16,
    padding: 24,
    textAlign: 'center'
  },
  link: {
    color: Palette.SUNSTONE,
    textDecoration: 'underline',
    cursor: 'pointer',
    display: 'inline-block'
  }
}

class Library extends React.Component {
  constructor (props) {
    super(props)

    this.state = {
      error: null,
      assets: [],
      previewImageTime: null,
      overDropTarget: false,
      isLoading: false,
      figma: null,
      sketchDownloader: {
        asset: null,
        isVisible: false,
        shouldAskForSketch: !didAskedForSketch()
      }
    }

    this.handleAssetInstantiation = this.handleAssetInstantiation.bind(this)
    this.handleAssetDeletion = this.handleAssetDeletion.bind(this)
    this.importFigmaAsset = this.importFigmaAsset.bind(this)

    // Debounced to avoid 'flicker' when multiple updates are received quickly
    this.handleAssetsChanged = lodash.debounce(this.handleAssetsChanged.bind(this), 250)

    this.broadcastListener = this.broadcastListener.bind(this)
    this.onAuthCallback = this.onAuthCallback.bind(this)
  }

  broadcastListener ({ name, assets, data }) {
    switch (name) {
      case 'assets-changed':
        return this.handleAssetsChanged(assets, {isLoading: false})
    }
  }

  handleAssetsChanged (assetsDictionary, otherStates) {
    const assets = Asset.ingestAssets(this.props.projectModel, assetsDictionary)
    const statesToSet = { assets }
    if (otherStates) lodash.assign(statesToSet, otherStates)
    this.setState(statesToSet)
  }

  componentDidMount () {
    this.setState({isLoading: true})

    this.reloadAssetList()

    this.props.websocket.on('broadcast', this.broadcastListener)
    ipcRenderer.on('open-url:oauth', this.onAuthCallback)

    sketchUtils.checkIfInstalled().then(isInstalled => {
      this.isSketchInstalled = isInstalled
    })

    this.props.user.getConfig(UserSettings.figmaToken).then((figmaToken) => {
      const figma = new Figma({token: figmaToken})
      this.setState({figma})
    })
  }

  componentWillUnmount () {
    this.props.websocket.removeListener('broadcast', this.broadcastListener)
    ipcRenderer.removeListener('open-url:oauth', this.onAuthCallback)
  }

  figmaAuthCallback ({state, code}) {
    Figma.getAccessToken({state, code, stateCheck: this.state.figmaState})
      .then(({AccessToken}) => {
        this.props.user.setConfig(UserSettings.figmaToken, AccessToken)
        this.state.figma.token = AccessToken
        this.props.createNotice({
          type: 'success',
          title: 'Yay!',
          message: 'You are authenticated with Figma'
        })
      })
      .catch((error) => {
        console.log(error)
        this.props.createNotice({
          type: 'danger',
          title: 'Error',
          message: 'There was an error while authenticating with Figma'
        })
      })
  }

  onAuthCallback (_, path, params) {
    switch (path) {
      case '/figma':
        this.figmaAuthCallback(params)
    }
  }

  askForFigmaAuth () {
    const {state, url} = Figma.buildAuthenticationLink()
    this.setState({figmaState: state})
    mixpanel.haikuTrack('creator:figma:askAuthentication')
    shell.openExternal(url)
  }

  reloadAssetList () {
    return this.props.projectModel.listAssets((error, assets) => {
      if (error) return this.setState({ error })
      this.handleAssetsChanged(assets, {isLoading: false})
    })
  }

  importFigmaAsset (url) {
    const path = this.props.projectModel.folder

    return this.state.figma.importSVG({url, path})
      .catch((error = {}) => {
        mixpanel.haikuTrack('creator:figma:fileImport:fail')

        let message = error.err || 'We had a problem connecting with Figma. Please check your internet connection and try again.'

        if (error.status === 403) {
          message = (
            <p>
              We had problems importing your file.{' '}
              If this problem persists, please click{' '}
              <a
                href='#'
                style={STYLES.link}
                onClick={() => {
                  this.askForFigmaAuth()
                }}
              >
                here
              </a>{' '}
              to log in with Figma again.
            </p>
          )
        }

        if (error.status === 404) {
          message = (
            <p>
              We couldn't access your file, please make sure that the file exists
              and you have access to it.<br />
              If you need to log in with another Figma account{' '}
              <a
                href='#'
                style={STYLES.link}
                onClick={() => {
                  this.askForFigmaAuth()
                }}
              >
                click here.
              </a>{' '}
            </p>
          )
        }

        this.props.createNotice({
          type: 'danger',
          title: 'Error',
          message
        })
      })
  }

  handleFileInstantiation (asset) {
<<<<<<< HEAD
    return this.props.projectModel.transmitInstantiateComponent(asset.getRelpath(), {}, (err) => {
      if (err) {
        if (err.code === 'ENOENT') {
          return this.props.createNotice({ type: 'error', title: 'Error', message: 'We couldn\'t find that file. 😩 Please try again in a few moments. If you still see this error, contact Haiku for support.' })
        } else {
          return this.props.createNotice({ type: 'error', title: 'Error', message: err.message })
=======
    return this.props.projectModel.getCurrentActiveComponent().instantiateComponent(
      asset.getRelpath(),
      {x: 0, y: 0}, // Double click places the element at top-right
      {from: 'creator'},
      (err) => {
        if (err) {
          if (err.code === 'ENOENT') {
            return this.props.createNotice({ type: 'error', title: 'Error', message: 'We couldn\'t find that file. 😩 Please try again in a few moments. If you still see this error, contact Haiku for support.' })
          } else {
            return this.props.createNotice({ type: 'error', title: 'Error', message: err.message })
          }
>>>>>>> a31c41c4
        }
      }
    )
  }

  openSketchFile (asset) {
    shell.openItem(asset.getAbspath())
  }

  handleSketchInstantiation (asset) {
    if (this.isSketchInstalled) {
      this.openSketchFile(asset)
    } else {
      this.setState({sketchDownloader: {...this.state.sketchDownloader, isVisible: true, asset}})
    }
  }

  handleFigmaInstantiation (asset) {
    if (asset.relpath !== 'hacky-figma-file[1]') {
      shell.openExternal(Figma.buildFigmaLinkFromPath(asset.relpath))
    }
  }

  onSketchDownloadComplete () {
    this.isSketchInstalled = true
    this.openSketchFile(this.state.sketchDownloader.asset)
    this.setState({sketchDownloader: {...this.state.sketchDownloader, isVisible: false, asset: null}})
  }

  onSketchDialogDismiss (shouldAskForSketch) {
    this.setState({sketchDownloader: {...this.state.sketchDownloader, isVisible: false, shouldAskForSketch}})
  }

  handleComponentInstantiation (asset) {
    // Yes, your observation is correct - this doesn't actually instantiate!
    // It just toggles the active component!
    // TODO: Rename/refactor - and note that this naming issue spans several methods here.

    const scenename = this.props.projectModel.relpathToSceneName(asset.getRelpath())
    this.props.projectModel.setCurrentActiveComponent(scenename, { from: 'creator' }, () => {})
  }

  handleAssetInstantiation (asset) {
    switch (asset.kind) {
      case Asset.KINDS.SKETCH:
        this.handleSketchInstantiation(asset)
        break
      case Asset.KINDS.FIGMA:
        this.handleFigmaInstantiation(asset)
        break
      case Asset.KINDS.VECTOR:
        this.handleFileInstantiation(asset)
        break
      case Asset.KINDS.COMPONENT:
        this.handleComponentInstantiation(asset)
        break
      default:
        this.props.createNotice({
          type: 'warning',
          title: 'Oops!',
          message: 'Couldn\'t handle that file, please contact support.'
        })
    }
  }

  handleAssetDeletion (asset) {
    this.setState({isLoading: true})
    return this.props.projectModel.unlinkAsset(
      asset.getRelpath(),
      (error, assets) => {
        if (error) {
          return this.setState({error, isLoading: false})
        }

        this.handleAssetsChanged(assets, {isLoading: false})
      }
    )
  }

  handleFileDrop (filePaths) {
    this.setState({isLoading: true})
    this.props.projectModel.bulkLinkAssets(
      filePaths,
      (error, assets) => {
        if (error) {
          return this.setState({error, isLoading: false})
        }

        this.handleAssetsChanged(assets, {isLoading: false})
      }
    )
  }

  render () {
    return (
      <div
        id='library-wrapper'
        style={{height: '100%', display: this.props.visible ? 'initial' : 'none'}}>
        <div
          id='library-scroll-wrap'
          style={STYLES.sectionHeader}>
          Library
          <FileImporter
            onImportFigmaAsset={this.importFigmaAsset}
            onAskForFigmaAuth={() => { this.askForFigmaAuth() }}
            figma={this.state.figma}
            onFileDrop={(filePaths) => { this.handleFileDrop(filePaths) }}
          />
        </div>
        <div
          id='library-scroll-wrap'
          style={STYLES.scrollwrap}>
          <div style={STYLES.assetsWrapper}>
            {this.state.isLoading
              ? <Loader />
              : <AssetList
                projectModel={this.props.projectModel}
                onDragStart={this.props.onDragStart}
                onDragEnd={this.props.onDragEnd}
                instantiateAsset={this.handleAssetInstantiation}
                figma={this.state.figma}
                onImportFigmaAsset={this.importFigmaAsset}
                onRefreshFigmaAsset={this.importFigmaAsset}
                onAskForFigmaAuth={() => { this.askForFigmaAuth() }}
                deleteAsset={this.handleAssetDeletion}
                indent={0}
                assets={this.state.assets} />}
          </div>
        </div>
        {
          this.state.sketchDownloader.isVisible &&
          this.state.sketchDownloader.shouldAskForSketch && (
            <SketchDownloader
              onDownloadComplete={this.onSketchDownloadComplete.bind(this)}
              onDismiss={this.onSketchDialogDismiss.bind(this)}
            />
          )
        }
      </div>
    )
  }
}

Library.propTypes = {
  projectModel: React.PropTypes.object.isRequired
}

export default Radium(Library)<|MERGE_RESOLUTION|>--- conflicted
+++ resolved
@@ -224,14 +224,6 @@
   }
 
   handleFileInstantiation (asset) {
-<<<<<<< HEAD
-    return this.props.projectModel.transmitInstantiateComponent(asset.getRelpath(), {}, (err) => {
-      if (err) {
-        if (err.code === 'ENOENT') {
-          return this.props.createNotice({ type: 'error', title: 'Error', message: 'We couldn\'t find that file. 😩 Please try again in a few moments. If you still see this error, contact Haiku for support.' })
-        } else {
-          return this.props.createNotice({ type: 'error', title: 'Error', message: err.message })
-=======
     return this.props.projectModel.getCurrentActiveComponent().instantiateComponent(
       asset.getRelpath(),
       {x: 0, y: 0}, // Double click places the element at top-right
@@ -243,7 +235,6 @@
           } else {
             return this.props.createNotice({ type: 'error', title: 'Error', message: err.message })
           }
->>>>>>> a31c41c4
         }
       }
     )
