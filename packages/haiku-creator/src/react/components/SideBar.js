--- conflicted
+++ resolved
@@ -109,28 +109,13 @@
       <div style={STYLES.container} className="layout-box" id="sidebar">
         <div style={[STYLES.bar, {zIndex: 1, paddingLeft: this.state.isFullscreen ? 15 : 82}]} className="frame">
           <LogoMiniSVG />
-<<<<<<< HEAD
-          {(this.props.doShowBackToDashboardButton)
-             ? <button id="go-to-dashboard" key="dashboard" onClick={() => {
-               this.goToDashboard();
-             }}
-               title="Navigate back to Dashboard"
-               style={[
-                 BTN_STYLES.btnIcon, BTN_STYLES.btnIconHover, BTN_STYLES.btnText,
-                 {width: 'auto', position: 'absolute', right: 6},
-               ]}>
-               <ChevronLeftMenuIconSVG />
-               DASHBOARD
-             </button>
-            : ''
-          }
-=======
           <button
             id="go-to-dashboard"
             key="dashboard"
             onClick={() => {
               this.goToDashboard();
             }}
+            title="Navigate back to Dashboard"
             style={[
               BTN_STYLES.btnIcon, BTN_STYLES.btnIconHover, BTN_STYLES.btnText,
               {width: 'auto', position: 'absolute', right: 6},
@@ -139,7 +124,6 @@
             <ChevronLeftMenuIconSVG />
             DASHBOARD
           </button>
->>>>>>> 8a26148f
         </div>
         <div style={STYLES.nav}>
           <div style={[
