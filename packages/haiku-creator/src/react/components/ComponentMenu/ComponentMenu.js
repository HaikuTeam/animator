import * as React from 'react';
import * as Radium from 'radium';
import * as Color from 'color';
import Palette from 'haiku-ui-common/lib/Palette';
import ComponentTab from './ComponentTab';

const STYLES = {
  container: {
    position: 'relative',
    width: '100%',
    height: 30,
    backgroundColor: Palette.PALE_GRAY,
    paddingLeft: '5px',
    paddingRight: '5px',
    paddingTop: '6px',
    overflow: 'hidden',
    verticalAlign: 'top',
  },
  newComponentButton: {
    width: 24,
    backgroundColor: Palette.STAGE_GRAY,
    color: Color(Palette.LIGHTEST_GRAY).alpha(0.54),
    verticalAlign: 'text-bottom',
    borderRadius: 4,
    marginLeft: 4,
    textAlign: 'center',
    lineHeight: '13px',
    paddingBottom: 2,
    cursor: 'pointer',
    transform: 'scale(1)',
    transition: 'transform 200ms ease, color 200ms ease',
    ':hover': {
      color: Palette.LIGHTEST_GRAY,
    },
    ':active': {
      transform: 'scale(.8)',
    },
  },
};

class ComponentMenu extends React.Component {
  constructor (props) {
    super(props);
    this.state = {};
  }

  getAllTabs () {
    return this.props.projectModel.getMultiComponentTabs();
  }

  getMainComponentTab () {
    const tabs = this.getAllTabs();
    return tabs.filter((tab) => tab.scenename === 'main')[0];
  }

  getOtherComponentTabs () {
    const tabs = this.getAllTabs();
    return tabs.filter((tab) => tab.scenename !== 'main');
  }

  conglomerateComponent = () => {
    this.props.conglomerateComponent({isBlankComponent: true});
  };

  render () {
    return (
      <div
        id="component-menu"
        className="no-select"
        style={[STYLES.container, !this.props.showGlass && {backgroundColor: Palette.GRAY}]}>
        <ComponentTab
          forceActive={this.getAllTabs().length === 1}
          projectModel={this.props.projectModel}
          tab={this.getMainComponentTab()}
          showGlass={this.props.showGlass}
          nonSavedContentOnCodeEditor={this.props.nonSavedContentOnCodeEditor}
          tryToChangeCurrentActiveComponent={this.props.tryToChangeCurrentActiveComponent} />
        {(this.getOtherComponentTabs().map((tab, index) => {
          return (
            <ComponentTab
              projectModel={this.props.projectModel}
              key={index}
              tab={tab}
              showGlass={this.props.showGlass}
              nonSavedContentOnCodeEditor={this.props.nonSavedContentOnCodeEditor}
              tryToChangeCurrentActiveComponent={this.props.tryToChangeCurrentActiveComponent} />
          );
        }))}
        {this.props.showGlass &&
<<<<<<< HEAD
          <button
            title="Create component from selected elements"
            style={STYLES.newComponentButton}
            onClick={this.showNewComponentDialog}>
=======
          <button style={STYLES.newComponentButton} onClick={this.conglomerateComponent}>
>>>>>>> 0e818015
            +
          </button>
        }
      </div>
    );
  }
}

ComponentMenu.propTypes = {
  projectModel: React.PropTypes.object.isRequired,
};

export default Radium(ComponentMenu);<|MERGE_RESOLUTION|>--- conflicted
+++ resolved
@@ -87,14 +87,10 @@
           );
         }))}
         {this.props.showGlass &&
-<<<<<<< HEAD
           <button
-            title="Create component from selected elements"
+            title="Create blank component"
             style={STYLES.newComponentButton}
-            onClick={this.showNewComponentDialog}>
-=======
-          <button style={STYLES.newComponentButton} onClick={this.conglomerateComponent}>
->>>>>>> 0e818015
+            onClick={this.conglomerateComponent}>
             +
           </button>
         }
