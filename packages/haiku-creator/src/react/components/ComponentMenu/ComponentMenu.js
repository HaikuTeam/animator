--- conflicted
+++ resolved
@@ -54,15 +54,10 @@
             <ComponentTab
               projectModel={this.props.projectModel}
               key={index}
-<<<<<<< HEAD
-              tab={tab} />
-          );
-=======
               tab={tab}
               nonSavedContentOnCodeEditor={this.props.nonSavedContentOnCodeEditor}
               tryToChangeCurrentActiveComponent={this.props.tryToChangeCurrentActiveComponent} />
-          )
->>>>>>> b3250281
+          );
         }))}
       </div>
     );
