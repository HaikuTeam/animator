import {remote, shell, ipcRenderer, clipboard, webFrame} from 'electron';
import * as React from 'react';
import {StyleRoot} from 'radium';
import {CSSTransition} from 'react-transition-group';
import * as lodash from 'lodash';
import * as EventEmitter from 'event-emitter';
import * as path from 'path';
import * as BaseModel from 'haiku-serialization/src/bll/BaseModel';
import * as Project from 'haiku-serialization/src/bll/Project';
import * as File from 'haiku-serialization/src/bll/File';
import * as Asset from 'haiku-serialization/src/bll/Asset';
import AuthenticationUI from './components/AuthenticationUI';
import ProjectBrowser from './components/ProjectBrowser';
import SideBar from './components/SideBar';
import Library from './components/library/Library';
import ComponentInfoInspector from './components/ComponentInfoInspector/ComponentInfoInspector';
import StateInspector from './components/StateInspector/StateInspector';
import SplitPanel from './components/SplitPanel';
import Stage from './components/Stage';
import Timeline from './components/Timeline';
import Toast from './components/notifications/Toast';
import Tour from './components/Tour/Tour';
import AutoUpdater from './components/AutoUpdater';
import ProjectLoader from './components/ProjectLoader';
import OfflineModePage from './components/OfflineModePage';
import ProxyHelpScreen from './components/ProxyHelpScreen';
import ProxySettingsScreen from './components/ProxySettingsScreen';
import ChangelogModal from './components/ChangelogModal';
import NewProjectModal from './components/NewProjectModal';
import EnvoyClient from 'haiku-sdk-creator/lib/envoy/EnvoyClient';
import {EXPORTER_CHANNEL, ExporterFormat} from 'haiku-sdk-creator/lib/exporter';
// Note that `User` is imported below for type discovery
// (which works even inside JS with supported editors, using jsfhandlc type annotations)
import {USER_CHANNEL, User, UserSettings} from 'haiku-sdk-creator/lib/bll/User'; // eslint-disable-line no-unused-vars
import {PROJECT_CHANNEL} from 'haiku-sdk-creator/lib/bll/Project';
import {TOUR_CHANNEL} from 'haiku-sdk-creator/lib/tour';
import {SERVICES_CHANNEL} from 'haiku-sdk-creator/lib/services';
import {InteractionMode, isPreviewMode} from '@haiku/core/lib/helpers/interactionModes';
import Palette from 'haiku-ui-common/lib/Palette';
import ActivityMonitor from '../utils/activityMonitor.js';
import * as requestElementCoordinates from 'haiku-serialization/src/utils/requestElementCoordinates';
import {Experiment, experimentIsEnabled} from 'haiku-common/lib/experiments';
import {buildProxyUrl, describeProxyFromUrl} from 'haiku-common/lib/proxies';
import * as isOnline from 'is-online';
import * as CreatorIntro from '@haiku/zack4-creatorintro/react';
import * as logger from 'haiku-serialization/src/utils/LoggerInstance';
import * as opn from 'opn';

// Useful debugging originator of calls in shared model code
process.env.HAIKU_SUBPROCESS = 'creator';

const pkg = require('./../../package.json');

const mixpanel = require('haiku-serialization/src/utils/Mixpanel');

const {dialog} = remote;

if (webFrame) {
  if (webFrame.setZoomLevelLimits) {
    webFrame.setZoomLevelLimits(1, 1);
  }
  if (webFrame.setLayoutZoomLevelLimits) {
    webFrame.setLayoutZoomLevelLimits(0, 0);
  }
}

const MENU_ACTION_DEBOUNCE_TIME = 100;
const FORK_OPERATION_TIMEOUT = 2000;
const MAX_FORK_ATTEMPTS = 15;
const FIGMA_IMPORT_TIMEOUT = 1000 * 60 * 5; /* 5 minutes */

export default class Creator extends React.Component {
  constructor (props) {
<<<<<<< HEAD
    super(props);
    this.authenticateUser = this.authenticateUser.bind(this);
    this.resendEmailConfirmation = this.resendEmailConfirmation.bind(this);
    this.authenticationComplete = this.authenticationComplete.bind(this);
    this.loadProjects = this.loadProjects.bind(this);
    this.launchProject = this.launchProject.bind(this);
    this.removeNotice = this.removeNotice.bind(this);
    this.createNotice = this.createNotice.bind(this);
    this.renderNotice = this.renderNotice.bind(this);
    this.receiveProjectInfo = this.receiveProjectInfo.bind(this);
    this.handleFindElementCoordinates = this.handleFindElementCoordinates.bind(this);
    this.handleFindWebviewCoordinates = this.handleFindWebviewCoordinates.bind(this);
    this.onAutoUpdateCheckComplete = this.onAutoUpdateCheckComplete.bind(this);
    this.onTimelineMounted = this.onTimelineMounted.bind(this);
    this.onTimelineUnmounted = this.onTimelineUnmounted.bind(this);
    this.onNavigateToDashboard = this.onNavigateToDashboard.bind(this);
    this.disablePreviewMode = this.disablePreviewMode.bind(this);
    this.clearAuth = this.clearAuth.bind(this);
    this.setProjectLaunchStatus = this.setProjectLaunchStatus.bind(this);
    this.launchFolder = this.launchFolder.bind(this);
    this.switchActiveNav = this.switchActiveNav.bind(this);
    this.onLibraryDragEnd = this.onLibraryDragEnd.bind(this);
    this.onLibraryDragStart = this.onLibraryDragStart.bind(this);
    this.layout = new EventEmitter();
    this.activityMonitor = new ActivityMonitor(window, this.onActivityReport.bind(this));
=======
    super(props)
    this.authenticateUser = this.authenticateUser.bind(this)
    this.resendEmailConfirmation = this.resendEmailConfirmation.bind(this)
    this.authenticationComplete = this.authenticationComplete.bind(this)
    this.loadProjects = this.loadProjects.bind(this)
    this.launchProject = this.launchProject.bind(this)
    this.removeNotice = this.removeNotice.bind(this)
    this.createNotice = this.createNotice.bind(this)
    this.renderNotice = this.renderNotice.bind(this)
    this.receiveProjectInfo = this.receiveProjectInfo.bind(this)
    this.handleFindElementCoordinates = this.handleFindElementCoordinates.bind(this)
    this.handleFindWebviewCoordinates = this.handleFindWebviewCoordinates.bind(this)
    this.onAutoUpdateCheckComplete = this.onAutoUpdateCheckComplete.bind(this)
    this.onTimelineMounted = this.onTimelineMounted.bind(this)
    this.onTimelineUnmounted = this.onTimelineUnmounted.bind(this)
    this.onNavigateToDashboard = this.onNavigateToDashboard.bind(this)
    this.disablePreviewMode = this.disablePreviewMode.bind(this)
    this.clearAuth = this.clearAuth.bind(this)
    this.tryToChangeCurrentActiveComponent = this.tryToChangeCurrentActiveComponent.bind(this)

    this.layout = new EventEmitter()
    this.activityMonitor = new ActivityMonitor(window, this.onActivityReport.bind(this))
    // Keep tracks of not found identifiers and notice id
    this.identifiersNotFound = []
    this.identifiersNotFoundNotice = undefined
>>>>>>> b3250281

    this.debouncedForceUpdate = lodash.debounce(() => {
      this.forceUpdate();
    }, 100, {leading: false, trailing: true});

    this.state = {
      error: null,
      projectFolder: this.props.folder,
      applicationImage: null,
      projectObject: null,
      projectModel: null, // Instance of the Project model
      projectName: null,
      dashboardVisible: !this.props.folder,
      isOffline: false,
      readyForAuth: false,
      isUserAuthenticated: false,
      username: null,
      password: null,
      isAdmin: false,
      notices: [],
      softwareVersion: pkg.version,
      didPlumbingNoticeCrash: false,
      activeNav: 'library',
      projectsList: [],
      updater: {
        shouldCheck: true,
        shouldRunOnBackground: true,
        shouldSkipOptIn: true,
      },
      doShowBackToDashboardButton: false,
      doShowProjectLoader: false,
      launchingProject: false,
      newProjectLoading: false,
      interactionMode: InteractionMode.EDIT,
      artboardDimensions: null,
      showChangelogModal: false,
      showProxySettings: false,
      servicesEnvoyClient: null,
      projToDuplicateIndex: null,
<<<<<<< HEAD
    };
=======
      showGlass: true
    }
>>>>>>> b3250281

    this.envoyOptions = {
      token: this.props.haiku.envoy.token,
      port: this.props.haiku.envoy.port,
      host: this.props.haiku.envoy.host,
      WebSocket: window.WebSocket,
    };

    // fileOptions is something of a misnomer, but we pass these into Project so they
    // can be forwarded to file. They're also used to configure the Project model itself.
    this.fileOptions = {};

    // Callback for post-authentication
    this._postAuthCallback = undefined;

    const win = remote.getCurrentWindow();

    if (process.env.DEV === '1') {
      win.openDevTools();
    }

    document.addEventListener('mousemove', (nativeEvent) => {
      this._lastMouseX = nativeEvent.clientX;
      this._lastMouseY = nativeEvent.clientY;
    });
    document.addEventListener('drag', (nativeEvent) => {
      // When the drag ends, for some reason the position goes to 0, so hack this...
      if (nativeEvent.clientX > 0 && nativeEvent.clientY > 0) {
        this._lastMouseX = nativeEvent.clientX;
        this._lastMouseY = nativeEvent.clientY;
      }
    });

    ipcRenderer.on('global-menu:open-dev-tools', lodash.debounce(() => {
      remote.getCurrentWindow().openDevTools();
      this.props.websocket.send({
        type: 'relay',
        from: 'creator',
        view: 'timeline',
        name: 'global-menu:open-dev-tools',
      });
      this.props.websocket.send({
        type: 'relay',
        from: 'creator',
        view: 'glass',
        name: 'global-menu:open-dev-tools',
      });
    }, MENU_ACTION_DEBOUNCE_TIME, {leading: true, trailing: false}));

    ipcRenderer.on('global-menu:close-dev-tools', lodash.debounce(() => {
      if (remote.getCurrentWindow().isDevToolsFocused()) {
        remote.getCurrentWindow().closeDevTools();
      }
      this.props.websocket.send({
        type: 'relay',
        from: 'creator',
        view: 'timeline',
        name: 'global-menu:close-dev-tools',
      });
      this.props.websocket.send({
        type: 'relay',
        from: 'creator',
        view: 'glass',
        name: 'global-menu:close-dev-tools',
      });
    }, MENU_ACTION_DEBOUNCE_TIME, {leading: true, trailing: false}));

    ipcRenderer.on('global-menu:open-finder', lodash.debounce(() => {
      logger.info(`[creator] global-menu:open-finder`);
      this.openFinder();
    }, MENU_ACTION_DEBOUNCE_TIME, {leading: true, trailing: false}));

    ipcRenderer.on('global-menu:open-terminal', lodash.debounce(() => {
      logger.info(`[creator] global-menu:open-terminal`);
      this.openTerminal();
    }, MENU_ACTION_DEBOUNCE_TIME, {leading: true, trailing: false}));

    ipcRenderer.on('global-menu:open-text-editor', lodash.debounce(() => {
      logger.info(`[creator] global-menu:open-text-editor`);
      this.openTextEditor();
    }, MENU_ACTION_DEBOUNCE_TIME, {leading: true, trailing: false}));

    ipcRenderer.on('global-menu:check-updates', lodash.debounce(() => {
      logger.info(`[creator] global-menu:check-updates`);
      this.setState({
        updater: {
          shouldCheck: true,
          shouldRunOnBackground: false,
          shouldSkipOptIn: true,
        },
      });
    }, MENU_ACTION_DEBOUNCE_TIME, {leading: true, trailing: false}));

    ipcRenderer.on('global-menu:show-changelog', lodash.debounce(() => {
      logger.info(`[creator] global-menu:show-changelog`);
      this.showChangelogModal();
    }, MENU_ACTION_DEBOUNCE_TIME, {leading: true, trailing: false}));

    ipcRenderer.on('global-menu:set-active-component', lodash.debounce((ipcEvent, scenename) => {
<<<<<<< HEAD
      logger.info(`[creator] global-menu:set-active-component`);
      this.state.projectModel.setCurrentActiveComponent(scenename, {from: 'creator'}, () => {});
    }, MENU_ACTION_DEBOUNCE_TIME, {leading: true, trailing: false}));
=======
      logger.info(`[creator] global-menu:set-active-component`)
      this.tryToChangeCurrentActiveComponent(scenename)
    }, MENU_ACTION_DEBOUNCE_TIME, {leading: true, trailing: false}))
>>>>>>> b3250281

    ipcRenderer.on('global-menu:zoom-in', lodash.debounce(() => {
      logger.info(`[creator] global-menu:zoom-in`);
      // Timeline will send to Glass if it doesn't want to zoom
      this.props.websocket.send({
        type: 'relay',
        from: 'creator',
        view: 'timeline',
        name: 'global-menu:zoom-in',
      });
    }, MENU_ACTION_DEBOUNCE_TIME, {leading: true, trailing: false}));

    ipcRenderer.on('global-menu:zoom-out', lodash.debounce(() => {
      // Timeline will send to Glass if it doesn't want to zoom
      logger.info(`[creator] global-menu:zoom-out`);
      this.props.websocket.send({
        type: 'relay',
        from: 'creator',
        view: 'timeline',
        name: 'global-menu:zoom-out',
      });
    }, MENU_ACTION_DEBOUNCE_TIME, {leading: true, trailing: false}));

    ipcRenderer.on('global-menu:group', lodash.debounce(() => {
      // Timeline will send to Glass if it doesn't want to group
      logger.info(`[creator] global-menu:group`);
      this.props.websocket.send({
        type: 'relay',
        from: 'creator',
        view: 'timeline',
        name: 'global-menu:group',
      });
    }, MENU_ACTION_DEBOUNCE_TIME, {leading: true, trailing: false}));

    ipcRenderer.on('global-menu:ungroup', lodash.debounce(() => {
      // Timeline will send to Glass if it doesn't want to ungroup
      logger.info(`[creator] global-menu:ungroup`);
      this.props.websocket.send({
        type: 'relay',
        from: 'creator',
        view: 'timeline',
        name: 'global-menu:ungroup',
      });
    }, MENU_ACTION_DEBOUNCE_TIME, {leading: true, trailing: false}));

    ipcRenderer.on('global-menu:undo', lodash.debounce(() => {
      // Timeline will send to Glass if it doesn't want to undo
      logger.info(`[creator] global-menu:undo`);
      this.props.websocket.send({
        type: 'relay',
        from: 'creator',
        view: 'timeline',
        name: 'global-menu:undo',
        time: Date.now(),
      });
    }, MENU_ACTION_DEBOUNCE_TIME, {leading: true, trailing: false}));

    ipcRenderer.on('global-menu:redo', lodash.debounce(() => {
      // Timeline will send to Glass if it doesn't want to undo
      logger.info(`[creator] global-menu:redo`);
      this.props.websocket.send({
        type: 'relay',
        from: 'creator',
        view: 'timeline',
        name: 'global-menu:redo',
        time: Date.now(),
      });
    }, MENU_ACTION_DEBOUNCE_TIME, {leading: true, trailing: false}));

    ipcRenderer.on('global-menu:copy', lodash.debounce(() => {
      // Only delegate copy if we don't have anything in selection
      if (!this.isTextSelected()) {
        logger.info(`[creator] global-menu:copy`);
        this.props.websocket.send({
          type: 'relay',
          from: 'creator',
          view: 'timeline',
          name: 'global-menu:copy',
        });
      } else {
        clipboard.writeText(window.getSelection().toString());
      }
    }, MENU_ACTION_DEBOUNCE_TIME, {leading: true, trailing: false}));

    ipcRenderer.on('global-menu:cut', lodash.debounce(() => {
      // Only delegate cut if we don't have anything in selection
      if (!this.isTextSelected()) {
        logger.info(`[creator] global-menu:cut`);
        this.props.websocket.send({
          type: 'relay',
          from: 'creator',
          view: 'timeline',
          name: 'global-menu:cut',
        });
      }
    }, MENU_ACTION_DEBOUNCE_TIME, {leading: true, trailing: false}));

    ipcRenderer.on('global-menu:selectAll', lodash.debounce(() => {
      // Only select all if we haven't activated a text element
      if (!this.isTextInputFocused()) {
        logger.info(`[creator] global-menu:selectAll`);
        this.props.websocket.send({
          type: 'relay',
          from: 'creator',
          view: 'timeline',
          name: 'global-menu:selectAll',
        });
      }
    }, MENU_ACTION_DEBOUNCE_TIME, {leading: true, trailing: false}));

    ipcRenderer.on('global-menu:paste', lodash.debounce(() => {
      // Only paste if we haven't activated a text element
      if (!this.isTextInputFocused()) {
        logger.info(`[creator] global-menu:paste`);
        this.props.websocket.send({
          type: 'relay',
          from: 'creator',
          view: 'timeline',
          name: 'global-menu:paste',
        });
      }
    }, MENU_ACTION_DEBOUNCE_TIME, {leading: true, trailing: false}));

    ipcRenderer.on('open-url:fork', (_, forkPath) => {
      // Incoming path should have format: /:organizationName/:projectName
      const matches = forkPath.match(/^\/(\w+)\/(\w+)$/);
      if (matches) {
        this.forkProject(matches[1], matches[2]);
      }
    });

    ipcRenderer.on('global-menu:show-new-project-modal', () => {
      this.showNewProjectModal();
    });

    ipcRenderer.on('global-menu:preview', () => {
      this.togglePreviewMode();
    });

    window.addEventListener('dragover', Asset.preventDefaultDrag, false);

    window.addEventListener(
      'drop',
      (event) => {
        if (this.state.projectModel) {
          this.state.projectModel.linkExternalAssetOnDrop(event, (error) => {
            if (error) {
              this.setState({error});
            }
            this.forceUpdate();
          });
        }
      },
      false,
    );

    // Flexibly keep track of states in the various subviews as broadcasted to us.
    // TODO: Move to Envoy. Put here to avoid boiling the ocean on multi-component.
    // This is a dictionary of state changes broadcasted to us via the subviews.
    // Structure looks like this:
    // {
    //   some/folder: {
    //     someStatename: {
    //       creator: creatorStateValue,
    //       master: masterStateValue,
    //       ...
    //     }
    //   }
    // }
    // With such an object, we can track all registrars for some known state name.
    this._projectStates = {};

    if (experimentIsEnabled(Experiment.BasicOfflineMode)) {
      try {
        // Note that this can take a few seconds to resolve
        isOnline().then((answer) => {
          if (answer === false) {
            // Only set offline mode if we haven't already loaded projects
            if (this.state.projectsList.length < 1) {
              this.setState({isOffline: true}, () => {
                this.clearAuth();
              });
            }
          }
        });
      } catch (exception) {
        logger.warn(exception);
      }
    }

    if (process.env.NODE_ENV !== 'production') {
      // For debugging
      window.creator = this;
      window.view = this; // Easy to run same instruction in different tools
    }
  }

  isTextInputFocused () {
    const tagName = (
      document.activeElement &&
      document.activeElement.tagName &&
      document.activeElement.tagName.toLowerCase()
    );

    return (
      tagName && (
        tagName === 'input' ||
        tagName === 'textarea'
      )
    );
  }

  isTextSelected () {
    return window.getSelection().type === 'Range';
  }

  isCreatorExplicitlyFocused () {
    return document.hasFocus() && !this.isWebviewFocused();
  }

  isWebviewFocused () {
    return this.isTimelineFocused() || this.isGlassFocused();
  }

  isTimelineFocused () {
    const webview = this.getTimelineWebview();
    return webview && webview === document.activeElement;
  }

  isGlassFocused () {
    const webview = this.getGlassWebview();
    return webview && webview === document.activeElement;
  }

  getTimelineWebview () {
    return (
      this.refs &&
      this.refs.timeline &&
      this.refs.timeline.mount &&
      this.refs.timeline.mount.children &&
      this.refs.timeline.mount.children[0]
    );
  }

  getGlassWebview () {
    return (
      this.refs &&
      this.refs.stage &&
      this.refs.stage.mount &&
      this.refs.stage.mount.children &&
      this.refs.stage.mount.children[0]
    );
  }

  getActiveComponent () {
    return this.state.projectModel && this.state.projectModel.getCurrentActiveComponent();
  }

  openFinder () {
    if (this.state.projectModel) {
      try {
        logger.info('[creator] finder opening', shell.openItem(this.state.projectModel.getFolder()));
      } catch (exception) {
        logger.error(exception);
      }
    }
  }

  openTerminal () {
    if (this.state.projectModel) {
      try {
        logger.info('[creator] terminal opening', opn(this.state.projectModel.getFolder(), {app: 'terminal'}));
      } catch (exception) {
        logger.error(exception);
      }
    }
  }

  openTextEditor () {
    if (this.state.projectModel) {
      const relpath = this.state.projectModel.getCurrentActiveComponentRelpath();
      if (relpath) {
        this.openFileInTextEditor(
          path.join(this.state.projectModel.getFolder(), relpath),
        );
      }
    }
  }

  openFileInTextEditor (abspath) {
    const editorEnv = process.env.EDITOR;

    // TODO: App names are platform-specific; need to support Windows and Linux too
    let editorApp;
    if (typeof editorEnv !== 'string') {
      editorApp = 'textedit';
    }
    if (editorEnv.match(/subl/)) {
      editorApp = 'sublime text';
    }
    if (editorEnv.match(/vsc/)) {
      editorApp = 'visual studio code';
    }
    if (editorEnv.match(/code/)) {
      editorApp = 'visual studio code';
    }
    if (editorEnv.match(/visual/)) {
      editorApp = 'visual studio code';
    }
    if (editorEnv.match(/atom/)) {
      editorApp = 'atom';
    }
    if (editorEnv.match(/webstorm/)) {
      editorApp = 'webstorm';
    }
    // if (editorEnv.match(/vim/)) editorApp = 'vim' // TODO: open specific file?
    // if (editorEnv.match(/emacs/)) editorApp = 'emacs' // TODO: open specific file?
    if (!editorApp) {
      editorApp = 'textedit';
    }

    try {
      logger.info(`[creator] editor ${editorEnv || '?'}->${editorApp} opening`, opn(abspath, {app: editorApp}));
    } catch (exception) {
      logger.error(exception);
    }
  }

  handleEnvoyUserReady () {
    if (!this.user) {
      return;
    }

    // kick off initial report
    this.onActivityReport(true, true);

    // check admin status
    this.user.getUserDetails().then((stringData) => {
      // Rough check that the string data is JSON-parseable before contining;
      // this can be undefined if the user has no internet connection
      if (stringData && typeof stringData === 'string') {
        const userInfo = JSON.parse(stringData);
        if (userInfo && userInfo.IsAdmin) {
          this.setState({isAdmin: userInfo.IsAdmin});
        }
      }
    });

    this.user.getConfig(UserSettings.lastViewedChangelog).then((lastViewedChangelog) => {
      this.setState({lastViewedChangelog});
    });
  }

  componentDidMount () {
    this.props.websocket.on('broadcast', (message) => {
      switch (message.name) {
        case 'remote-model:receive-sync':
          BaseModel.receiveSync(message);
          break;

        case 'component:reload':
          if (this.getActiveComponent()) {
            this.getActiveComponent().moduleReplace(() => {});
          }
          break;

        case 'project-state-change':
          this.handleConnectedProjectModelStateChange(message);
          break;

        case 'dimensions-reset':
          this.setState({artboardDimensions: message.data});
          break;

        case 'assets-changed':
          File.cache.clear();
          break;
      }
    });

    this.props.websocket.on('method', (method, params, message, cb) => {
      // Harness to enable cross-subview integration testing
      if (method === 'executeFunctionSpecification') {
        return Project.executeFunctionSpecification(
          {creator: this},
          'creator',
          lodash.assign(
            {
              creator: this,
              project: this.state.projectModel,
            },
            params[0],
          ),
          cb,
        );
      }
    });

    this.activityMonitor.startWatchers();

    this.envoyClient = new EnvoyClient(this.envoyOptions);

    this.envoyClient.get(EXPORTER_CHANNEL).then((exporterChannel) => {
      ipcRenderer.on('global-menu:export', (event, [format]) => {
        let extension;
        switch (format) {
          case ExporterFormat.Bodymovin:
          case ExporterFormat.HaikuStatic:
            extension = 'json';
            break;
          default:
            throw new Error(`Unsupported format: ${format}`);
        }

        dialog.showSaveDialog(undefined, {
          defaultPath: `*/${this.state.projectName}`,
          filters: [{
            name: format,
            extensions: [extension],
          }],
        },
          (filename) => {
            exporterChannel.save({format, filename});
          });
      });
    });

    this.envoyClient.get(USER_CHANNEL).then(
      (user) => {
        this.user = user;
        this.handleEnvoyUserReady();
      },
    );

    this.envoyClient.get(PROJECT_CHANNEL).then(

      (project) => {
        this.setState({envoyProject: project});
        // this.handleEnvoyProjectReady()
      },
    );

    this.envoyClient.get(SERVICES_CHANNEL, {timeout: FIGMA_IMPORT_TIMEOUT}).then((servicesEnvoyClient) => {
      this.setState({servicesEnvoyClient});
    });

    this.envoyClient.get(TOUR_CHANNEL).then((tourChannel) => {
      this.tourChannel = tourChannel;

      tourChannel.on('tour:requestElementCoordinates', this.handleFindElementCoordinates);

      tourChannel.on('tour:requestWebviewCoordinates', this.handleFindWebviewCoordinates);

      tourChannel.on('tour:requestShowStep', this.disablePreviewMode);

      ipcRenderer.on('global-menu:start-tour', () => {
        if (this.state.projectModel) {
          this.teardownMaster({shouldFinishTour: false});
        } else {
          this.setDashboardVisibility(true);
        }

        // Put it at the bottom of the event loop
        setTimeout(() => {
          tourChannel.start(true);
        });
      });

      window.addEventListener('resize', lodash.throttle(() => {
        tourChannel.updateLayout();
      }), 300);
    });

    this.props.websocket.on('open', () => {
      this.props.websocket.request({method: 'isUserAuthenticated', params: []}, (error, authAnswer) => {
        if (error) {
          if (error.message === 'Organization error') {
            this.setState({
              isUserAuthenticated: false,
              username: null,
              password: null,
              readyForAuth: true,
            });
          } else {
            return this.createNotice({
              type: 'error',
              title: 'Oh no!',
              message: 'We had a problem accessing your account. 😢 Please try closing and reopening the application. If you still see this message, contact Haiku for support.',
              closeText: 'Okay',
              lightScheme: true,
            });
          }
        }

        mixpanel.mergeToPayload({distinct_id: authAnswer && authAnswer.username});
        mixpanel.haikuTrack('creator:opened');

        // Delay so the default startup screen doesn't just flash then go away
        setTimeout(() => {
          this.setState({
            readyForAuth: true,
            authToken: authAnswer && authAnswer.authToken,
            organizationName: authAnswer && authAnswer.organizationName,
            username: authAnswer && authAnswer.username,
            isUserAuthenticated: authAnswer && authAnswer.isAuthed,
          });

          if (authAnswer && authAnswer.isAuthed && typeof this._postAuthCallback === 'function') {
            this._postAuthCallback();
          } else if (this.props.folder) {
            // Launch folder directly - i.e. allow a 'subl' like experience without having to go
            // through the projects index
            return this.launchFolder(null, this.props.folder, (launchError) => {
              if (launchError) {
                logger.error(launchError);
                this.setState({folderLoadingError: launchError});
                return this.createNotice({
                  type: 'error',
                  title: 'Oh no!',
                  message: 'We were unable to open the folder. 😢 Please close and reopen the application and try again. If you still see this message, contact Haiku for support.',
                  closeText: 'Okay',
                  lightScheme: true,
                });
              }
            });
          }
        }, 2500);
      });
    });
  }

  componentWillUnmount () {
    this.tourChannel.off('tour:requestElementCoordinates', this.handleFindElementCoordinates);
    this.tourChannel.off('tour:requestWebviewCoordinates', this.handleFindWebviewCoordinates);
    this.tourChannel.off('tour:requestShowStep', this.disablePreviewMode);
    this.activityMonitor.stopWatchers();
  }

  handleConnectedProjectModelStateChange ({from, folder, what, value}) {
    if (!this._projectStates[folder]) {
      this._projectStates[folder] = {};
    }
    if (!this._projectStates[folder][what]) {
      this._projectStates[folder][what] = {};
    }
    this._projectStates[folder][what][from] = (value !== undefined)
      ? value // Let the originator specify the state...
      : true; // ...Otherwise it is simply a status of true
  }

  haveAllProjectsRegisteredStateNameForFolder (folder, what, value = true) {
    return (
      this._projectStates[folder] &&
      this._projectStates[folder][what] &&
      this._projectStates[folder][what].creator === value &&
      this._projectStates[folder][what].glass === value &&
      this._projectStates[folder][what].timeline === value
      // this._projectStates[folder][what].master === value // happens too fast?
    );
  }

  /**
   * @methjod awaitAllProjectModelsState
   * @description Long-poll our local registry until all of the subviews for the given folder
   * have registered as having entered the named state.
   */
  awaitAllProjectModelsState (folder, what, value = true, cb) {
    if (
      this.state.projectModel && // Sanity check
      this.state.projectModel.getFolder() === folder &&
      this.haveAllProjectsRegisteredStateNameForFolder(folder, what, value)
    ) {
      return cb();
    }

    return setTimeout(() => {
      return this.awaitAllProjectModelsState(folder, what, value, cb);
    }, 100);
  }

  unsetAllProjectModelsState (folder, what) {
    if (!this._projectStates[folder]) {
      return null;
    }
    // All states transition to an undefined state
    this._projectStates[folder][what] = {};
  }

  handleFindElementCoordinates ({selector, webview}) {
    requestElementCoordinates({
      currentWebview: 'creator',
      requestedWebview: webview,
      selector,
      shouldNotifyEnvoy:
        this.tourChannel &&
        this.envoyClient &&
        !this.envoyClient.isInMockMode(),
      tourClient: this.tourChannel,
    });
  }

  handleFindWebviewCoordinates () {
    this.tourChannel.receiveWebviewCoordinates('creator', {top: 0, left: 0});
  }

  renderNotice (content, i) {
    return (
      <Toast
        toastType={content.type}
        toastTitle={content.title}
        toastMessage={content.message}
        toastCount={content.count || 1}
        closeText={content.closeText}
        key={i + content.title}
        myKey={i}
        removeNotice={this.removeNotice}
        lightScheme={content.lightScheme} />
    );
  }

  mixpanelReportPreviewMode (interactionMode) {
    const report = interactionMode === InteractionMode.EDIT ? 'disabled' : 'enabled';

    mixpanel.haikuTrack(`creator:preview-mode:${report}`);
  }

  handleInteractionModeChange (interactionMode) {
    this.setState({interactionMode});
    this.mixpanelReportPreviewMode(interactionMode);
  }

  setPreviewMode (interactionMode) {
    if (this.state.projectModel) {
      this.state.projectModel.setInteractionMode(interactionMode, {from: 'creator'}, () => {
        this.handleInteractionModeChange(interactionMode);
      });
    }
  }

  togglePreviewMode () {
    const interactionMode = this.state.interactionMode === InteractionMode.EDIT
      ? InteractionMode.LIVE
      : InteractionMode.EDIT;

    this.setPreviewMode(interactionMode);
  }

  disablePreviewMode () {
    this.setPreviewMode(InteractionMode.EDIT);
  }

  setDashboardVisibility (dashboardVisible, launchingProject = false) {
    this.setState({
      dashboardVisible,
      launchingProject,
      doShowProjectLoader: false,
      newProjectLoading: false,
    });
  }

  switchActiveNav (activeNav) {
    this.setState({activeNav});

    mixpanel.haikuTrack('creator:project:left-nav-switch', {
      option: activeNav,
    });
  }

  authenticateUser (username, password, cb) {
    return this.props.websocket.request({method: 'authenticateUser', params: [username, password]}, (error, authAnswer) => {
      if (error) {
        return cb(error);
      }
      mixpanel.mergeToPayload({distinct_id: username});
      mixpanel.haikuTrack('creator:user-authenticated', {username});
      this.setState({
        username,
        password,
        authToken: authAnswer && authAnswer.authToken,
        organizationName: authAnswer && authAnswer.organizationName,
        isUserAuthenticated: authAnswer && authAnswer.isAuthed,
      });
      return cb(null, authAnswer);
    });
  }

  showProxySettings () {
    this.setState({
      showProxySettings: true,
    });
  }

  resendEmailConfirmation (username, password, cb) {
    return this.props.websocket.request({method: 'resendEmailConfirmation', params: [username]}, () => { });
  }

  authenticationComplete () {
    if (typeof this._postAuthCallback === 'function') {
      this._postAuthCallback();
    }

    this.handleEnvoyUserReady();

    return this.setState({isUserAuthenticated: true});
  }

  receiveProjectInfo (projectInfo) {
    // NO-OP
  }

  loadProjects (cb) {
    return this.props.websocket.request(
      {
        method: 'listProjects',
        params: [],
        timeout: 5000,
        retry: 5,
      },
      (error, projectList) => {
        if (error) {
          return cb(error);
        }
        this.setState({projectsList: projectList});
        ipcRenderer.send('topmenu:update', {projectList, isProjectOpen: false});
        return cb(null, projectList);
      },
    );
  }

  onProjectPublicChange (isPublic) {
    this.setState({projectObject: {...this.state.projectObject, isPublic}});
  }

  onProjectLaunchError (error) {
    console.log(error);

    this.createNotice({
      type: 'error',
      title: 'Oh no!',
      message: 'We couldn\'t open this project. 😩 Please ensure that your computer is connected to the Internet. If you\'re connected and you still see this message your files might still be processing. Please try again in a few moments. If you still see this error, contact Haiku for support.',
      closeText: 'Okay',
      lightScheme: true,
    });

    this.setProjectLaunchStatus({launchingProject: null});
  }

  createProject (projectName, isPublic, duplicate = false, callback) {
    this.props.websocket.request({method: 'createProject', params: [projectName, isPublic]}, (err, newProject) => {
      if (err) {
        this.createNotice({
          type: 'error',
          title: 'Oh no!',
          message: 'We couldn\'t create your project. 😩 If this problem occurs again, please contact Haiku support.',
          closeText: 'Okay',
          lightScheme: true,
        });

        callback(err);
        return;
      }

      if (duplicate && this.state.projToDuplicateIndex !== null) {
        this.props.websocket.request(
          {
            method: 'duplicateProject',
            params: [newProject, this.state.projectsList[this.state.projToDuplicateIndex]],
          },
          () => {
            callback(err, newProject);
          },
        );
      } else {
        callback(err, newProject);
      }
    });
  }

  launchProject (projectName, projectObject, cb) {
    this.setProjectLaunchStatus({launchingProject: true, newProjectLoading: false});

    Object.assign(
      projectObject,
      {
        skipContentCreation: true, // VERY IMPORTANT - if not set to true, we can end up in a situation where we overwrite freshly cloned content from the remote!
        projectsHome: projectObject.projectsHome,
        projectPath: projectObject.projectPath,
        organizationName: this.state.organizationName,
        authorName: this.state.username,
        projectName, // Have to set this here, because we pass this whole object to StateTitleBar, which needs this to properly call saveProject
      },
    );

    // Add extra context to Sentry reports, this info is also used by carbonite.
    window.Raven.setExtraContext({
      organizationName: this.state.organizationName,
      projectPath: projectObject.projectPath,
      projectName,
    });
    window.Raven.setUserContext({
      email: this.state.username,
    });

    mixpanel.haikuTrack('creator:project:launching', {
      username: this.state.username,
      project: projectName,
      organization: this.state.organizationName,
    });

    return this.props.websocket.request({method: 'bootstrapProject', params: [projectName, projectObject, this.state.username, this.state.password]}, (err, projectFolder) => {
      if (err) {
        return this.onProjectLaunchError();
      }

      window.Raven.setExtraContext({
        organizationName: this.state.organizationName,
        projectPath: projectFolder, // Re-set in case it wasn't present in the above call
        projectName,
      });

      return this.props.websocket.request({method: 'startProject', params: [projectName, projectFolder]}, (startProjectError, applicationImage) => {
        if (startProjectError) {
          return this.onProjectLaunchError();
        }

        return Project.setup(
          projectFolder,
          'creator', // alias
          this.props.websocket, // websocket (already initialized)
          window, // platform
          this.props.userconfig, // userconfig
          this.fileOptions,
          this.envoyOptions,
          (projectSetupError, projectModel) => {
            if (projectSetupError) {
              return cb(projectSetupError);
            }

            // Notify... ourselves that we've successfully set up the project model for this folder
            // Is it weird to put this here, or weirder to put a conditional hack over there?
            this.handleConnectedProjectModelStateChange({
              from: 'creator',
              folder: projectFolder,
              what: 'project:ready',
            });

            // Assign, not merge, since we don't want to clobber any variables already set, like project name
            lodash.assign(projectObject, applicationImage.project);

            mixpanel.haikuTrack('creator:project:launched', {
              username: this.state.username,
              project: projectName,
              organization: this.state.organizationName,
            });

            this.setState({
              projectModel,
              projectFolder,
              applicationImage,
              projectObject,
              projectName,
              doShowProjectLoader: true,
              doShowBackToDashboardButton: false,
              dashboardVisible: false,
<<<<<<< HEAD
=======
              showGlass: true
>>>>>>> b3250281
            }, () => {
              // Once the Timeline/Stage are being rendered, we await the point that their
              // own Project models have loaded before initiating a switch to the current
              // active component. This also waits for MasterProcess to be bootstrapped
              return this.awaitAllProjectModelsState(projectFolder, 'project:ready', true, () => {
                const ac = this.state.projectModel.getCurrentActiveComponent();
                if (ac) {
                  // Even if we already have an active component set up and assigned in memory,
                  // we still need to notify Timeline/Stage since they have been completely recreated
                  ac.setAsCurrentActiveComponent({from: 'creator'}, () => { });
                } else {
                  // And if we don't have anything assigned, assume we're editing the main component
                  this.state.projectModel.setCurrentActiveComponent('main', {from: 'creator'}, () => { });
                }
              });
            });

            // This safely reinitializes websockets and Envoy clients.
            // We need to do this here in Creator because our process
            // remains alive even as the user navs between projects.
            projectModel.connectClients();

            // Clear the undo/redo stack (etc) from the previous editing session if any is left over
            projectModel.actionStack.resetData();

            projectModel.on('update', (what, ...args) => {
              // console.info(`[creator] local update ${what}, args:`,args)

              switch (what) {
                case 'setCurrentActiveComponent':
                  this.handleActiveComponentReady();
                  break;

                case 'componentDeactivating':
                  this.handleComponentDeactivating()
                  break

                case 'setInteractionMode':
                  this.handleInteractionModeChange(...args);
                  break;
              }
            });

            projectModel.on('remote-update', (what, ...args) => {
              // console.log(`[creator] remote update ${what}, args:`,args)

              switch (what) {
                case 'setCurrentActiveComponent':
                case 'selectElement':
                case 'unselectElement':
                case 'batchUpsertEventHandlers':
                  this.debouncedForceUpdate();
                  break;

                case 'setInteractionMode':
                  this.handleInteractionModeChange(...args);
                  break;
              }
            });

            // Trigger tab UI and library panel updates
            projectModel.on('active-component:upserted', () => {
              this.forceUpdate();
            });
          },
        );
      });
    });
  }

  handleComponentDeactivating () {
    this.getActiveComponent().removeAllListeners('sustained-check:start')
  }

  handleActiveComponentReady () {
    this.mountHaikuComponent();

    ipcRenderer.send('topmenu:update', {
      subComponents: this.state.projectModel.describeSubComponents(),
    });

    // Reset not found identifiers in case we are switching current active component
    this.identifiersNotFound = []

    this.getActiveComponent().on('sustained-check:start', () => {
      const activeComponent = this.getActiveComponent()

      // If activeComponent is null, delete any identifiersNotFound notice and skip it
      if (!activeComponent) {
        this.deleteIdentifierNotFoundNotice()
        return
      }

      // Check sustained warnings
      activeComponent.checkSustainedWarnings()

      const currentIdentifiersNotFound = activeComponent.sustainedWarningsChecker.notFoundIdentifiers

      // If changed, delete current notice and display a new notice if num identifier not found > 0
      if (!lodash.isEqual(currentIdentifiersNotFound, this.identifiersNotFound)) {
        // Delete old notice
        this.deleteIdentifierNotFoundNotice()

        // Create new notice if has any not found indentifier
        if (currentIdentifiersNotFound.length > 0) {
          this.identifiersNotFoundNotice = this.createNotice({
            title: 'Uh oh',
            type: 'warning',
            message: `Expressions are missing identifier(s): ${currentIdentifiersNotFound}.`
          })
        }

        // Update list of identifiers not found
        this.identifiersNotFound = currentIdentifiersNotFound
      }
    })

    // Hide loading screens, re-enable navigating back to dashboard but only after a
    // delay since we've seen race-related crashes when people nav back too early.
    // For mc, this triggers re-render of the Component Tab UI, State Inspector UI, Library UI
    // in the context of whatever the current component is
    return setTimeout(() => {
      return this.setState({
        doShowProjectLoader: false,
        doShowBackToDashboardButton: true,
      });
    }, 2000);
  }

  mountHaikuComponent () {
    // The Timeline UI doesn't display the component, so we don't bother giving it a ref
    this.getActiveComponent().mountApplication(null, {
      freeze: true, // No display means no need for overflow settings, etc
    });
  }

  launchFolder (maybeProjectName, projectFolder, cb) {
    mixpanel.haikuTrack('creator:folder:launching', {
      username: this.state.username,
      project: maybeProjectName,
    });

    // The launchProject method handles the performFolderPointerChange
    return this.launchProject(maybeProjectName, {projectPath: projectFolder}, cb);
  }

  removeNotice (index, id) {
    const notices = this.state.notices;
    if (index !== undefined) {
      this.setState({
        notices: [...notices.slice(0, index), ...notices.slice(index + 1)],
      });
    } else if (id !== undefined) {
      // Hackaroo
      lodash.each(notices, (notice, noticeIndex) => {
        if (notice.id === id) {
          this.removeNotice(noticeIndex);
        }
      });
    }
  }

  createNotice (notice) {
    /* Expects the object:
    { type: string (info, success, danger (or error), warning)
      title: string,
      message: string,
      closeText: string (optional, defaults to 'close')
      lightScheme: bool (optional, defaults to dark)
    } */

    // 'Uncaught' indicates an unrecoverable error, so we need to crash
    if (notice.type === 'error' && notice.message.slice(0, 8) === 'Uncaught') {
      if (process.env.NODE_ENV === 'production') {
        remote.getCurrentWindow().close();
      }
    }

    // Ignore Intercom widget errors which are transient and confuse the user
    if (notice.type === 'error' && notice.message.match(/intercom/)) {
      return;
    }

    // HACK: Skip human-unfriendly duplicate error
    if (typeof notice.message === 'string' && notice.message.match(/\[active/)) {
      return;
    }

    notice.id = Math.random() + '';
    notice.count = 1;
    notice.timestamp = Date.now();

    const notices = this.state.notices;

    let found = false;

    // Don't display more than five errors at a time
    if (notices.length > 5) {
      return;
    }

    // Throttle display to avoid creating a 60fps update death spiral
    const last = notices[0];
    if (last && (notice.timestamp - last.timestamp) < 500) {
      return;
    }

    notices.forEach((existing) => {
      if (
        existing.type === notice.type &&
        existing.message === notice.message
      ) {
        found = true;

        // If we get a bunch of errors of the same kind, that's most likely a bad problem
        if (existing.count >= 25) {
          if (process.env.NODE_ENV === 'production') {
            remote.getCurrentWindow().close();
          }
        } else {
          existing.count += 1;
        }
      }
    });

    if (!found) {
      if (notice.type === 'error') {
        logger.error(notice.message);
      }

      notices.unshift(notice);
    }

    this.setState({notices});

    return notice;
  }

  onLibraryDragEnd (asset) {
    this.setState({assetDragging: null});
    if (asset) {
      this.refs.stage.handleDrop(asset, this._lastMouseX, this._lastMouseY);
    }
  }

  onLibraryDragStart (asset) {
    this.setState({assetDragging: asset});
  }

  onAutoUpdateCheckComplete () {
    this.setState({
      updater: {
        ...this.state.updater,
        shouldCheck: false,
      },
    });
  }

  onActivityReport (userWasActive, shouldSkipOptIn = false) {
    if (userWasActive && this.user) {
      this.user.reportActivity();
    }

    this.setState({
      updater: {
        shouldCheck: true,
        shouldRunOnBackground: true,
        shouldSkipOptIn,
      },
    });
  }

  onTimelineMounted () {
    this.setState({isTimelineReady: true});
  }

  onTimelineUnmounted () {
    this.setState({isTimelineReady: false});
  }

  onNavigateToDashboard () {
    this.teardownMaster({shouldFinishTour: true});
    ipcRenderer.send('topmenu:update', {subComponents: [], isProjectOpen: false});
  }

  awaitAuthAndFire (cb) {
    if (!this.state.readyForAuth || !this.state.isUserAuthenticated) {
      this._postAuthCallback = cb;
    } else {
      cb();
    }
  }

  showForkingError () {
    this.setState({launchingProject: false});
    this.createNotice({
      type: 'error',
      title: 'Oh no!',
      message: 'This project cannot be forked. 😢 This may have been disabled by the project\'s owner.',
      closeText: 'Okay',
      lightScheme: true,
    });
  }

  forkProject (organizationName, projectName) {
    mixpanel.haikuTrack('creator:fork-project', {organizationName, projectName});
    const doFork = () => {
      this.awaitAuthAndFire(() => {
        this.props.websocket.request(
          {method: 'forkProject', params: [organizationName, projectName]},
          (err, forkedProjectName) => {
            if (err) {
              this.showForkingError();
              return;
            }

            this.openNewlyForkedProject(forkedProjectName, 0);
          },
        );
      });
    };

    if (this.state.projectModel) {
      this.teardownMaster({shouldFinishTour: true, launchingProject: true}, doFork);
    } else {
      this.setState({launchingProject: true});
      doFork();
    }
  }

  openNewlyForkedProject (forkedProjectName, numAttempts) {
    const recheck = () => {
      if (numAttempts > MAX_FORK_ATTEMPTS) {
        this.showForkingError();
        return;
      }

      setTimeout(() => {
        this.openNewlyForkedProject(forkedProjectName, numAttempts + 1);
      }, FORK_OPERATION_TIMEOUT);
    };

    this.props.websocket.request(
      {method: 'getProjectByName', params: [forkedProjectName]},
      (err, forkedProject) => {
        if (err) {
          this.showForkingError();
          return;
        }

        if (!forkedProject.forkComplete) {
          recheck();
        } else {
          setTimeout(() => {
            this.launchProject(forkedProjectName, forkedProject, (launchError) => {
              if (launchError) {
                this.showForkingError();
              }
            });
          }, FORK_OPERATION_TIMEOUT);
        }
      },
    );
  }

  teardownMaster ({shouldFinishTour, launchingProject = false}, cb) {
    // Delete identifier not found notice on teardown
    this.deleteIdentifierNotFoundNotice()

    // We teardownMaster FIRST because we want to close the websocket connections before
    // destroying the webviews, which leads to EPIPE/"not opened" crashes.
    // Previously we were relying on dropped connections to deallocate websockets,
    // which made it difficult to know how to handle actual errors
    return this.props.websocket.request(
      {method: 'teardownMaster', params: [this.state.projectModel.getFolder()]},
      () => {
        logger.info('[creator] master torn down');

        this.setDashboardVisibility(true, launchingProject);
        this.onTimelineUnmounted();

        this.unsetAllProjectModelsState(this.state.projectModel.getFolder(), 'project:ready');
        this.unsetAllProjectModelsState(this.state.projectModel.getFolder(), 'component:mounted');

        if (shouldFinishTour) {
          this.tourChannel.finish(false);
        }

        this.state.projectModel.getAllActiveComponents().forEach((ac) => {
          if (ac.$instance) {
            ac.$instance.context.destroy();
          }
        });

        // The stale project doesn't want to receive methods destined for new project models
        if (this.state.projectModel) {
          this.state.projectModel.stopHandlingMethods();
        }

        // Clean up our litany of BaseModel extension collections in case an errant reload finds something better left
        // unfound.
        BaseModel.extensions.forEach((klass) => klass.purge());

        this.setState({
          projectModel: null,
          activeNav: 'library', // Prevents race+crash loading StateInspector when switching projects
          interactionMode: InteractionMode.EDIT, // So that the asset library will not be obscured on reentry
        });

        if (cb) {
          cb();
        }
      },
    );
  }

  deleteIdentifierNotFoundNotice () {
    if (this.identifiersNotFoundNotice) {
      this.removeNotice(undefined, this.identifiersNotFoundNotice.id)
      this.identifiersNotFoundNotice = undefined
    }
  }

  renderStartupDefaultScreen () {
    if (this.props.haiku.proxy.active) {
      return <ProxyHelpScreen />;
    }

    return (
      <div style={{position: 'absolute', width: '100%', height: '100%', backgroundColor: '#313F41'}}>
        <CSSTransition
          classNames="toast"
          timeout={{enter: 500, exit: 300}}
        >
          <div style={{position: 'absolute', right: 0, top: 0, width: 300}}>
            {lodash.map(this.state.notices, this.renderNotice)}
          </div>
        </CSSTransition>
        <div style={{display: 'block', width: '100%', height: '100%', position: 'fixed', top: 0, left: 0}}>
          <CreatorIntro haikuOptions={{loop: false, sizing: 'contain', contextMenu: 'disabled'}} />
        </div>
        <div style={{color: '#FAFCFD', textAlign: 'center', display: 'inline-block', fontSize: '14px', width: '100%', height: 50, position: 'absolute', bottom: 50, left: 0}}>{this.state.softwareVersion}</div>
      </div>
    );
  }

  logOut () {
    return this.props.websocket.request({method: 'doLogOut'}, () => {
      this.clearAuth();
      this.user.setConfig(UserSettings.figmaToken, null);

      mixpanel.haikuTrack('creator:project-browser:user-menu-option-selected', {
        option: 'logout',
      });
    });
  }

  clearAuth () {
    this.setState({readyForAuth: true, isUserAuthenticated: false, username: ''});
  }

<<<<<<< HEAD
  setProjectLaunchStatus ({launchingProject, newProjectLoading}) {
=======
  tryToChangeCurrentActiveComponent (scenename) {
    // Delegate to Stage, as it contains nonSavedContentOnCodeEditor state
    this.refs.stage.tryToChangeCurrentActiveComponent(scenename)
  }

  setProjectLaunchStatus ({ launchingProject, newProjectLoading }) {
>>>>>>> b3250281
    if (launchingProject !== undefined) {
      this.setState({launchingProject});
    }
    if (newProjectLoading !== undefined) {
      this.setState({newProjectLoading});
    }
  }

  showChangelogModal () {
    this.setState({showChangelogModal: true}, () => {
      const lastViewedChangelog = process.env.HAIKU_RELEASE_VERSION;
      this.setState({lastViewedChangelog});
      this.user.setConfig(UserSettings.lastViewedChangelog, lastViewedChangelog);
    });

    mixpanel.haikuTrack('creator:changelog:shown');
  }

  renderChangelogModal () {
    return this.state.showChangelogModal ? (
      <ChangelogModal
        onClose={() => {
          this.setState({showChangelogModal: false});
        }}
        lastViewedChangelog={this.state.lastViewedChangelog}
      />
    ) : null;
  }

  showNewProjectModal (isDuplicateProjectModal = false, duplicateProjectName = '', projToDuplicateIndex = -1) {
    this.setState({showNewProjectModal: true, isDuplicateProjectModal, duplicateProjectName, projToDuplicateIndex});
    mixpanel.haikuTrack('creator:new-project:shown');
  }

  hideNewProjectModal () {
    this.setState({showNewProjectModal: false, isDuplicateProjectModal: false, duplicateProjectName: null});
  }

  renderNewProjectModal () {
    return (
      this.state.showNewProjectModal && (
        <NewProjectModal
          defaultProjectName={this.state.duplicateProjectName}
          duplicate={this.state.isDuplicateProjectModal}
          disabled={this.state.newProjectLoading}
          onCreateProject={(projectName, isPublic, duplicate, callback) => {
            this.createProject(projectName, isPublic, duplicate, (err, projectObject) => {
              callback(err, projectObject);

              if (err) {
<<<<<<< HEAD
                return;
=======
                this.hideNewProjectModal()
                return
>>>>>>> b3250281
              }

              if (this.state.projectModel) {
                this.teardownMaster(
                  {shouldFinishTour: true, launchingProject: false},
                  () => {
                    this.launchProject(projectObject.projectName, projectObject, callback);
                  },
                );
              } else {
                this.launchProject(projectObject.projectName, projectObject, callback);
              }
            });
          }}
          onClose={() => {
            this.hideNewProjectModal();
          }}
        />
      )
    );
  }

  get proxyDescriptor () {
    // Note: in the current setup, we boot all users who are unable to connect directly to the local websocket server
    // before they can benefit from the pre-filling of of the proxy descriptor based on the proxy upgrade request
    // identified during bootup. If we ever figure out how to allow the socket traffic to flow through a proxy, as a
    // consolation prize for still forcing users to go through this config, the host and port should be prefilled!
    return describeProxyFromUrl(this.props.haiku.dotenv.http_proxy || this.props.haiku.proxy.url);
  }

  set proxyDescriptor (proxyDescriptor) {
    this.props.websocket.request(
      {
        method: 'setenv',
        params: [{
          http_proxy: buildProxyUrl(proxyDescriptor),
        }],
      },
      (error, dotenv) => {
        if (error) {
          mixpanel.haikuTrack('creator:proxy-settings:error', {error});
          logger.warn('[creator] unable to persist proxy settings', error);
          this.createNotice({
            type: 'error',
            title: 'Oh no!',
            message: 'We were unable to save your proxy settings. 😢 Please close and reopen the application and try again. If you still see this message, contact Haiku for support.',
            closeText: 'Okay',
            lightScheme: true,
          });
        } else {
          mixpanel.haikuTrack('creator:proxy-settings:saved');
          Object.assign(this.props.haiku, {dotenv});
        }

        this.setState({
          showProxySettings: false,
        });
      },
    );
  }

  render () {
    if (this.state.showProxySettings) {
      return (
        <StyleRoot>
          <ProxySettingsScreen
            proxyDescriptor={this.proxyDescriptor}
            onSave={(proxyDescriptor) => {
              this.proxyDescriptor = proxyDescriptor;
            }}
          />
        </StyleRoot>
      );
    }

    if (experimentIsEnabled(Experiment.BasicOfflineMode)) {
      if (
        this.state.isOffline &&
        this.state.dashboardVisible &&
        !(this.state.launchingProject || this.state.newProjectLoading || this.state.doShowProjectLoader)
      ) {
        return (
          <OfflineModePage
            setProjectLaunchStatus={this.setProjectLaunchStatus}
            launchFolder={this.launchFolder} />
        );
      }

      if (!this.state.isOffline && this.state.readyForAuth && (!this.state.isUserAuthenticated || !this.state.username)) {
        return (
          <StyleRoot>
            <AuthenticationUI
              ref="AuthenticationUI"
              onSubmit={this.authenticateUser}
              onSubmitSuccess={this.authenticationComplete}
              onShowProxySettings={() => {
                this.showProxySettings();
              }}
              resendEmailConfirmation={this.resendEmailConfirmation}
              {...this.props} />
          </StyleRoot>
        );
      }

      if (!this.state.isOffline && (!this.state.isUserAuthenticated || !this.state.username)) {
        return this.renderStartupDefaultScreen();
      }
    } else {
      if (this.state.readyForAuth && (!this.state.isUserAuthenticated || !this.state.username)) {
        return (
          <StyleRoot>
            <AuthenticationUI
              ref="AuthenticationUI"
              onSubmit={this.authenticateUser}
              onSubmitSuccess={this.authenticationComplete}
              onShowProxySettings={() => {
                this.showProxySettings();
              }}
              resendEmailConfirmation={this.resendEmailConfirmation}
              {...this.props} />
          </StyleRoot>
        );
      }

      if (!this.state.isUserAuthenticated || !this.state.username) {
        return this.renderStartupDefaultScreen();
      }
    }

    // The ProjectLoader is managed by the ProjectBrowser, through this hack we can
    // force it to display the ProjectLoader even though we aren't concerned with browsing projects
    if (this.state.dashboardVisible) {
      return (
        <div>
          <ProjectBrowser
            ref="ProjectBrowser"
            onShowNewProjectModal={(...args) => {
              this.showNewProjectModal(...args);
            }}
            lastViewedChangelog={this.state.lastViewedChangelog}
            onShowChangelogModal={() => {
              this.showChangelogModal();
            }}
            showChangelogModal={this.state.showChangelogModal}
            launchingProject={this.state.launchingProject}
            newProjectLoading={this.state.newProjectLoading}
            setProjectLaunchStatus={this.setProjectLaunchStatus}
            username={this.state.username}
            softwareVersion={this.state.softwareVersion}
            organizationName={this.state.organizationName}
            isAdmin={this.state.isAdmin}
            loadProjects={this.loadProjects}
            launchProject={this.launchProject}
            createNotice={this.createNotice}
            removeNotice={this.removeNotice}
            logOut={() => {
              this.logOut();
            }}
            notices={this.state.notices}
            envoyClient={this.envoyClient}
            doShowProjectLoader={this.state.doShowProjectLoader}
            {...this.props} />
          {this.renderChangelogModal()}
          {this.renderNewProjectModal()}
          <Tour
            projectsList={this.state.projectsList}
            envoyClient={this.envoyClient}
            startTourOnMount={true} />
          <AutoUpdater
            onComplete={this.onAutoUpdateCheckComplete}
            check={this.state.updater.shouldCheck}
            skipOptIn={this.state.updater.shouldSkipOptIn}
            runOnBackground={this.state.updater.shouldRunOnBackground}
          />
          {(this.state.launchingProject || this.state.newProjectLoading || this.state.doShowProjectLoader)
            ? <ProjectLoader />
            : ''}
        </div>
      );
    }

    if (!this.state.projectFolder) {
      return (
        <div>
          {this.renderChangelogModal()}
          {this.renderNewProjectModal()}
          <Tour
            projectsList={this.state.projectsList}
            envoyClient={this.envoyClient} />
          <AutoUpdater
            onComplete={this.onAutoUpdateCheckComplete}
            check={this.state.updater.shouldCheck}
            skipOptIn={this.state.updater.shouldSkipOptIn}
            runOnBackground={this.state.updater.shouldRunOnBackground}
          />
          <ProjectBrowser
            ref="ProjectBrowser"
            onShowNewProjectModal={(...args) => {
              this.showNewProjectModal(...args);
            }}
            lastViewedChangelog={this.state.lastViewedChangelog}
            onShowChangelogModal={() => {
              this.showChangelogModal();
            }}
            showChangelogModal={this.state.showChangelogModal}
            loadProjects={this.loadProjects}
            launchProject={this.launchProject}
            createNotice={this.createNotice}
            removeNotice={this.removeNotice}
            notices={this.state.notices}
            envoyClient={this.envoyClient}
            {...this.props} />
          {(this.state.launchingProject || this.state.newProjectLoading || this.state.doShowProjectLoader)
            ? <ProjectLoader />
            : ''}
        </div>
      );
    }

    if (!this.state.applicationImage || this.state.folderLoadingError) {
      return (
        <div style={{position: 'absolute', width: '100%', height: '100%'}}>
          <CSSTransition
            classNames="toast"
            timeout={{enter: 500, exit: 300}}
          >
            <div style={{position: 'absolute', right: 0, top: 0, width: 300}}>
              {lodash.map(this.state.notices, this.renderNotice)}
            </div>
          </CSSTransition>
          <div style={{position: 'relative', width: '100%', height: '100%'}}>
            <div style={{position: 'absolute', top: '50%', left: '50%', transform: 'translate(-50%, -50%)'}}>
              <span style={{fontSize: 24, color: '#222'}}>Loading project...</span>
            </div>
          </div>
        </div>
      );
    }

    return (
      <div style={{position: 'relative', width: '100%', height: '100%'}}>
        {this.renderChangelogModal()}
        {this.renderNewProjectModal()}
        <AutoUpdater
          onComplete={this.onAutoUpdateCheckComplete}
          check={this.state.updater.shouldCheck}
          skipOptIn={this.state.updater.shouldSkipOptIn}
          runOnBackground={this.state.updater.shouldRunOnBackground}
        />
        <Tour
          projectsList={this.state.projectsList}
          envoyClient={this.envoyClient} />
        <div style={{position: 'absolute', width: '100%', height: '100%', top: 0, left: 0}}>
          <div className="layout-box" style={{overflow: 'visible'}}>
            <CSSTransition
              classNames="toast"
              timeout={{enter: 500, exit: 300}}
            >
              <div style={{position: 'absolute', right: 0, top: 44, width: 300}}>
                {lodash.map(this.state.notices, this.renderNotice)}
              </div>
            </CSSTransition>
            <SplitPanel split="horizontal" minSize={300} defaultSize={this.props.height * 0.62}>
              <SplitPanel split="vertical" minSize={300} defaultSize={300}>
                <SideBar
                  doShowBackToDashboardButton={this.state.doShowBackToDashboardButton}
                  projectModel={this.state.projectModel}
                  switchActiveNav={this.switchActiveNav}
                  onNavigateToDashboard={this.onNavigateToDashboard}
                  activeNav={this.state.activeNav}>
                  {
                    isPreviewMode(this.state.interactionMode) && (
                      <div
                        style={{
                          opacity: 0.6,
                          position: 'absolute',
                          top: 34,
                          left: 0,
                          right: 0,
                          bottom: 0,
                          zIndex: 999999,
                          backgroundColor: Palette.COAL,
                        }}
                        onClick={() => {
                          this.disablePreviewMode();
                        }}
                      />
                    )
                  }
                  <Library
                    servicesEnvoyClient={this.state.servicesEnvoyClient}
                    user={this.user}
                    projectModel={this.state.projectModel}
                    layout={this.layout}
                    folder={this.state.projectFolder}
                    haiku={this.props.haiku}
                    websocket={this.props.websocket}
                    onDragEnd={this.onLibraryDragEnd}
                    onDragStart={this.onLibraryDragStart}
                    createNotice={this.createNotice}
                    removeNotice={this.removeNotice}
                    visible={this.state.activeNav === 'library'} />
                  <StateInspector
                    projectModel={this.state.projectModel}
                    createNotice={this.createNotice}
                    removeNotice={this.removeNotice}
                    folder={this.state.projectFolder}
                    websocket={this.props.websocket}
                    visible={this.state.activeNav === 'state_inspector'} />
                  <ComponentInfoInspector
                    projectModel={this.state.projectModel}
                    createNotice={this.createNotice}
                    removeNotice={this.removeNotice}
                    folder={this.state.projectFolder}
                    websocket={this.props.websocket}
                    visible={this.state.activeNav === 'component_info_inspector'} />
                </SideBar>
                <div style={{position: 'relative', width: '100%', height: '100%'}}>
                  <Stage
                    ref="stage"
                    folder={this.state.projectFolder}
                    envoyProject={this.state.envoyProject}
                    projectModel={this.state.projectModel}
                    envoyClient={this.envoyClient}
                    haiku={this.props.haiku}
                    websocket={this.props.websocket}
                    project={this.state.projectObject}
                    createNotice={this.createNotice}
                    removeNotice={this.removeNotice}
                    receiveProjectInfo={this.receiveProjectInfo}
                    organizationName={this.state.organizationName}
                    authToken={this.state.authToken}
                    username={this.state.username}
                    password={this.state.password}
                    isTimelineReady={this.state.isTimelineReady}
                    isPreviewMode={isPreviewMode(this.state.interactionMode)}
                    onPreviewModeToggled={() => {
                      this.togglePreviewMode();
                    }}
                    artboardDimensions={this.state.artboardDimensions}
<<<<<<< HEAD
                    onProjectPublicChange={(isPublic) => {
                      this.onProjectPublicChange(isPublic);
                    }}
=======
                    onProjectPublicChange={(isPublic) => { this.onProjectPublicChange(isPublic) }}
                    showGlass={this.state.showGlass}
                    onSwitchToCodeMode={() => { this.setState({activeNav: 'state_inspector', showGlass: false}) }}
                    onSwitchToDesignMode={() => { this.setState({activeNav: 'library', showGlass: true}) }}
                    tryToChangeCurrentActiveComponent={this.tryToChangeCurrentActiveComponent}
>>>>>>> b3250281
                  />
                  {(this.state.assetDragging)
                    ? <div style={{width: '100%', height: '100%', backgroundColor: 'white', opacity: 0.01, position: 'absolute', top: 0, left: 0}} />
                    : ''}
                </div>
              </SplitPanel>
              <Timeline
                ref="timeline"
                folder={this.state.projectFolder}
                envoyClient={this.envoyClient}
                haiku={this.props.haiku}
                username={this.state.username}
                organizationName={this.state.organizationName}
                createNotice={this.createNotice}
                removeNotice={this.removeNotice}
                onReady={this.onTimelineMounted} />
            </SplitPanel>
          </div>
        </div>
        {(this.state.doShowProjectLoader)
          ? <ProjectLoader />
          : ''}
      </div>
    );
  }
}<|MERGE_RESOLUTION|>--- conflicted
+++ resolved
@@ -71,7 +71,6 @@
 
 export default class Creator extends React.Component {
   constructor (props) {
-<<<<<<< HEAD
     super(props);
     this.authenticateUser = this.authenticateUser.bind(this);
     this.resendEmailConfirmation = this.resendEmailConfirmation.bind(this);
@@ -90,6 +89,7 @@
     this.onNavigateToDashboard = this.onNavigateToDashboard.bind(this);
     this.disablePreviewMode = this.disablePreviewMode.bind(this);
     this.clearAuth = this.clearAuth.bind(this);
+    this.tryToChangeCurrentActiveComponent = this.tryToChangeCurrentActiveComponent.bind(this);
     this.setProjectLaunchStatus = this.setProjectLaunchStatus.bind(this);
     this.launchFolder = this.launchFolder.bind(this);
     this.switchActiveNav = this.switchActiveNav.bind(this);
@@ -97,33 +97,9 @@
     this.onLibraryDragStart = this.onLibraryDragStart.bind(this);
     this.layout = new EventEmitter();
     this.activityMonitor = new ActivityMonitor(window, this.onActivityReport.bind(this));
-=======
-    super(props)
-    this.authenticateUser = this.authenticateUser.bind(this)
-    this.resendEmailConfirmation = this.resendEmailConfirmation.bind(this)
-    this.authenticationComplete = this.authenticationComplete.bind(this)
-    this.loadProjects = this.loadProjects.bind(this)
-    this.launchProject = this.launchProject.bind(this)
-    this.removeNotice = this.removeNotice.bind(this)
-    this.createNotice = this.createNotice.bind(this)
-    this.renderNotice = this.renderNotice.bind(this)
-    this.receiveProjectInfo = this.receiveProjectInfo.bind(this)
-    this.handleFindElementCoordinates = this.handleFindElementCoordinates.bind(this)
-    this.handleFindWebviewCoordinates = this.handleFindWebviewCoordinates.bind(this)
-    this.onAutoUpdateCheckComplete = this.onAutoUpdateCheckComplete.bind(this)
-    this.onTimelineMounted = this.onTimelineMounted.bind(this)
-    this.onTimelineUnmounted = this.onTimelineUnmounted.bind(this)
-    this.onNavigateToDashboard = this.onNavigateToDashboard.bind(this)
-    this.disablePreviewMode = this.disablePreviewMode.bind(this)
-    this.clearAuth = this.clearAuth.bind(this)
-    this.tryToChangeCurrentActiveComponent = this.tryToChangeCurrentActiveComponent.bind(this)
-
-    this.layout = new EventEmitter()
-    this.activityMonitor = new ActivityMonitor(window, this.onActivityReport.bind(this))
     // Keep tracks of not found identifiers and notice id
-    this.identifiersNotFound = []
-    this.identifiersNotFoundNotice = undefined
->>>>>>> b3250281
+    this.identifiersNotFound = [];
+    this.identifiersNotFoundNotice = undefined;
 
     this.debouncedForceUpdate = lodash.debounce(() => {
       this.forceUpdate();
@@ -163,12 +139,8 @@
       showProxySettings: false,
       servicesEnvoyClient: null,
       projToDuplicateIndex: null,
-<<<<<<< HEAD
+      showGlass: true,
     };
-=======
-      showGlass: true
-    }
->>>>>>> b3250281
 
     this.envoyOptions = {
       token: this.props.haiku.envoy.token,
@@ -268,15 +240,9 @@
     }, MENU_ACTION_DEBOUNCE_TIME, {leading: true, trailing: false}));
 
     ipcRenderer.on('global-menu:set-active-component', lodash.debounce((ipcEvent, scenename) => {
-<<<<<<< HEAD
       logger.info(`[creator] global-menu:set-active-component`);
-      this.state.projectModel.setCurrentActiveComponent(scenename, {from: 'creator'}, () => {});
+      this.tryToChangeCurrentActiveComponent(scenename);
     }, MENU_ACTION_DEBOUNCE_TIME, {leading: true, trailing: false}));
-=======
-      logger.info(`[creator] global-menu:set-active-component`)
-      this.tryToChangeCurrentActiveComponent(scenename)
-    }, MENU_ACTION_DEBOUNCE_TIME, {leading: true, trailing: false}))
->>>>>>> b3250281
 
     ipcRenderer.on('global-menu:zoom-in', lodash.debounce(() => {
       logger.info(`[creator] global-menu:zoom-in`);
@@ -1141,10 +1107,7 @@
               doShowProjectLoader: true,
               doShowBackToDashboardButton: false,
               dashboardVisible: false,
-<<<<<<< HEAD
-=======
-              showGlass: true
->>>>>>> b3250281
+              showGlass: true,
             }, () => {
               // Once the Timeline/Stage are being rendered, we await the point that their
               // own Project models have loaded before initiating a switch to the current
@@ -1179,8 +1142,8 @@
                   break;
 
                 case 'componentDeactivating':
-                  this.handleComponentDeactivating()
-                  break
+                  this.handleComponentDeactivating();
+                  break;
 
                 case 'setInteractionMode':
                   this.handleInteractionModeChange(...args);
@@ -1216,7 +1179,7 @@
   }
 
   handleComponentDeactivating () {
-    this.getActiveComponent().removeAllListeners('sustained-check:start')
+    this.getActiveComponent().removeAllListeners('sustained-check:start');
   }
 
   handleActiveComponentReady () {
@@ -1227,40 +1190,40 @@
     });
 
     // Reset not found identifiers in case we are switching current active component
-    this.identifiersNotFound = []
+    this.identifiersNotFound = [];
 
     this.getActiveComponent().on('sustained-check:start', () => {
-      const activeComponent = this.getActiveComponent()
+      const activeComponent = this.getActiveComponent();
 
       // If activeComponent is null, delete any identifiersNotFound notice and skip it
       if (!activeComponent) {
-        this.deleteIdentifierNotFoundNotice()
-        return
+        this.deleteIdentifierNotFoundNotice();
+        return;
       }
 
       // Check sustained warnings
-      activeComponent.checkSustainedWarnings()
-
-      const currentIdentifiersNotFound = activeComponent.sustainedWarningsChecker.notFoundIdentifiers
+      activeComponent.checkSustainedWarnings();
+
+      const currentIdentifiersNotFound = activeComponent.sustainedWarningsChecker.notFoundIdentifiers;
 
       // If changed, delete current notice and display a new notice if num identifier not found > 0
       if (!lodash.isEqual(currentIdentifiersNotFound, this.identifiersNotFound)) {
         // Delete old notice
-        this.deleteIdentifierNotFoundNotice()
+        this.deleteIdentifierNotFoundNotice();
 
         // Create new notice if has any not found indentifier
         if (currentIdentifiersNotFound.length > 0) {
           this.identifiersNotFoundNotice = this.createNotice({
             title: 'Uh oh',
             type: 'warning',
-            message: `Expressions are missing identifier(s): ${currentIdentifiersNotFound}.`
-          })
+            message: `Expressions are missing identifier(s): ${currentIdentifiersNotFound}.`,
+          });
         }
 
         // Update list of identifiers not found
-        this.identifiersNotFound = currentIdentifiersNotFound
-      }
-    })
+        this.identifiersNotFound = currentIdentifiersNotFound;
+      }
+    });
 
     // Hide loading screens, re-enable navigating back to dashboard but only after a
     // delay since we've seen race-related crashes when people nav back too early.
@@ -1512,7 +1475,7 @@
 
   teardownMaster ({shouldFinishTour, launchingProject = false}, cb) {
     // Delete identifier not found notice on teardown
-    this.deleteIdentifierNotFoundNotice()
+    this.deleteIdentifierNotFoundNotice();
 
     // We teardownMaster FIRST because we want to close the websocket connections before
     // destroying the webviews, which leads to EPIPE/"not opened" crashes.
@@ -1563,8 +1526,8 @@
 
   deleteIdentifierNotFoundNotice () {
     if (this.identifiersNotFoundNotice) {
-      this.removeNotice(undefined, this.identifiersNotFoundNotice.id)
-      this.identifiersNotFoundNotice = undefined
+      this.removeNotice(undefined, this.identifiersNotFoundNotice.id);
+      this.identifiersNotFoundNotice = undefined;
     }
   }
 
@@ -1606,16 +1569,12 @@
     this.setState({readyForAuth: true, isUserAuthenticated: false, username: ''});
   }
 
-<<<<<<< HEAD
-  setProjectLaunchStatus ({launchingProject, newProjectLoading}) {
-=======
   tryToChangeCurrentActiveComponent (scenename) {
     // Delegate to Stage, as it contains nonSavedContentOnCodeEditor state
-    this.refs.stage.tryToChangeCurrentActiveComponent(scenename)
-  }
-
-  setProjectLaunchStatus ({ launchingProject, newProjectLoading }) {
->>>>>>> b3250281
+    this.refs.stage.tryToChangeCurrentActiveComponent(scenename);
+  }
+
+  setProjectLaunchStatus ({launchingProject, newProjectLoading}) {
     if (launchingProject !== undefined) {
       this.setState({launchingProject});
     }
@@ -1666,12 +1625,8 @@
               callback(err, projectObject);
 
               if (err) {
-<<<<<<< HEAD
+                this.hideNewProjectModal();
                 return;
-=======
-                this.hideNewProjectModal()
-                return
->>>>>>> b3250281
               }
 
               if (this.state.projectModel) {
@@ -2012,17 +1967,17 @@
                       this.togglePreviewMode();
                     }}
                     artboardDimensions={this.state.artboardDimensions}
-<<<<<<< HEAD
                     onProjectPublicChange={(isPublic) => {
                       this.onProjectPublicChange(isPublic);
                     }}
-=======
-                    onProjectPublicChange={(isPublic) => { this.onProjectPublicChange(isPublic) }}
                     showGlass={this.state.showGlass}
-                    onSwitchToCodeMode={() => { this.setState({activeNav: 'state_inspector', showGlass: false}) }}
-                    onSwitchToDesignMode={() => { this.setState({activeNav: 'library', showGlass: true}) }}
+                    onSwitchToCodeMode={() => {
+                      this.setState({activeNav: 'state_inspector', showGlass: false});
+                    }}
+                    onSwitchToDesignMode={() => {
+                      this.setState({activeNav: 'library', showGlass: true});
+                    }}
                     tryToChangeCurrentActiveComponent={this.tryToChangeCurrentActiveComponent}
->>>>>>> b3250281
                   />
                   {(this.state.assetDragging)
                     ? <div style={{width: '100%', height: '100%', backgroundColor: 'white', opacity: 0.01, position: 'absolute', top: 0, left: 0}} />
