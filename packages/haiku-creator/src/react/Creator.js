--- conflicted
+++ resolved
@@ -1242,13 +1242,8 @@
     }
 
     // HACK: Skip human-unfriendly duplicate error
-<<<<<<< HEAD
-    if (notice.message.match(/\[active/)) {
+    if (typeof notice.message === 'string' && notice.message.match(/\[active/)) {
       return;
-=======
-    if (typeof notice.message === 'string' && notice.message.match(/\[active/)) {
-      return
->>>>>>> 7ab9f82f
     }
 
     notice.id = Math.random() + '';
@@ -1289,16 +1284,11 @@
     });
 
     if (!found) {
-<<<<<<< HEAD
-      logger.error(notice.message);
+      if (notice.type === 'error') {
+        logger.error(notice.message);
+      }
+
       notices.unshift(notice);
-=======
-      if (notice.type === 'error') {
-        logger.error(notice.message)
-      }
-
-      notices.unshift(notice)
->>>>>>> 7ab9f82f
     }
 
     this.setState({notices});
