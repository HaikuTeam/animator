import React from 'react'
import { StyleRoot } from 'radium'
import ReactCSSTransitionGroup from 'react-addons-css-transition-group'
import lodash from 'lodash'
import Combokeys from 'combokeys'
import EventEmitter from 'event-emitter'
import cp from 'child_process'
import os from 'os'
import path from 'path'
import fs from 'fs'
import BaseModel from 'haiku-serialization/src/bll/BaseModel'
import Project from 'haiku-serialization/src/bll/Project'
import ModuleWrapper from 'haiku-serialization/src/bll/ModuleWrapper'
import Asset from 'haiku-serialization/src/bll/Asset'
import AuthenticationUI from './components/AuthenticationUI'
import ProjectBrowser from './components/ProjectBrowser'
import SideBar from './components/SideBar'
import Library from './components/library/Library'
import StateInspector from './components/StateInspector/StateInspector'
import SplitPanel from './components/SplitPanel'
import Stage from './components/Stage'
import Timeline from './components/Timeline'
import Toast from './components/notifications/Toast'
import Tour from './components/Tour/Tour'
import AutoUpdater from './components/AutoUpdater'
import ProjectLoader from './components/ProjectLoader'
import OfflineModePage from './components/OfflineModePage'
import ProxyHelpScreen from './components/ProxyHelpScreen'
import ProxySettingsScreen from './components/ProxySettingsScreen'
import ChangelogModal from './components/ChangelogModal'
import EnvoyClient from 'haiku-sdk-creator/lib/envoy/EnvoyClient'
import { EXPORTER_CHANNEL, ExporterFormat } from 'haiku-sdk-creator/lib/exporter'
// Note that `User` is imported below for type discovery
// (which works even inside JS with supported editors, using jsdoc type annotations)
import { USER_CHANNEL, User, UserSettings } from 'haiku-sdk-creator/lib/bll/User' // eslint-disable-line no-unused-vars
import { PROJECT_CHANNEL } from 'haiku-sdk-creator/lib/bll/Project'
import { TOUR_CHANNEL } from 'haiku-sdk-creator/lib/tour'
import { InteractionMode, isPreviewMode } from '@haiku/core/lib/helpers/interactionModes'
import Palette from 'haiku-ui-common/lib/Palette'
import ActivityMonitor from '../utils/activityMonitor.js'
import { HOMEDIR_LOGS_PATH, HOMEDIR_PATH } from 'haiku-serialization/src/utils/HaikuHomeDir'
import requestElementCoordinates from 'haiku-serialization/src/utils/requestElementCoordinates'
import {Experiment, experimentIsEnabled} from 'haiku-common/lib/experiments'
import {buildProxyUrl, describeProxyFromUrl} from 'haiku-common/lib/proxies'
import isOnline from 'is-online'
import CreatorIntro from '@haiku/zack4-creatorintro/react'

// Useful debugging originator of calls in shared model code
process.env.HAIKU_SUBPROCESS = 'creator'

var pkg = require('./../../package.json')

var mixpanel = require('haiku-serialization/src/utils/Mixpanel')

const electron = require('electron')
const remote = electron.remote
const { dialog } = remote
const ipcRenderer = electron.ipcRenderer

var webFrame = electron.webFrame
if (webFrame) {
  if (webFrame.setZoomLevelLimits) webFrame.setZoomLevelLimits(1, 1)
  if (webFrame.setLayoutZoomLevelLimits) webFrame.setLayoutZoomLevelLimits(0, 0)
}

const FORK_OPERATION_TIMEOUT = 2000
const MAX_FORK_ATTEMPTS = 15

export default class Creator extends React.Component {
  constructor (props) {
    super(props)
    this.authenticateUser = this.authenticateUser.bind(this)
    this.resendEmailConfirmation = this.resendEmailConfirmation.bind(this)
    this.authenticationComplete = this.authenticationComplete.bind(this)
    this.loadProjects = this.loadProjects.bind(this)
    this.launchProject = this.launchProject.bind(this)
    this.removeNotice = this.removeNotice.bind(this)
    this.createNotice = this.createNotice.bind(this)
    this.renderNotifications = this.renderNotifications.bind(this)
    this.receiveProjectInfo = this.receiveProjectInfo.bind(this)
    this.handleFindElementCoordinates = this.handleFindElementCoordinates.bind(this)
    this.handleFindWebviewCoordinates = this.handleFindWebviewCoordinates.bind(this)
    this.onAutoUpdateCheckComplete = this.onAutoUpdateCheckComplete.bind(this)
    this.onTimelineMounted = this.onTimelineMounted.bind(this)
    this.onTimelineUnmounted = this.onTimelineUnmounted.bind(this)
    this.onNavigateToDashboard = this.onNavigateToDashboard.bind(this)
    this.disablePreviewMode = this.disablePreviewMode.bind(this)
    this.clearAuth = this.clearAuth.bind(this)
    this.layout = new EventEmitter()
    this.activityMonitor = new ActivityMonitor(window, this.onActivityReport.bind(this))

    this.state = {
      error: null,
      projectFolder: this.props.folder,
      applicationImage: null,
      projectObject: null,
      projectModel: null, // Instance of the Project model
      projectName: null,
      dashboardVisible: !this.props.folder,
      isOffline: false,
      readyForAuth: false,
      isUserAuthenticated: false,
      username: null,
      password: null,
      isAdmin: false,
      notices: [],
      softwareVersion: pkg.version,
      didPlumbingNoticeCrash: false,
      activeNav: 'library',
      projectsList: [],
      updater: {
        shouldCheck: true,
        shouldRunOnBackground: true,
        shouldSkipOptIn: true
      },
      doShowBackToDashboardButton: false,
      doShowProjectLoader: false,
      launchingProject: false,
      newProjectLoading: false,
      interactionMode: InteractionMode.EDIT,
<<<<<<< HEAD
      showChangelogModal: false,
      showProxySettings: false
=======
      artboardDimensions: null,
      showChangelogModal: false
>>>>>>> a31c41c4
    }

    this.envoyOptions = {
      token: this.props.haiku.envoy.token,
      port: this.props.haiku.envoy.port,
      host: this.props.haiku.envoy.host,
      WebSocket: window.WebSocket
    }

    // fileOptions is something of a misnomer, but we pass these into Project so they
    // can be forwarded to file. They're also used to configure the Project model itself.
    this.fileOptions = {
      doWriteToDisk: false,
      skipDiffLogging: true
    }

    // Callback for post-authentication
    this._postAuthCallback = undefined

    const win = remote.getCurrentWindow()

    if (process.env.DEV === '1') {
      win.openDevTools()
    }

    document.addEventListener('mousemove', (nativeEvent) => {
      this._lastMouseX = nativeEvent.clientX
      this._lastMouseY = nativeEvent.clientY
    })
    document.addEventListener('drag', (nativeEvent) => {
      // When the drag ends, for some reason the position goes to 0, so hack this...
      if (nativeEvent.clientX > 0 && nativeEvent.clientY > 0) {
        this._lastMouseX = nativeEvent.clientX
        this._lastMouseY = nativeEvent.clientY
      }
    })

    const combokeys = new Combokeys(document.documentElement)

    if (process.env.NODE_ENV !== 'production') {
      combokeys.bind('command+option+i', lodash.debounce(() => {
        if (this.state.projectModel) {
          this.state.projectModel.toggleDevTools()
        } else {
          this.toggleDevTools()
        }
      }, 100, {leading: true, trailing: false}))
    }

    combokeys.bind('command+option+0', lodash.debounce(() => {
      this.dumpSystemInfo()
    }, 100, {leading: true, trailing: false}))

    ipcRenderer.on('global-menu:open-terminal', lodash.debounce(() => {
      console.info(`[creator] global-menu:open-terminal`)
      this.openTerminal(this.state.projectFolder)
    }, 100, {leading: true, trailing: false}))

    ipcRenderer.on('global-menu:check-updates', lodash.debounce(() => {
      console.info(`[creator] global-menu:check-updates`)
      this.setState({
        updater: {
          shouldCheck: true,
          shouldRunOnBackground: false,
          shouldSkipOptIn: true
        }
      })
    }, 100, {leading: true, trailing: false}))

    ipcRenderer.on('global-menu:show-changelog', lodash.debounce(() => {
      console.info(`[creator] global-menu:show-changelog`)
      this.showChangelogModal()
    }, 100, {leading: true, trailing: false}))

    ipcRenderer.on('global-menu:zoom-in', lodash.debounce(() => {
      console.info(`[creator] global-menu:zoom-in`)
      // Timeline will send to Glass if it doesn't want to zoom
      this.props.websocket.send({
        type: 'relay',
        from: 'creator',
        view: 'timeline',
        name: 'global-menu:zoom-in'
      })
    }, 100, {leading: true, trailing: false}))

    ipcRenderer.on('global-menu:zoom-out', lodash.debounce(() => {
      // Timeline will send to Glass if it doesn't want to zoom
      console.info(`[creator] global-menu:zoom-out`)
      this.props.websocket.send({
        type: 'relay',
        from: 'creator',
        view: 'timeline',
        name: 'global-menu:zoom-out'
      })
    }, 100, {leading: true, trailing: false}))

    ipcRenderer.on('global-menu:group', lodash.debounce(() => {
      // Timeline will send to Glass if it doesn't want to group
      console.info(`[creator] global-menu:group`)
      this.props.websocket.send({
        type: 'relay',
        from: 'creator',
        view: 'timeline',
        name: 'global-menu:group'
      })
    }, 100, {leading: true, trailing: false}))

    ipcRenderer.on('global-menu:ungroup', lodash.debounce(() => {
      // Timeline will send to Glass if it doesn't want to ungroup
      console.info(`[creator] global-menu:ungroup`)
      this.props.websocket.send({
        type: 'relay',
        from: 'creator',
        view: 'timeline',
        name: 'global-menu:ungroup'
      })
    }, 100, {leading: true, trailing: false}))

    ipcRenderer.on('global-menu:undo', lodash.debounce(() => {
      // Timeline will send to Glass if it doesn't want to undo
      console.info(`[creator] global-menu:undo`)
      this.props.websocket.send({
        type: 'relay',
        from: 'creator',
        view: 'timeline',
        name: 'global-menu:undo'
      })
    }, 100, {leading: true, trailing: false}))

    ipcRenderer.on('global-menu:redo', lodash.debounce(() => {
      // Timeline will send to Glass if it doesn't want to undo
      console.info(`[creator] global-menu:redo`)
      this.props.websocket.send({
        type: 'relay',
        from: 'creator',
        view: 'timeline',
        name: 'global-menu:redo'
      })
    }, 100, {leading: true, trailing: false}))

    ipcRenderer.on('global-menu:copy', lodash.debounce(() => {
      // Only delegate copy if we don't have anything in selection
      if (this.isCreatorExplicitlyFocused()) {
        if (!this.isTextSelected()) {
          console.info(`[creator] global-menu:copy`)
          this.props.websocket.send({
            type: 'relay',
            from: 'creator',
            view: 'timeline',
            name: 'global-menu:copy'
          })
        }
      }
    }, 100, {leading: true, trailing: false}))

    ipcRenderer.on('global-menu:cut', lodash.debounce(() => {
      // Only delegate cut if we don't have anything in selection
      if (this.isCreatorExplicitlyFocused()) {
        if (!this.isTextSelected()) {
          console.info(`[creator] global-menu:cut`)
          this.props.websocket.send({
            type: 'relay',
            from: 'creator',
            view: 'timeline',
            name: 'global-menu:cut'
          })
        }
      }
    }, 100, {leading: true, trailing: false}))

    ipcRenderer.on('global-menu:selectall', lodash.debounce(() => {
      // Only select all if we haven't activated a text element
      if (this.isCreatorExplicitlyFocused()) {
        if (!this.isTextInputFocused()) {
          console.info(`[creator] global-menu:selectall`)
          this.props.websocket.send({
            type: 'relay',
            from: 'creator',
            view: 'timeline',
            name: 'global-menu:selectall'
          })
        }
      }
    }, 100, {leading: true, trailing: false}))

    ipcRenderer.on('global-menu:paste', lodash.debounce(() => {
      // Only paste if we haven't activated a text element
      if (this.isCreatorExplicitlyFocused()) {
        if (!this.isTextInputFocused()) {
          console.info(`[creator] global-menu:paste`)
          this.props.websocket.send({
            type: 'relay',
            from: 'creator',
            view: 'timeline',
            name: 'global-menu:paste'
          })
        }
      }
    }, 100, {leading: true, trailing: false}))

    ipcRenderer.on('open-url:fork', (_, path) => {
      // Incoming path should have format: /:organizationName/:projectName
      const matches = path.match(/^\/(\w+)\/(\w+)$/)
      if (matches) {
        this.forkProject(matches[1], matches[2])
      }
    })

    window.addEventListener('dragover', Asset.preventDefaultDrag, false)

    window.addEventListener(
      'drop',
      (event) => {
        if (this.state.projectModel) {
          this.state.projectModel.linkExternalAssetOnDrop(event, (error) => {
            if (error) this.setState({ error })
            this.forceUpdate()
          })
        }
      },
      false
    )

    // Flexibly keep track of states in the various subviews as broadcasted to us.
    // TODO: Move to Envoy. Put here to avoid boiling the ocean on multi-component.
    // This is a dictionary of state changes broadcasted to us via the subviews.
    // Structure looks like this:
    // {
    //   some/folder: {
    //     someStatename: {
    //       creator: creatorStateValue,
    //       master: masterStateValue,
    //       ...
    //     }
    //   }
    // }
    // With such an object, we can track all registrars for some known state name.
    this._projectStates = {}

    if (experimentIsEnabled(Experiment.BasicOfflineMode)) {
      try {
        // Note that this can take a few seconds to resolve
        isOnline().then((answer) => {
          if (answer === false) {
            // Only set offline mode if we haven't already loaded projects
            if (this.state.projectsList.length < 1) {
              this.setState({ isOffline: true }, () => {
                this.clearAuth()
              })
            }
          }
        })
      } catch (exception) {
        console.warn(exception)
      }
    }

    if (process.env.NODE_ENV !== 'production') {
      window.creator = this
    }
  }

  isTextInputFocused () {
    const tagName = (
      document.activeElement &&
      document.activeElement.tagName &&
      document.activeElement.tagName.toLowerCase()
    )

    return (
      tagName && (
        tagName === 'input' ||
        tagName === 'textarea'
      )
    )
  }

  isTextSelected () {
    return window.getSelection().type === 'Range'
  }

  isCreatorExplicitlyFocused () {
    return document.hasFocus() && !this.isWebviewFocused()
  }

  isWebviewFocused () {
    return this.isTimelineFocused() || this.isGlassFocused()
  }

  isTimelineFocused () {
    const webview = this.getTimelineWebview()
    return webview && webview === document.activeElement
  }

  isGlassFocused () {
    const webview = this.getGlassWebview()
    return webview && webview === document.activeElement
  }

  getTimelineWebview () {
    return (
      this.refs &&
      this.refs.timeline &&
      this.refs.timeline.mount &&
      this.refs.timeline.mount.children &&
      this.refs.timeline.mount.children[0]
    )
  }

  getGlassWebview () {
    return (
      this.refs &&
      this.refs.stage &&
      this.refs.stage.mount &&
      this.refs.stage.mount.children &&
      this.refs.stage.mount.children[0]
    )
  }

  getActiveComponent () {
    return this.state.projectModel && this.state.projectModel.getCurrentActiveComponent()
  }

  openTerminal (folder) {
    try {
      cp.execSync('open -b com.apple.terminal ' + JSON.stringify(folder) + ' || true')
    } catch (exception) {
      console.error(exception)
    }
  }

  dumpSystemInfo () {
    const timestamp = Date.now()
    const dumpdir = path.join(HOMEDIR_PATH, 'dumps', `dump-${timestamp}`)
    cp.execSync(`mkdir -p ${JSON.stringify(dumpdir)}`)
    fs.writeFileSync(path.join(dumpdir, 'argv'), JSON.stringify(process.argv, null, 2))
    fs.writeFileSync(path.join(dumpdir, 'env'), JSON.stringify(process.env, null, 2))
    if (fs.existsSync(path.join(HOMEDIR_LOGS_PATH, 'haiku-debug.log'))) {
      fs.writeFileSync(path.join(dumpdir, 'log'), fs.readFileSync(path.join(HOMEDIR_LOGS_PATH, 'haiku-debug.log')).toString())
    }
    fs.writeFileSync(path.join(dumpdir, 'info'), JSON.stringify({
      activeFolder: this.state.projectFolder,
      reactState: this.state,
      __filename: __filename,
      __dirname: __dirname
    }, null, 2))
    if (this.state.projectFolder) {
      // The project folder itself will contain git logs and other goodies we mgiht want to look at
      cp.execSync(`tar -zcvf ${JSON.stringify(path.join(dumpdir, 'project.tar.gz'))} ${JSON.stringify(this.state.projectFolder)}`)
    }
    // For convenience, zip up the entire dump folder...
    cp.execSync(`tar -zcvf ${JSON.stringify(path.join(os.homedir(), `haiku-dump-${timestamp}.tar.gz`))} ${JSON.stringify(dumpdir)}`)
  }

  toggleDevTools () {
    const win = remote.getCurrentWindow()
    if (win.isDevToolsOpened()) win.closeDevTools()
    else win.openDevTools()
    if (this.refs.stage) this.refs.stage.toggleDevTools()
    if (this.refs.timeline) this.refs.timeline.toggleDevTools()
  }

  handleEnvoyUserReady () {
    if (!this.user) {
      return
    }

    // kick off initial report
    this.onActivityReport(true, true)

    // check admin status
    this.user.getUserDetails().then((stringData) => {
      // Rough check that the string data is JSON-parseable before contining;
      // this can be undefined if the user has no internet connection
      if (stringData && typeof stringData === 'string') {
        let userInfo = JSON.parse(stringData)
        if (userInfo && userInfo.IsAdmin) {
          this.setState({isAdmin: userInfo.IsAdmin})
        }
      }
    })

    this.user.getConfig(UserSettings.lastViewedChangelog).then((lastViewedChangelog) => {
      this.setState({lastViewedChangelog})
    })
  }

  componentDidMount () {
    this.props.websocket.on('broadcast', (message) => {
      switch (message.name) {
        case 'remote-model:receive-sync':
          BaseModel.receiveSync(message)
          break

        case 'dev-tools:toggle':
          return this.toggleDevTools()
        case 'project-state-change':
          return this.handleConnectedProjectModelStateChange(message)
        case 'dimensions-reset':
          return this.setState({ artboardDimensions: message.data })
      }
    })

    this.props.websocket.on('method', (method, params, message, cb) => {
      // Harness to enable cross-subview integration testing
      if (method === 'executeFunctionSpecification') {
        return Project.executeFunctionSpecification(
          { creator: this },
          'creator',
          lodash.assign(
            {
              creator: this,
              project: this.state.projectModel
            },
            params[0]
          ),
          cb
        )
      }
    })

    this.activityMonitor.startWatchers()

    this.envoyClient = new EnvoyClient(this.envoyOptions)

    this.envoyClient.get(EXPORTER_CHANNEL).then((exporterChannel) => {
      ipcRenderer.on('global-menu:export', (event, [format]) => {
        let extension
        switch (format) {
          case ExporterFormat.Bodymovin:
          case ExporterFormat.HaikuStatic:
            extension = 'json'
            break
          default:
            throw new Error(`Unsupported format: ${format}`)
        }

        dialog.showSaveDialog(undefined, {
          defaultPath: `*/${this.state.projectName}`,
          filters: [{
            name: format,
            extensions: [extension]
          }]
        },
          (filename) => {
            exporterChannel.save({ format, filename })
          })
      })
    })

    this.envoyClient.get(USER_CHANNEL).then(
      /**
       * @param {User} user
       */
      (user) => {
        this.user = user
        this.handleEnvoyUserReady()
      }
    )

    this.envoyClient.get(PROJECT_CHANNEL).then(

      (project) => {
        this.setState({envoyProject: project})
        // this.handleEnvoyProjectReady()
      }
    )

    this.envoyClient.get(TOUR_CHANNEL).then((tourChannel) => {
      this.tourChannel = tourChannel

      tourChannel.on('tour:requestElementCoordinates', this.handleFindElementCoordinates)

      tourChannel.on('tour:requestWebviewCoordinates', this.handleFindWebviewCoordinates)

      tourChannel.on('tour:requestShowStep', this.disablePreviewMode)

      ipcRenderer.on('global-menu:start-tour', () => {
        if (this.state.projectModel) {
          this.teardownMaster({ shouldFinishTour: false })
        } else {
          this.setDashboardVisibility(true)
        }

        // Put it at the bottom of the event loop
        setTimeout(() => {
          tourChannel.start(true)
        })
      })

      window.addEventListener('resize', lodash.throttle(() => {
        tourChannel.updateLayout()
      }), 300)
    })

    this.props.websocket.on('open', () => {
      this.props.websocket.request({ method: 'isUserAuthenticated', params: [] }, (error, authAnswer) => {
        if (error) {
          if (error.message === 'Organization error') {
            this.setState({
              isUserAuthenticated: false,
              username: null,
              password: null,
              readyForAuth: true
            })
          } else {
            return this.createNotice({
              type: 'error',
              title: 'Oh no!',
              message: 'We had a problem accessing your account. 😢 Please try closing and reopening the application. If you still see this message, contact Haiku for support.',
              closeText: 'Okay',
              lightScheme: true
            })
          }
        }

        mixpanel.mergeToPayload({ distinct_id: authAnswer && authAnswer.username })
        mixpanel.haikuTrack('creator:opened')

        // Delay so the default startup screen doesn't just flash then go away
        setTimeout(() => {
          this.setState({
            readyForAuth: true,
            authToken: authAnswer && authAnswer.authToken,
            organizationName: authAnswer && authAnswer.organizationName,
            username: authAnswer && authAnswer.username,
            isUserAuthenticated: authAnswer && authAnswer.isAuthed
          })

          if (authAnswer && authAnswer.isAuthed && typeof this._postAuthCallback === 'function') {
            this._postAuthCallback()
          } else if (this.props.folder) {
            // Launch folder directly - i.e. allow a 'subl' like experience without having to go
            // through the projects index
            return this.launchFolder(null, this.props.folder, (error) => {
              if (error) {
                console.error(error)
                this.setState({ folderLoadingError: error })
                return this.createNotice({
                  type: 'error',
                  title: 'Oh no!',
                  message: 'We were unable to open the folder. 😢 Please close and reopen the application and try again. If you still see this message, contact Haiku for support.',
                  closeText: 'Okay',
                  lightScheme: true
                })
              }
            })
          }
        }, 2500)
      })
    })
  }

  componentWillUnmount () {
    this.tourChannel.off('tour:requestElementCoordinates', this.handleFindElementCoordinates)
    this.tourChannel.off('tour:requestWebviewCoordinates', this.handleFindWebviewCoordinates)
    this.tourChannel.off('tour:requestShowStep', this.disablePreviewMode)
    this.activityMonitor.stopWatchers()
  }

  handleConnectedProjectModelStateChange ({ from, folder, what, value }) {
    if (!this._projectStates[folder]) this._projectStates[folder] = {}
    if (!this._projectStates[folder][what]) this._projectStates[folder][what] = {}
    this._projectStates[folder][what][from] = (value !== undefined)
      ? value // Let the originator specify the state...
      : true // ...Otherwise it is simply a status of true
  }

  haveAllProjectsRegisteredStateNameForFolder (folder, what, value = true) {
    return (
      this._projectStates[folder] &&
      this._projectStates[folder][what] &&
      this._projectStates[folder][what].creator === value &&
      this._projectStates[folder][what].glass === value &&
      this._projectStates[folder][what].timeline === value
      // this._projectStates[folder][what].master === value // happens too fast?
    )
  }

  /**
   * @methjod awaitAllProjectModelsState
   * @description Long-poll our local registry until all of the subviews for the given folder
   * have registered as having entered the named state.
   */
  awaitAllProjectModelsState (folder, what, value = true, cb) {
    if (
      this.state.projectModel && // Sanity check
      this.state.projectModel.getFolder() === folder &&
      this.haveAllProjectsRegisteredStateNameForFolder(folder, what, value)
    ) {
      return cb()
    }

    return setTimeout(() => {
      return this.awaitAllProjectModelsState(folder, what, value, cb)
    }, 100)
  }

  unsetAllProjectModelsState (folder, what) {
    if (!this._projectStates[folder]) return null
    // All states transition to an undefined state
    this._projectStates[folder][what] = {}
  }

  handleFindElementCoordinates ({ selector, webview }) {
    requestElementCoordinates({
      currentWebview: 'creator',
      requestedWebview: webview,
      selector,
      shouldNotifyEnvoy:
        this.tourChannel &&
        this.envoyClient &&
        !this.envoyClient.isInMockMode(),
      tourClient: this.tourChannel
    })
  }

  handleFindWebviewCoordinates () {
    this.tourChannel.receiveWebviewCoordinates('creator', { top: 0, left: 0 })
  }

  renderNotifications (content, i) {
    return (
      <Toast
        toastType={content.type}
        toastTitle={content.title}
        toastMessage={content.message}
        closeText={content.closeText}
        key={i + content.title}
        myKey={i}
        removeNotice={this.removeNotice}
        lightScheme={content.lightScheme} />
    )
  }

  mixpanelReportPreviewMode (interactionMode) {
    const report = interactionMode === InteractionMode.EDIT ? 'disabled' : 'enabled'

    mixpanel.haikuTrack(`creator:preview-mode:${report}`)
  }

  setPreviewMode (interactionMode) {
    if (this.state.projectModel) {
      this.state.projectModel.setInteractionMode(interactionMode, () => { })
      this.setState({ interactionMode })
      this.mixpanelReportPreviewMode(interactionMode)
    }
  }

  togglePreviewMode () {
    const interactionMode = this.state.interactionMode === InteractionMode.EDIT
      ? InteractionMode.LIVE
      : InteractionMode.EDIT

    this.setPreviewMode(interactionMode)
  }

  disablePreviewMode () {
    this.setPreviewMode(InteractionMode.EDIT)
  }

  setDashboardVisibility (dashboardVisible, launchingProject = false) {
    this.setState({
      dashboardVisible,
      launchingProject,
      doShowProjectLoader: false,
      newProjectLoading: false
    })
  }

  switchActiveNav (activeNav) {
    this.setState({ activeNav })

    mixpanel.haikuTrack('creator:project:left-nav-switch', {
      option: activeNav
    })
  }

  authenticateUser (username, password, cb) {
    return this.props.websocket.request({ method: 'authenticateUser', params: [username, password] }, (error, authAnswer) => {
      if (error) return cb(error)
      mixpanel.mergeToPayload({ distinct_id: username })
      mixpanel.haikuTrack('creator:user-authenticated', { username })
      this.setState({
        username,
        password,
        authToken: authAnswer && authAnswer.authToken,
        organizationName: authAnswer && authAnswer.organizationName,
        isUserAuthenticated: authAnswer && authAnswer.isAuthed
      })
      return cb(null, authAnswer)
    })
  }

  showProxySettings () {
    this.setState({
      showProxySettings: true
    })
  }

  resendEmailConfirmation (username, password, cb) {
    return this.props.websocket.request({ method: 'resendEmailConfirmation', params: [username] }, () => { })
  }

  authenticationComplete () {
    if (typeof this._postAuthCallback === 'function') {
      this._postAuthCallback()
    }

    this.handleEnvoyUserReady()

    return this.setState({ isUserAuthenticated: true })
  }

  receiveProjectInfo (projectInfo) {
    // NO-OP
  }

  loadProjects (cb) {
    return this.props.websocket.request(
      {
        method: 'listProjects',
        params: [],
        timeout: 5000,
        retry: 5
      },
      (error, projectsList) => {
        if (error) return cb(error)
        this.setState({ projectsList })
        ipcRenderer.send('renderer:projects-list-fetched', projectsList)
        return cb(null, projectsList)
      }
    )
  }

  launchProject (projectName, projectObject, cb) {
    projectObject = {
      ...projectObject,
      skipContentCreation: true, // VERY IMPORTANT - if not set to true, we can end up in a situation where we overwrite freshly cloned content from the remote!
      projectsHome: projectObject.projectsHome,
      projectPath: projectObject.projectPath,
      organizationName: this.state.organizationName,
      authorName: this.state.username,
      projectName // Have to set this here, because we pass this whole object to StateTitleBar, which needs this to properly call saveProject
    }

    // Add extra context to Sentry reports, this info is also used
    // by carbonite.
    window.Raven.setExtraContext({
      organizationName: this.state.organizationName,
      projectPath: projectObject.projectPath,
      projectName
    })
    window.Raven.setUserContext({
      email: this.state.username
    })

    mixpanel.haikuTrack('creator:project:launching', {
      username: this.state.username,
      project: projectName,
      organization: this.state.organizationName
    })

    return this.props.websocket.request({ method: 'initializeProject', params: [projectName, projectObject, this.state.username, this.state.password] }, (err, projectFolder) => {
      if (err) return cb(err)

      window.Raven.setExtraContext({
        organizationName: this.state.organizationName,
        projectPath: projectFolder, // Re-set in case it wasn't present in the above call
        projectName
      })

      return this.props.websocket.request({ method: 'startProject', params: [projectName, projectFolder] }, (err, applicationImage) => {
        if (err) return cb(err)

        return Project.setup(
          projectFolder,
          'creator', // alias
          this.props.websocket, // websocket (already initialized)
          window, // platform
          this.props.userconfig, // userconfig
          this.fileOptions,
          this.envoyOptions,
          (err, projectModel) => {
            if (err) return cb(err)

            // Notify... ourselves that we've successfully set up the project model for this folder
            // Is it weird to put this here, or weirder to put a conditional hack over there?
            this.handleConnectedProjectModelStateChange({
              from: 'creator',
              folder: projectFolder,
              what: 'project:ready'
            })

            // Assign, not merge, since we don't want to clobber any variables already set, like project name
            lodash.assign(projectObject, applicationImage.project)

            mixpanel.haikuTrack('creator:project:launched', {
              username: this.state.username,
              project: projectName,
              organization: this.state.organizationName
            })

            this.setState({
              projectModel,
              projectFolder,
              applicationImage,
              projectObject,
              projectName,
              doShowProjectLoader: true,
              doShowBackToDashboardButton: false,
              dashboardVisible: false
            }, () => {
              // Once the Timeline/Stage are being rendered, we await the point that their
              // own Project models have loaded before initiating a switch to the current
              // active component. This also waits for MasterProcess to be bootstrapped
              return this.awaitAllProjectModelsState(projectFolder, 'project:ready', true, () => {
                const ac = this.state.projectModel.getCurrentActiveComponent()
                if (ac) {
                  // Even if we already have an active component set up and assigned in memory,
                  // we still need to notify Timeline/Stage since they have been completely recreated
                  ac.setAsCurrentActiveComponent({from: 'creator'}, () => { })
                } else {
                  // And if we don't have anything assigned, assume we're editing the main component
                  this.state.projectModel.setCurrentActiveComponent('main', {from: 'creator'}, () => { })
                }
              })
            })

            projectModel.on('update', (what) => {
              switch (what) {
                case 'setCurrentActiveComponent':
                  this.handleActiveComponentReady()
              }
            })

            projectModel.on('remote-update', (what, ...args) => {
              switch (what) {
                case 'setInteractionMode':
                  return this.setPreviewMode(args[1])
              }
            })

            // This notifies ProjectBrowser that we've successfully launched
            // Note that we don't activate any component until all views are ready
            // (see above)
            return cb()
          }
        )
      })
    })
  }

  handleActiveComponentReady () {
    this.mountHaikuComponent()

    // Hide loading screens, re-enable navigating back to dashboard but only after a
    // delay since we've seen race-related crashes when people nav back too early.
    // For mc, this triggers re-render of the Component Tab UI, State Inspector UI, Library UI
    // in the context of whatever the current component is
    return setTimeout(() => {
      return this.setState({
        doShowProjectLoader: false,
        doShowBackToDashboardButton: true
      })
    }, 2000)
  }

  mountHaikuComponent () {
    // The Timeline UI doesn't display the component, so we don't bother giving it a ref
    this.getActiveComponent().mountApplication(null, {
      freeze: true, // No display means no need for overflow settings, etc
      reloadMode: ModuleWrapper.RELOAD_MODES.MONKEYPATCHED_OR_ISOLATED
    })
  }

  launchFolder (maybeProjectName, projectFolder, cb) {
    mixpanel.haikuTrack('creator:folder:launching', {
      username: this.state.username,
      project: maybeProjectName
    })

    // The launchProject method handles the performFolderPointerChange
    return this.launchProject(maybeProjectName, { projectPath: projectFolder }, cb)
  }

  removeNotice (index, id) {
    const notices = this.state.notices
    if (index !== undefined) {
      this.setState({
        notices: [...notices.slice(0, index), ...notices.slice(index + 1)]
      })
    } else if (id !== undefined) {
      // Hackaroo
      lodash.each(notices, (notice, index) => {
        if (notice.id === id) this.removeNotice(index)
      })
    }
  }

  createNotice (notice) {
    /* Expects the object:
    { type: string (info, success, danger (or error), warning)
      title: string,
      message: string,
      closeText: string (optional, defaults to 'close')
      lightScheme: bool (optional, defaults to dark)
    } */

    notice.id = Math.random() + ''

    const notices = this.state.notices
    let replacedExisting = false

    notices.forEach((n, i) => {
      if (n.message === notice.message) {
        notices.splice(i, 1)
        replacedExisting = true
        this.setState({ notices }, () => {
          notices.unshift(notice)
          this.setState({ notices })
        })
      }
    })

    if (!replacedExisting) {
      notices.unshift(notice)
      this.setState({ notices })
    }

    return notice
  }

  onLibraryDragEnd (dragEndNativeEvent, asset) {
    this.setState({ assetDragging: null })
    if (asset) {
      this.refs.stage.handleDrop(asset, this._lastMouseX, this._lastMouseY)
    }
  }

  onLibraryDragStart (dragStartNativeEvent, asset) {
    this.setState({ assetDragging: asset })
  }

  onAutoUpdateCheckComplete () {
    this.setState({
      updater: {
        ...this.state.updater,
        shouldCheck: false
      }
    })
  }

  onActivityReport (userWasActive, shouldSkipOptIn = false) {
    if (userWasActive && this.user) {
      this.user.reportActivity()
    }

    this.setState({
      updater: {
        shouldCheck: true,
        shouldRunOnBackground: true,
        shouldSkipOptIn
      }
    })
  }

  onTimelineMounted () {
    this.setState({ isTimelineReady: true })
  }

  onTimelineUnmounted () {
    this.setState({ isTimelineReady: false })
  }

  onNavigateToDashboard () {
    this.teardownMaster({ shouldFinishTour: true })
  }

  awaitAuthAndFire (cb) {
    if (!this.state.readyForAuth || !this.state.isUserAuthenticated) {
      this._postAuthCallback = cb
    } else {
      cb()
    }
  }

  showForkingError () {
    this.setState({launchingProject: false})
    this.createNotice({
      type: 'error',
      title: 'Oh no!',
      message: 'This project cannot be forked. 😢 This may have been disabled by the project\'s owner.',
      closeText: 'Okay',
      lightScheme: true
    })
  }

  forkProject (organizationName, projectName) {
    mixpanel.haikuTrack('creator:fork-project', {organizationName, projectName})
    const doFork = () => {
      this.awaitAuthAndFire(() => {
        this.props.websocket.request(
          { method: 'forkProject', params: [organizationName, projectName] },
          (err, forkedProjectName) => {
            if (err) {
              this.showForkingError()
              return
            }

            this.openNewlyForkedProject(forkedProjectName, 0)
          }
        )
      })
    }

    if (this.state.projectModel) {
      this.teardownMaster({shouldFinishTour: true, launchingProject: true}, doFork)
    } else {
      this.setState({launchingProject: true})
      doFork()
    }
  }

  openNewlyForkedProject (forkedProjectName, numAttempts) {
    const recheck = () => {
      if (numAttempts > MAX_FORK_ATTEMPTS) {
        this.showForkingError()
        return
      }

      setTimeout(() => {
        this.openNewlyForkedProject(forkedProjectName, numAttempts + 1)
      }, FORK_OPERATION_TIMEOUT)
    }

    this.props.websocket.request(
      { method: 'getProjectByName', params: [forkedProjectName] },
      (err, forkedProject) => {
        if (err) {
          this.showForkingError()
          return
        }

        if (!forkedProject.forkComplete) {
          recheck()
        } else {
          setTimeout(() => {
            this.launchProject(forkedProjectName, forkedProject, (err) => {
              if (err) {
                this.showForkingError()
              }
            })
          }, FORK_OPERATION_TIMEOUT)
        }
      }
    )
  }

  teardownMaster ({shouldFinishTour, launchingProject = false}, cb) {
    // We teardownMaster FIRST because we want to close the websocket connections before
    // destroying the webviews, which leads to EPIPE/"not opened" crashes.
    // Previously we were relying on dropped connections to deallocate websockets,
    // which made it difficult to know how to handle actual errors
    return this.props.websocket.request(
      { method: 'teardownMaster', params: [this.state.projectModel.getFolder()] },
      () => {
        console.info('[creator] master torn down')
        this.setDashboardVisibility(true, launchingProject)
        this.onTimelineUnmounted()
        this.unsetAllProjectModelsState(this.state.projectModel.getFolder(), 'project:ready')
        this.unsetAllProjectModelsState(this.state.projectModel.getFolder(), 'component:mounted')
        if (shouldFinishTour) this.tourChannel.finish(false)
        this.setState({
          projectModel: null,
          activeNav: 'library', // Prevents race+crash loading StateInspector when switching projects
          interactionMode: InteractionMode.EDIT // So that the asset library will not be obscured on reentry
        })

        if (cb) {
          cb()
        }
      }
    )
  }

  renderStartupDefaultScreen () {
    if (this.props.haiku.proxy.active) {
      return <ProxyHelpScreen />
    }

    return (
      <div style={{ position: 'absolute', width: '100%', height: '100%', backgroundColor: '#313F41' }}>
        <ReactCSSTransitionGroup
          transitionName='toast'
          transitionEnterTimeout={500}
          transitionLeaveTimeout={300}>
          <div style={{ position: 'absolute', right: 0, top: 0, width: 300 }}>
            {lodash.map(this.state.notices, this.renderNotifications)}
          </div>
        </ReactCSSTransitionGroup>
        <div style={{ display: 'block', width: '100%', height: '100%', position: 'fixed', top: 0, left: 0 }}>
          <CreatorIntro haikuOptions={{loop: false, sizing: 'contain', contextMenu: 'disabled'}} />
        </div>
        <div style={{ color: '#FAFCFD', textAlign: 'center', display: 'inline-block', fontSize: '14px', width: '100%', height: 50, position: 'absolute', bottom: 50, left: 0 }}>{this.state.softwareVersion}</div>
      </div>
    )
  }

  logOut () {
    return this.props.websocket.request({ method: 'doLogOut' }, () => {
      this.clearAuth()
      this.user.setConfig(UserSettings.figmaToken, null)

      mixpanel.haikuTrack('creator:project-browser:user-menu-option-selected', {
        option: 'logout'
      })
    })
  }

  clearAuth () {
    this.setState({ readyForAuth: true, isUserAuthenticated: false, username: '' })
  }

  setProjectLaunchStatus ({ launchingProject, newProjectLoading }) {
    if (launchingProject !== undefined) {
      this.setState({ launchingProject })
    }
    if (newProjectLoading !== undefined) {
      this.setState({ newProjectLoading })
    }
  }

  showChangelogModal () {
    this.setState({showChangelogModal: true})
    this.user.setConfig(UserSettings.lastViewedChangelog, process.env.HAIKU_RELEASE_VERSION)

    mixpanel.haikuTrack('creator:changelog:shown')
  }

  renderChangelogModal () {
    return this.state.showChangelogModal ? (
      <ChangelogModal
        onClose={() => {
          this.setState({showChangelogModal: false})
        }}
        lastViewedChangelog={this.state.lastViewedChangelog}
      />
    ) : null
  }

  get proxyDescriptor () {
    // Note: in the current setup, we boot all users who are unable to connect directly to the local websocket server
    // before they can benefit from the pre-filling of of the proxy descriptor based on the proxy upgrade request
    // identified during bootup. If we ever figure out how to allow the socket traffic to flow through a proxy, as a
    // consolation prize for still forcing users to go through this config, the host and port should be prefilled!
    return describeProxyFromUrl(this.props.haiku.dotenv.http_proxy || this.props.haiku.proxy.url)
  }

  set proxyDescriptor (proxyDescriptor) {
    this.props.websocket.request(
      {
        method: 'setenv',
        params: [{
          http_proxy: buildProxyUrl(proxyDescriptor)
        }]
      },
      (error, dotenv) => {
        if (error) {
          mixpanel.haikuTrack('creator:proxy-settings:error', {error})
          console.warn('[creator] unable to persist proxy settings', error)
          this.createNotice({
            type: 'error',
            title: 'Oh no!',
            message: 'We were unable to save your proxy settings. 😢 Please close and reopen the application and try again. If you still see this message, contact Haiku for support.',
            closeText: 'Okay',
            lightScheme: true
          })
        } else {
          mixpanel.haikuTrack('creator:proxy-settings:saved')
          Object.assign(this.props.haiku, {dotenv})
        }

        this.setState({
          showProxySettings: false
        })
      }
    )
  }

  render () {
    if (this.state.showProxySettings) {
      return (
        <StyleRoot>
          <ProxySettingsScreen
            proxyDescriptor={this.proxyDescriptor}
            onSave={(proxyDescriptor) => { this.proxyDescriptor = proxyDescriptor }}
          />
        </StyleRoot>
      )
    }

    if (experimentIsEnabled(Experiment.BasicOfflineMode)) {
      if (
        this.state.isOffline &&
        this.state.dashboardVisible &&
        !(this.state.launchingProject || this.state.newProjectLoading || this.state.doShowProjectLoader)
      ) {
        return (
          <OfflineModePage
            setProjectLaunchStatus={this.setProjectLaunchStatus.bind(this)}
            launchFolder={this.launchFolder.bind(this)} />
        )
      }

      if (!this.state.isOffline && this.state.readyForAuth && (!this.state.isUserAuthenticated || !this.state.username)) {
        return (
          <StyleRoot>
            <AuthenticationUI
              ref='AuthenticationUI'
              onSubmit={this.authenticateUser}
              onSubmitSuccess={this.authenticationComplete}
              onShowProxySettings={() => { this.showProxySettings() }}
              resendEmailConfirmation={this.resendEmailConfirmation}
              {...this.props} />
          </StyleRoot>
        )
      }

      if (!this.state.isOffline && (!this.state.isUserAuthenticated || !this.state.username)) {
        return this.renderStartupDefaultScreen()
      }
    } else {
      if (this.state.readyForAuth && (!this.state.isUserAuthenticated || !this.state.username)) {
        return (
          <StyleRoot>
            <AuthenticationUI
              ref='AuthenticationUI'
              onSubmit={this.authenticateUser}
              onSubmitSuccess={this.authenticationComplete}
              onShowProxySettings={() => { this.showProxySettings() }}
              resendEmailConfirmation={this.resendEmailConfirmation}
              {...this.props} />
          </StyleRoot>
        )
      }

      if (!this.state.isUserAuthenticated || !this.state.username) {
        return this.renderStartupDefaultScreen()
      }
    }

    // The ProjectLoader is managed by the ProjectBrowser, through this hack we can
    // force it to display the ProjectLoader even though we aren't concerned with browsing projects
    if (this.state.dashboardVisible) {
      return (
        <div>
          <ProjectBrowser
            ref='ProjectBrowser'
            lastViewedChangelog={this.state.lastViewedChangelog}
            onShowChangelogModal={() => { this.showChangelogModal() }}
            launchingProject={this.state.launchingProject}
            newProjectLoading={this.state.newProjectLoading}
            setProjectLaunchStatus={this.setProjectLaunchStatus.bind(this)}
            username={this.state.username}
            softwareVersion={this.state.softwareVersion}
            organizationName={this.state.organizationName}
            isAdmin={this.state.isAdmin}
            loadProjects={this.loadProjects}
            launchProject={this.launchProject}
            createNotice={this.createNotice}
            removeNotice={this.removeNotice}
            logOut={() => { this.logOut() }}
            notices={this.state.notices}
            envoyClient={this.envoyClient}
            doShowProjectLoader={this.state.doShowProjectLoader}
            {...this.props} />
          {this.renderChangelogModal()}
          <Tour
            projectsList={this.state.projectsList}
            envoyClient={this.envoyClient}
            startTourOnMount />
          <AutoUpdater
            onComplete={this.onAutoUpdateCheckComplete}
            check={this.state.updater.shouldCheck}
            skipOptIn={this.state.updater.shouldSkipOptIn}
            runOnBackground={this.state.updater.shouldRunOnBackground}
          />
          {(this.state.launchingProject || this.state.newProjectLoading || this.state.doShowProjectLoader)
            ? <ProjectLoader />
            : ''}
        </div>
      )
    }

    if (!this.state.projectFolder) {
      return (
        <div>
          {this.renderChangelogModal()}
          <Tour
            projectsList={this.state.projectsList}
            envoyClient={this.envoyClient} />
          <AutoUpdater
            onComplete={this.onAutoUpdateCheckComplete}
            check={this.state.updater.shouldCheck}
            skipOptIn={this.state.updater.shouldSkipOptIn}
            runOnBackground={this.state.updater.shouldRunOnBackground}
          />
          <ProjectBrowser
            ref='ProjectBrowser'
            lastViewedChangelog={this.state.lastViewedChangelog}
            onShowChangelogModal={() => { this.showChangelogModal() }}
            loadProjects={this.loadProjects}
            launchProject={this.launchProject}
            createNotice={this.createNotice}
            removeNotice={this.removeNotice}
            notices={this.state.notices}
            envoyClient={this.envoyClient}
            {...this.props} />
          {(this.state.launchingProject || this.state.newProjectLoading || this.state.doShowProjectLoader)
            ? <ProjectLoader />
            : ''}
        </div>
      )
    }

    if (!this.state.applicationImage || this.state.folderLoadingError) {
      return (
        <div style={{ position: 'absolute', width: '100%', height: '100%' }}>
          <ReactCSSTransitionGroup
            transitionName='toast'
            transitionEnterTimeout={500}
            transitionLeaveTimeout={300}>
            <div style={{ position: 'absolute', right: 0, top: 0, width: 300 }}>
              {lodash.map(this.state.notices, this.renderNotifications)}
            </div>
          </ReactCSSTransitionGroup>
          <div style={{ position: 'relative', width: '100%', height: '100%' }}>
            <div style={{ position: 'absolute', top: '50%', left: '50%', transform: 'translate(-50%, -50%)' }}>
              <span style={{ fontSize: 24, color: '#222' }}>Loading project...</span>
            </div>
          </div>
        </div>
      )
    }

    return (
      <div style={{ position: 'relative', width: '100%', height: '100%' }}>
        {this.renderChangelogModal()}
        <AutoUpdater
          onComplete={this.onAutoUpdateCheckComplete}
          check={this.state.updater.shouldCheck}
          skipOptIn={this.state.updater.shouldSkipOptIn}
          runOnBackground={this.state.updater.shouldRunOnBackground}
        />
        <Tour
          projectsList={this.state.projectsList}
          envoyClient={this.envoyClient} />
        <div style={{ position: 'absolute', width: '100%', height: '100%', top: 0, left: 0 }}>
          <div className='layout-box' style={{ overflow: 'visible' }}>
            <ReactCSSTransitionGroup
              transitionName='toast'
              transitionEnterTimeout={500}
              transitionLeaveTimeout={300}>
              <div style={{ position: 'absolute', right: 0, top: 44, width: 300 }}>
                {lodash.map(this.state.notices, this.renderNotifications)}
              </div>
            </ReactCSSTransitionGroup>
            <SplitPanel split='horizontal' minSize={300} defaultSize={this.props.height * 0.62}>
              <SplitPanel split='vertical' minSize={300} defaultSize={300}>
                <SideBar
                  doShowBackToDashboardButton={this.state.doShowBackToDashboardButton}
                  projectModel={this.state.projectModel}
                  switchActiveNav={this.switchActiveNav.bind(this)}
                  onNavigateToDashboard={this.onNavigateToDashboard}
                  activeNav={this.state.activeNav}>
                  {
                    isPreviewMode(this.state.interactionMode) && (
                      <div
                        style={{
                          opacity: 0.6,
                          position: 'absolute',
                          top: 34,
                          left: 0,
                          right: 0,
                          bottom: 0,
                          zIndex: 999999,
                          backgroundColor: Palette.COAL
                        }}
                        onClick={() => { this.disablePreviewMode() }}
                      />
                    )
                  }
                  <Library
                    user={this.user}
                    projectModel={this.state.projectModel}
                    layout={this.layout}
                    folder={this.state.projectFolder}
                    haiku={this.props.haiku}
                    websocket={this.props.websocket}
                    onDragEnd={this.onLibraryDragEnd.bind(this)}
                    onDragStart={this.onLibraryDragStart.bind(this)}
                    createNotice={this.createNotice}
                    removeNotice={this.removeNotice}
                    visible={this.state.activeNav === 'library'} />
                  <StateInspector
                    projectModel={this.state.projectModel}
                    createNotice={this.createNotice}
                    removeNotice={this.removeNotice}
                    folder={this.state.projectFolder}
                    websocket={this.props.websocket}
                    visible={this.state.activeNav === 'state_inspector'} />
                </SideBar>
                <div style={{ position: 'relative', width: '100%', height: '100%' }}>
                  <Stage
                    ref='stage'
                    folder={this.state.projectFolder}
                    envoyProject={this.state.envoyProject}
                    projectModel={this.state.projectModel}
                    envoyClient={this.envoyClient}
                    haiku={this.props.haiku}
                    websocket={this.props.websocket}
                    project={this.state.projectObject}
                    createNotice={this.createNotice}
                    removeNotice={this.removeNotice}
                    receiveProjectInfo={this.receiveProjectInfo}
                    organizationName={this.state.organizationName}
                    authToken={this.state.authToken}
                    username={this.state.username}
                    password={this.state.password}
                    isTimelineReady={this.state.isTimelineReady}
                    isPreviewMode={isPreviewMode(this.state.interactionMode)}
                    onPreviewModeToggled={() => { this.togglePreviewMode() }}
                    artboardDimensions={this.state.artboardDimensions}
                  />
                  {(this.state.assetDragging)
                    ? <div style={{ width: '100%', height: '100%', backgroundColor: 'white', opacity: 0.01, position: 'absolute', top: 0, left: 0 }} />
                    : ''}
                </div>
              </SplitPanel>
              <Timeline
                ref='timeline'
                folder={this.state.projectFolder}
                envoyClient={this.envoyClient}
                haiku={this.props.haiku}
                username={this.state.username}
                organizationName={this.state.organizationName}
                createNotice={this.createNotice}
                removeNotice={this.removeNotice}
                onReady={this.onTimelineMounted} />
            </SplitPanel>
          </div>
        </div>
        {(this.state.doShowProjectLoader)
          ? <ProjectLoader />
          : ''}
      </div>
    )
  }
}<|MERGE_RESOLUTION|>--- conflicted
+++ resolved
@@ -118,13 +118,9 @@
       launchingProject: false,
       newProjectLoading: false,
       interactionMode: InteractionMode.EDIT,
-<<<<<<< HEAD
       showChangelogModal: false,
-      showProxySettings: false
-=======
-      artboardDimensions: null,
-      showChangelogModal: false
->>>>>>> a31c41c4
+      showProxySettings: false,
+      artboardDimensions: null
     }
 
     this.envoyOptions = {
