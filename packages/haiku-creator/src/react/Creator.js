import {remote, shell, ipcRenderer, clipboard, webFrame} from 'electron';
import * as React from 'react';
import * as ReactDOM from 'react-dom';
import {StyleRoot} from 'radium';
import {CSSTransition} from 'react-transition-group';
import * as lodash from 'lodash';
import * as EventEmitter from 'event-emitter';
import * as path from 'path';
import * as BaseModel from 'haiku-serialization/src/bll/BaseModel';
import * as Project from 'haiku-serialization/src/bll/Project';
import * as File from 'haiku-serialization/src/bll/File';
import * as Asset from 'haiku-serialization/src/bll/Asset';
import EventHandlerEditor from './components/EventHandlerEditor';
import AuthenticationUI from './components/AuthenticationUI';
import ProjectBrowser from './components/ProjectBrowser';
import SideBar from './components/SideBar';
import Library from './components/library/Library';
import ComponentInfoInspector from './components/ComponentInfoInspector/ComponentInfoInspector';
import StateInspector from './components/StateInspector/StateInspector';
import SplitPanel from './components/SplitPanel';
import Stage from './components/Stage';
import Timeline from './components/Timeline';
import LogViewer from './components/LogViewer/LogViewer';
import Toast from './components/notifications/Toast';
import Tour from './components/Tour/Tour';
import AutoUpdater from './components/AutoUpdater';
import ProjectLoader from './components/ProjectLoader';
import OfflineModePage from './components/OfflineModePage';
import ProxyHelpScreen from './components/ProxyHelpScreen';
import ProxySettingsScreen from './components/ProxySettingsScreen';
import ChangelogModal from './components/ChangelogModal';
import NewProjectModal from './components/NewProjectModal';
import EnvoyClient from 'haiku-sdk-creator/lib/envoy/EnvoyClient';
import {EXPORTER_CHANNEL, ExporterFormat} from 'haiku-sdk-creator/lib/exporter';
// Note that `User` is imported below for type discovery
// (which works even inside JS with supported editors, using jsfhandlc type annotations)
import {USER_CHANNEL, User, UserSettings} from 'haiku-sdk-creator/lib/bll/User'; // eslint-disable-line no-unused-vars
import {PROJECT_CHANNEL} from 'haiku-sdk-creator/lib/bll/Project';
import {TOUR_CHANNEL} from 'haiku-sdk-creator/lib/tour';
import {SERVICES_CHANNEL} from 'haiku-sdk-creator/lib/services';
import {
  InteractionMode,
  isPreviewMode,
  isEditMode,
  isCodeEditorMode,
  showGlassOnStage,
} from 'haiku-ui-common/lib/interactionModes';
import Palette from 'haiku-ui-common/lib/Palette';
import ActivityMonitor from '../utils/activityMonitor.js';
import * as requestElementCoordinates from 'haiku-serialization/src/utils/requestElementCoordinates';
import {Experiment, experimentIsEnabled} from 'haiku-common/lib/experiments';
import {buildProxyUrl, describeProxyFromUrl} from 'haiku-common/lib/proxies';
import * as isOnline from 'is-online';
import * as CreatorIntro from '@haiku/taylor-creatorintro/react';
import * as logger from 'haiku-serialization/src/utils/LoggerInstance';
import * as opn from 'opn';
import {isProduction} from 'haiku-common/lib/environments';
import {crashReport} from 'haiku-serialization/src/utils/carbonite';

// Useful debugging originator of calls in shared model code
process.env.HAIKU_SUBPROCESS = 'creator';

const pkg = require('./../../package.json');

const mixpanel = require('haiku-serialization/src/utils/Mixpanel');

const {dialog} = remote;

const isNumeric = (n) => {
  return !isNaN(parseFloat(n)) && isFinite(n);
};

if (webFrame) {
  if (webFrame.setZoomLevelLimits) {
    webFrame.setZoomLevelLimits(1, 1);
  }
  if (webFrame.setLayoutZoomLevelLimits) {
    webFrame.setLayoutZoomLevelLimits(0, 0);
  }
}

const MENU_ACTION_DEBOUNCE_TIME = 100;
const FORK_OPERATION_TIMEOUT = 2000;
const MAX_FORK_ATTEMPTS = 15;
const FIGMA_IMPORT_TIMEOUT = 1000 * 60 * 5; /* 5 minutes */

export default class Creator extends React.Component {
  constructor (props) {
    super(props);
    this.authenticateUser = this.authenticateUser.bind(this);
    this.resendEmailConfirmation = this.resendEmailConfirmation.bind(this);
    this.authenticationComplete = this.authenticationComplete.bind(this);
    this.loadProjects = this.loadProjects.bind(this);
    this.launchProject = this.launchProject.bind(this);
    this.removeNotice = this.removeNotice.bind(this);
    this.createNotice = this.createNotice.bind(this);
    this.renderNotice = this.renderNotice.bind(this);
    this.receiveProjectInfo = this.receiveProjectInfo.bind(this);
    this.handleFindElementCoordinates = this.handleFindElementCoordinates.bind(this);
    this.handleFindWebviewCoordinates = this.handleFindWebviewCoordinates.bind(this);
    this.onAutoUpdateCheckComplete = this.onAutoUpdateCheckComplete.bind(this);
    this.onTimelineMounted = this.onTimelineMounted.bind(this);
    this.onTimelineUnmounted = this.onTimelineUnmounted.bind(this);
    this.onNavigateToDashboard = this.onNavigateToDashboard.bind(this);
    this.setGlassInteractionToPreviewMode = this.setGlassInteractionToPreviewMode.bind(this);
    this.setGlassInteractionToEditMode = this.setGlassInteractionToEditMode.bind(this);
    this.setGlassInteractionToCodeEditorMode = this.setGlassInteractionToCodeEditorMode.bind(this);
    this.togglePreviewMode = this.togglePreviewMode.bind(this);
    this.clearAuth = this.clearAuth.bind(this);
    this.tryToChangeCurrentActiveComponent = this.tryToChangeCurrentActiveComponent.bind(this);
    this.setProjectLaunchStatus = this.setProjectLaunchStatus.bind(this);
    this.launchFolder = this.launchFolder.bind(this);
    this.switchActiveNav = this.switchActiveNav.bind(this);
    this.onLibraryDragEnd = this.onLibraryDragEnd.bind(this);
    this.onLibraryDragStart = this.onLibraryDragStart.bind(this);
    this.showEventHandlersEditor = this.showEventHandlersEditor.bind(this);
    this.handleShowEventHandlersEditor = this.handleShowEventHandlersEditor.bind(this);
    this.layout = new EventEmitter();
    this.activityMonitor = new ActivityMonitor(window, this.onActivityReport.bind(this));
    // Keep tracks of not found identifiers and notice id
    this.identifiersNotFound = [];
    this.identifiersNotFoundNotice = undefined;

    this.debouncedForceUpdate = lodash.debounce(() => {
      this.forceUpdate();
    }, 100, {leading: false, trailing: true});

    this.state = {
      error: null,
      projectFolder: this.props.folder,
      applicationImage: null,
      projectObject: null,
      projectModel: null, // Instance of the Project model
      projectName: null,
      dashboardVisible: !this.props.folder,
      isOffline: false,
      readyForAuth: false,
      isUserAuthenticated: false,
      username: null,
      password: null,
      isAdmin: false,
      notices: [],
      softwareVersion: pkg.version,
      didPlumbingNoticeCrash: false,
      activeNav: 'library',
      projectsList: [],
      updater: {
        shouldCheck: true,
        shouldRunOnBackground: true,
        shouldSkipOptIn: true,
      },
      doShowBackToDashboardButton: false,
      doShowProjectLoader: false,
      launchingProject: false,
      newProjectLoading: false,
      interactionMode: InteractionMode.GLASS_EDIT,
      artboardDimensions: null,
      showChangelogModal: false,
      showProxySettings: false,
      servicesEnvoyClient: null,
      projectToDuplicate: null,
      showEventHandlerEditor: false,
      eventHandlerEditorOptions: {},
    };

    this.envoyOptions = {
      token: this.props.haiku.envoy.token,
      port: this.props.haiku.envoy.port,
      host: this.props.haiku.envoy.host,
      WebSocket: window.WebSocket,
    };

    // fileOptions is something of a misnomer, but we pass these into Project so they
    // can be forwarded to file. They're also used to configure the Project model itself.
    this.fileOptions = {};

    // Callback for post-authentication
    this._postAuthCallback = undefined;

    const win = remote.getCurrentWindow();

    if (process.env.DEV === '1' || process.env.DEV === 'creator') {
      win.openDevTools();
    }

    window.onerror = (message) => {
      this.createNotice({
        message,
        type: 'error',
        title: 'Oh no!',
        closeText: 'Okay',
        lightScheme: true,
      });
    };

    document.addEventListener('mousemove', (nativeEvent) => {
      this._lastMouseX = nativeEvent.clientX;
      this._lastMouseY = nativeEvent.clientY;
    });
    document.addEventListener('drag', (nativeEvent) => {
      // When the drag ends, for some reason the position goes to 0, so hack this...
      if (nativeEvent.clientX > 0 && nativeEvent.clientY > 0) {
        this._lastMouseX = nativeEvent.clientX;
        this._lastMouseY = nativeEvent.clientY;
      }
    });
    document.addEventListener('mouseup', (e) => {
      if (this.editor && this.state.showEventHandlerEditor) {
        const node = ReactDOM.findDOMNode(this.editor);
        const pnode = ReactDOM.findDOMNode(this.refs.stage);
        if (!node.contains(e.target) && pnode.contains(e.target)) {
          this.hideEventHandlersEditor();
        }
      }
    });

    ipcRenderer.on('global-menu:open-dev-tools', lodash.debounce(() => {
      remote.getCurrentWindow().openDevTools();
      this.props.websocket.send({
        type: 'relay',
        from: 'creator',
        view: 'timeline',
        name: 'global-menu:open-dev-tools',
      });
      this.props.websocket.send({
        type: 'relay',
        from: 'creator',
        view: 'glass',
        name: 'global-menu:open-dev-tools',
      });
    }, MENU_ACTION_DEBOUNCE_TIME, {leading: true, trailing: false}));

    ipcRenderer.on('global-menu:close-dev-tools', lodash.debounce(() => {
      if (remote.getCurrentWindow().isDevToolsFocused()) {
        remote.getCurrentWindow().closeDevTools();
      }
      this.props.websocket.send({
        type: 'relay',
        from: 'creator',
        view: 'timeline',
        name: 'global-menu:close-dev-tools',
      });
      this.props.websocket.send({
        type: 'relay',
        from: 'creator',
        view: 'glass',
        name: 'global-menu:close-dev-tools',
      });
    }, MENU_ACTION_DEBOUNCE_TIME, {leading: true, trailing: false}));

    ipcRenderer.on('global-menu:carbonite-snapshot', lodash.debounce(() => {
      if (this.state.projectFolder) {
        crashReport(
          new Error('FAKE ERROR; IGNORE THIS'),
          this.state.organizationName || 'unknown',
          this.state.projectName || 'unknown',
          this.state.projectFolder,
        );

        this.createNotice({
          title: 'Done',
          type: 'info',
          message: `Project snapshot processing. Check your terminal logs for the upload URL.`,
        });
      }
    }, 1000, {leading: true, trailing: false}));

    ipcRenderer.on('global-menu:open-finder', lodash.debounce(() => {
      logger.info(`[creator] global-menu:open-finder`);
      this.openFinder();
    }, MENU_ACTION_DEBOUNCE_TIME, {leading: true, trailing: false}));

    ipcRenderer.on('global-menu:open-terminal', lodash.debounce(() => {
      logger.info(`[creator] global-menu:open-terminal`);
      this.openTerminal();
    }, MENU_ACTION_DEBOUNCE_TIME, {leading: true, trailing: false}));

    ipcRenderer.on('global-menu:open-text-editor', lodash.debounce(() => {
      logger.info(`[creator] global-menu:open-text-editor`);
      this.openTextEditor();
    }, MENU_ACTION_DEBOUNCE_TIME, {leading: true, trailing: false}));

    ipcRenderer.on('global-menu:check-updates', lodash.debounce(() => {
      logger.info(`[creator] global-menu:check-updates`);
      this.setState({
        updater: {
          shouldCheck: true,
          shouldRunOnBackground: false,
          shouldSkipOptIn: true,
        },
      });
    }, MENU_ACTION_DEBOUNCE_TIME, {leading: true, trailing: false}));

    ipcRenderer.on('global-menu:show-changelog', lodash.debounce(() => {
      logger.info(`[creator] global-menu:show-changelog`);
      this.showChangelogModal();
    }, MENU_ACTION_DEBOUNCE_TIME, {leading: true, trailing: false}));

    ipcRenderer.on('global-menu:set-active-component', lodash.debounce((ipcEvent, scenename) => {
      logger.info(`[creator] global-menu:set-active-component`);
      this.tryToChangeCurrentActiveComponent(scenename);
    }, MENU_ACTION_DEBOUNCE_TIME, {leading: true, trailing: false}));

    ipcRenderer.on('global-menu:zoom-in', lodash.debounce(() => {
      logger.info(`[creator] global-menu:zoom-in`);
      // Timeline will send to Glass if it doesn't want to zoom
      this.props.websocket.send({
        type: 'relay',
        from: 'creator',
        view: 'glass',
        name: 'global-menu:zoom-in',
      });
    }, 50, {leading: true, trailing: false}));

    ipcRenderer.on('global-menu:zoom-out', lodash.debounce(() => {
      // Timeline will send to Glass if it doesn't want to zoom
      logger.info(`[creator] global-menu:zoom-out`);
      this.props.websocket.send({
        type: 'relay',
        from: 'creator',
        view: 'glass',
        name: 'global-menu:zoom-out',
      });
    }, 50, {leading: true, trailing: false}));

    ipcRenderer.on('global-menu:reset-viewport', lodash.debounce(() => {
      // Timeline will send to Glass if it doesn't want to zoom
      logger.info(`[creator] global-menu:reset-viewport`);
      this.props.websocket.send({
        type: 'relay',
        from: 'creator',
        view: 'timeline',
        name: 'global-menu:reset-viewport',
      });
    }, MENU_ACTION_DEBOUNCE_TIME, {leading: true, trailing: false}));

    ipcRenderer.on('global-menu:group', lodash.debounce(() => {
      // Timeline will send to Glass if it doesn't want to group
      logger.info(`[creator] global-menu:group`);
      this.props.websocket.send({
        type: 'relay',
        from: 'creator',
        view: 'timeline',
        name: 'global-menu:group',
      });
    }, MENU_ACTION_DEBOUNCE_TIME, {leading: true, trailing: false}));

    ipcRenderer.on('global-menu:ungroup', lodash.debounce(() => {
      // Timeline will send to Glass if it doesn't want to ungroup
      logger.info(`[creator] global-menu:ungroup`);
      this.props.websocket.send({
        type: 'relay',
        from: 'creator',
        view: 'timeline',
        name: 'global-menu:ungroup',
      });
    }, MENU_ACTION_DEBOUNCE_TIME, {leading: true, trailing: false}));

    ipcRenderer.on('global-menu:undo', lodash.debounce(() => {
      // Timeline will send to Glass if it doesn't want to undo
      logger.info(`[creator] global-menu:undo`);
      this.props.websocket.send({
        type: 'relay',
        from: 'creator',
        view: 'timeline',
        name: 'global-menu:undo',
        time: Date.now(),
      });
    }, MENU_ACTION_DEBOUNCE_TIME, {leading: true, trailing: false}));

    ipcRenderer.on('global-menu:redo', lodash.debounce(() => {
      // Timeline will send to Glass if it doesn't want to undo
      logger.info(`[creator] global-menu:redo`);
      this.props.websocket.send({
        type: 'relay',
        from: 'creator',
        view: 'timeline',
        name: 'global-menu:redo',
        time: Date.now(),
      });
    }, MENU_ACTION_DEBOUNCE_TIME, {leading: true, trailing: false}));

    ipcRenderer.on('global-menu:copy', lodash.debounce(() => {
      // Only delegate copy if we don't have anything in selection
      if (!this.isTextSelected()) {
        logger.info(`[creator] global-menu:copy`);
        this.props.websocket.send({
          type: 'relay',
          from: 'creator',
          view: 'timeline',
          name: 'global-menu:copy',
        });
      } else {
        clipboard.writeText(window.getSelection().toString());
      }
    }, MENU_ACTION_DEBOUNCE_TIME, {leading: true, trailing: false}));

    ipcRenderer.on('global-menu:cut', lodash.debounce(() => {
      // Only delegate cut if we don't have anything in selection
      if (!this.isTextSelected()) {
        logger.info(`[creator] global-menu:cut`);
        this.props.websocket.send({
          type: 'relay',
          from: 'creator',
          view: 'timeline',
          name: 'global-menu:cut',
        });
      }
    }, MENU_ACTION_DEBOUNCE_TIME, {leading: true, trailing: false}));

    ipcRenderer.on('global-menu:selectAll', lodash.debounce(() => {
      // Only select all if we haven't activated a text element
      if (!this.isTextInputFocused()) {
        logger.info(`[creator] global-menu:selectAll`);
        this.props.websocket.send({
          type: 'relay',
          from: 'creator',
          view: 'timeline',
          name: 'global-menu:selectAll',
        });
      }
    }, MENU_ACTION_DEBOUNCE_TIME, {leading: true, trailing: false}));

    ipcRenderer.on('global-menu:paste', lodash.debounce(() => {
      // Only paste if we haven't activated a text element
      if (!this.isTextInputFocused()) {
        logger.info(`[creator] global-menu:paste`);
        this.props.websocket.send({
          type: 'relay',
          from: 'creator',
          view: 'timeline',
          name: 'global-menu:paste',
        });
      }
    }, MENU_ACTION_DEBOUNCE_TIME, {leading: true, trailing: false}));

    ipcRenderer.on('open-url:fork', (_, forkPath) => {
      // Incoming path should have format: /:organizationName/:projectName
      const matches = forkPath.match(/^\/(\w+)\/(\w+)$/);
      if (matches) {
        this.forkProject(matches[1], matches[2]);
      }
    });

    ipcRenderer.on('global-menu:show-new-project-modal', () => {
      this.showNewProjectModal();
    });

    ipcRenderer.on('global-menu:preview', () => {
      this.togglePreviewMode();
    });

    window.addEventListener('dragover', Asset.preventDefaultDrag, false);

    window.addEventListener(
      'drop',
      (event) => {
        if (this.state.projectModel) {
          this.state.projectModel.linkExternalAssetOnDrop(event, (error) => {
            if (error) {
              this.setState({error});
            }
            this.forceUpdate();
          });
        }
      },
      false,
    );

    // Flexibly keep track of states in the various subviews as broadcasted to us.
    // TODO: Move to Envoy. Put here to avoid boiling the ocean on multi-component.
    // This is a dictionary of state changes broadcasted to us via the subviews.
    // Structure looks like this:
    // {
    //   some/folder: {
    //     someStatename: {
    //       creator: creatorStateValue,
    //       master: masterStateValue,
    //       ...
    //     }
    //   }
    // }
    // With such an object, we can track all registrars for some known state name.
    this._projectStates = {};

    if (experimentIsEnabled(Experiment.BasicOfflineMode)) {
      try {
        // Note that this can take a few seconds to resolve
        isOnline().then((answer) => {
          if (answer === false) {
            // Only set offline mode if we haven't already loaded projects
            if (this.state.projectsList.length < 1) {
              this.setState({isOffline: true}, () => {
                this.clearAuth();
              });
            }
          }
        });
      } catch (exception) {
        logger.warn(exception);
      }
    }

    if (process.env.NODE_ENV !== 'production') {
      // For debugging
      window.creator = this;
      window.view = this; // Easy to run same instruction in different tools
    }
  }

  isTextInputFocused () {
    const tagName = (
      document.activeElement &&
      document.activeElement.tagName &&
      document.activeElement.tagName.toLowerCase()
    );

    return (
      tagName && (
        tagName === 'input' ||
        tagName === 'textarea'
      )
    );
  }

  isTextSelected () {
    return window.getSelection().type === 'Range';
  }

  isCreatorExplicitlyFocused () {
    return document.hasFocus() && !this.isWebviewFocused();
  }

  isWebviewFocused () {
    return this.isTimelineFocused() || this.isGlassFocused();
  }

  isTimelineFocused () {
    const webview = this.getTimelineWebview();
    return webview && webview === document.activeElement;
  }

  isGlassFocused () {
    const webview = this.getGlassWebview();
    return webview && webview === document.activeElement;
  }

  getTimelineWebview () {
    return (
      this.refs &&
      this.refs.timeline &&
      this.refs.timeline.mount &&
      this.refs.timeline.mount.children &&
      this.refs.timeline.mount.children[0]
    );
  }

  getGlassWebview () {
    return (
      this.refs &&
      this.refs.stage &&
      this.refs.stage.mount &&
      this.refs.stage.mount.children &&
      this.refs.stage.mount.children[0]
    );
  }

  getActiveComponent () {
    return this.state.projectModel && this.state.projectModel.getCurrentActiveComponent();
  }

  openFinder () {
    if (this.state.projectModel) {
      try {
        logger.info('[creator] finder opening', shell.openItem(this.state.projectModel.getFolder()));
      } catch (exception) {
        logger.error(exception);
      }
    }
  }

  openTerminal () {
    if (this.state.projectModel) {
      try {
        logger.info('[creator] terminal opening', opn(this.state.projectModel.getFolder(), {app: 'terminal'}));
      } catch (exception) {
        logger.error(exception);
      }
    }
  }

  openTextEditor () {
    if (this.state.projectModel) {
      const relpath = this.state.projectModel.getCurrentActiveComponentRelpath();
      if (relpath) {
        this.openFileInTextEditor(
          path.join(this.state.projectModel.getFolder(), relpath),
        );
      }
    }
  }

  openFileInTextEditor (abspath) {
    const editorEnv = process.env.EDITOR;

    // TODO: App names are platform-specific; need to support Windows and Linux too
    let editorApp;
    if (typeof editorEnv !== 'string') {
      editorApp = 'textedit';
    }
    if (editorEnv.match(/subl/)) {
      editorApp = 'sublime text';
    }
    if (editorEnv.match(/vsc/)) {
      editorApp = 'visual studio code';
    }
    if (editorEnv.match(/code/)) {
      editorApp = 'visual studio code';
    }
    if (editorEnv.match(/visual/)) {
      editorApp = 'visual studio code';
    }
    if (editorEnv.match(/atom/)) {
      editorApp = 'atom';
    }
    if (editorEnv.match(/webstorm/)) {
      editorApp = 'webstorm';
    }
    // if (editorEnv.match(/vim/)) editorApp = 'vim' // TODO: open specific file?
    // if (editorEnv.match(/emacs/)) editorApp = 'emacs' // TODO: open specific file?
    if (!editorApp) {
      editorApp = 'textedit';
    }

    try {
      logger.info(`[creator] editor ${editorEnv || '?'}->${editorApp} opening`, opn(abspath, {app: editorApp}));
    } catch (exception) {
      logger.error(exception);
    }
  }

  handleEnvoyUserReady () {
    if (!this.user) {
      return;
    }

    // kick off initial report
    this.onActivityReport(true, true);

    // check admin status
    this.user.getUserDetails().then((stringData) => {
      // Rough check that the string data is JSON-parseable before contining;
      // this can be undefined if the user has no internet connection
      if (stringData && typeof stringData === 'string') {
        const userInfo = JSON.parse(stringData);
        if (userInfo && userInfo.IsAdmin) {
          this.setState({isAdmin: userInfo.IsAdmin});
        }
      }
    });

    this.user.getConfig(UserSettings.lastViewedChangelog).then((changelogVersion) => {
      let lastViewedChangelog = changelogVersion;

      // If the user doesn't have a lastViewedChangelog config set, set it to the
      // current version (ie don't show the changelog). This is usually the case
      // for brand new users.
      if (!lastViewedChangelog) {
        lastViewedChangelog = process.env.HAIKU_RELEASE_VERSION;
        this.user.setConfig(UserSettings.lastViewedChangelog, lastViewedChangelog);
      }

      this.setState({lastViewedChangelog});
    });
  }

  componentDidMount () {
    this.props.websocket.on('broadcast', (message) => {
      switch (message.name) {
        case 'remote-model:receive-sync':
          BaseModel.receiveSync(message);
          break;

        case 'component:reload':
          if (this.getActiveComponent()) {
            this.getActiveComponent().moduleReplace(() => {});
          }
          break;

        case 'project-state-change':
          this.handleConnectedProjectModelStateChange(message);
          break;

        case 'dimensions-reset':
          this.setState({artboardDimensions: message.data});
          break;

        case 'show-event-handlers-editor':
          this.handleShowEventHandlersEditor(
            message.elid,
            message.opts,
            message.frame,
          );
          break;

        case 'assets-changed':
          File.cache.clear();
          break;
      }
    });

    this.props.websocket.on('method', (method, params, message, cb) => {
      // Harness to enable cross-subview integration testing
      if (method === 'executeFunctionSpecification') {
        return Project.executeFunctionSpecification(
          {creator: this},
          'creator',
          lodash.assign(
            {
              creator: this,
              project: this.state.projectModel,
            },
            params[0],
          ),
          cb,
        );
      }
    });

    this.activityMonitor.startWatchers();

    this.envoyClient = new EnvoyClient(this.envoyOptions);

    this.envoyClient.get(EXPORTER_CHANNEL).then((exporterChannel) => {
      ipcRenderer.on('global-menu:save-as', () => {
        dialog.showSaveDialog(undefined, {
          defaultPath: `*/${this.state.projectName}`,
          filters: [{
            name: 'Animated GIF', extensions: ['gif'],
          }, {
            name: 'Video', extensions: ['mp4'],
          }, {
            name: 'Lottie', extensions: ['json'],
          }],
        },
          (filename) => {
            if (!filename) {
              return;
            }

            switch (path.extname(filename)) {
              case '.gif':
                exporterChannel.save({filename, format: ExporterFormat.AnimatedGif, framerate: 30});
                break;
              case '.mp4':
                exporterChannel.save({filename, format: ExporterFormat.Video, framerate: 30});
                break;
              case '.json':
                exporterChannel.save({filename, format: ExporterFormat.Bodymovin, framerate: 60});
                break;
            }
          });
      });
    });

    this.envoyClient.get(USER_CHANNEL).then(
      (user) => {
        this.user = user;
        this.handleEnvoyUserReady();
      },
    );

    this.envoyClient.get(PROJECT_CHANNEL).then(

      (project) => {
        this.setState({envoyProject: project});
        // this.handleEnvoyProjectReady()
      },
    );

    this.envoyClient.get(SERVICES_CHANNEL, {timeout: FIGMA_IMPORT_TIMEOUT}).then((servicesEnvoyClient) => {
      this.setState({servicesEnvoyClient});
    });

    this.envoyClient.get(TOUR_CHANNEL).then((tourChannel) => {
      this.tourChannel = tourChannel;

      tourChannel.on('tour:requestElementCoordinates', this.handleFindElementCoordinates);

      tourChannel.on('tour:requestWebviewCoordinates', this.handleFindWebviewCoordinates);

      tourChannel.on('tour:requestShowStep', this.setGlassInteractionToEditMode);

      ipcRenderer.on('global-menu:start-tour', () => {
        if (this.state.projectModel) {
          this.teardownMaster({shouldFinishTour: false});
        } else {
          this.setDashboardVisibility(true);
        }

        // Put it at the bottom of the event loop
        setTimeout(() => {
          tourChannel.start(true);
        });
      });

      window.addEventListener('resize', lodash.throttle(() => {
        tourChannel.updateLayout();
      }), 300);
    });

    this.props.websocket.on('open', () => {
      this.props.websocket.request({method: 'isUserAuthenticated', params: []}, (error, authAnswer) => {
        if (error) {
          if (error.message === 'Organization error') {
            this.setState({
              isUserAuthenticated: false,
              username: null,
              password: null,
              readyForAuth: true,
            });
          } else {
            return this.createNotice({
              type: 'error',
              title: 'Oh no!',
              message: 'We had a problem accessing your account. 😢 Please try closing and reopening the application. If you still see this message, contact Haiku for support.',
              closeText: 'Okay',
              lightScheme: true,
            });
          }
        }

        mixpanel.mergeToPayload({distinct_id: authAnswer && authAnswer.username});
        mixpanel.haikuTrack('creator:opened');

        // Delay so the default startup screen doesn't just flash then go away
        setTimeout(() => {
          this.setState({
            readyForAuth: true,
            authToken: authAnswer && authAnswer.authToken,
            organizationName: authAnswer && authAnswer.organizationName,
            username: authAnswer && authAnswer.username,
            isUserAuthenticated: authAnswer && authAnswer.isAuthed,
          });

          if (authAnswer && authAnswer.isAuthed && typeof this._postAuthCallback === 'function') {
            this._postAuthCallback();
          } else if (this.props.folder) {
            // Launch folder directly - i.e. allow a 'subl' like experience without having to go
            // through the projects index
            return this.launchFolder(null, this.props.folder, (launchError) => {
              if (launchError) {
                logger.error(launchError);
                this.setState({folderLoadingError: launchError});
                return this.createNotice({
                  type: 'error',
                  title: 'Oh no!',
                  message: 'We were unable to open the folder. 😢 Please close and reopen the application and try again. If you still see this message, contact Haiku for support.',
                  closeText: 'Okay',
                  lightScheme: true,
                });
              }
            });
          }
        }, 2500);
      });
    });
  }

  componentWillUnmount () {
    this.tourChannel.off('tour:requestElementCoordinates', this.handleFindElementCoordinates);
    this.tourChannel.off('tour:requestWebviewCoordinates', this.handleFindWebviewCoordinates);
    this.tourChannel.off('tour:requestShowStep', this.setGlassInteractionToEditMode);
    this.activityMonitor.stopWatchers();
  }

  handleConnectedProjectModelStateChange ({from, folder, what, value}) {
    if (!this._projectStates[folder]) {
      this._projectStates[folder] = {};
    }
    if (!this._projectStates[folder][what]) {
      this._projectStates[folder][what] = {};
    }
    this._projectStates[folder][what][from] = (value !== undefined)
      ? value // Let the originator specify the state...
      : true; // ...Otherwise it is simply a status of true
  }

  haveAllProjectsRegisteredStateNameForFolder (folder, what, value = true) {
    return (
      this._projectStates[folder] &&
      this._projectStates[folder][what] &&
      this._projectStates[folder][what].creator === value &&
      this._projectStates[folder][what].glass === value &&
      this._projectStates[folder][what].timeline === value
      // this._projectStates[folder][what].master === value // happens too fast?
    );
  }

  /**
   * @methjod awaitAllProjectModelsState
   * @description Long-poll our local registry until all of the subviews for the given folder
   * have registered as having entered the named state.
   */
  awaitAllProjectModelsState (folder, what, value = true, cb) {
    if (
      this.state.projectModel && // Sanity check
      this.state.projectModel.getFolder() === folder &&
      this.haveAllProjectsRegisteredStateNameForFolder(folder, what, value)
    ) {
      return cb();
    }

    return setTimeout(() => {
      return this.awaitAllProjectModelsState(folder, what, value, cb);
    }, 100);
  }

  unsetAllProjectModelsState (folder, what) {
    if (!this._projectStates[folder]) {
      return null;
    }
    // All states transition to an undefined state
    this._projectStates[folder][what] = {};
  }

  handleFindElementCoordinates ({selector, webview}) {
    requestElementCoordinates({
      currentWebview: 'creator',
      requestedWebview: webview,
      selector,
      shouldNotifyEnvoy:
        this.tourChannel &&
        this.envoyClient &&
        !this.envoyClient.isInMockMode(),
      tourClient: this.tourChannel,
    });
  }

  handleFindWebviewCoordinates () {
    this.tourChannel.receiveWebviewCoordinates('creator', {top: 0, left: 0});
  }

  renderNotice (content, i) {
    return (
      <Toast
        toastType={content.type}
        toastTitle={content.title}
        toastMessage={content.message}
        toastCount={content.count || 1}
        closeText={content.closeText}
        key={i + content.title}
        myKey={i}
        removeNotice={this.removeNotice}
        lightScheme={content.lightScheme} />
    );
  }

  mixpanelReportPreviewMode (interactionMode) {
    const report = interactionMode === InteractionMode.GLASS_EDIT ? 'disabled' : 'enabled';

    mixpanel.haikuTrack(`creator:preview-mode:${report}`);
  }

  handleInteractionModeChange (interactionMode) {
<<<<<<< HEAD
    if (this.state.interactionMode === interactionMode) {
      return;
=======
    if (interactionMode === InteractionMode.GLASS_PREVIEW) {
      this.hideEventHandlersEditor();
    } else if (interactionMode === InteractionMode.GLASS_EDIT) {
      this.setState({activeNav: 'library'});
    } else if (interactionMode === InteractionMode.CODE_EDITOR) {
      this.setState({activeNav: 'state_inspector'});
>>>>>>> eefd1d13
    }

    this.mixpanelReportPreviewMode(interactionMode);
<<<<<<< HEAD

    if (interactionMode === InteractionMode.LIVE) {
      this.hideEventHandlersEditor();
=======
    // Clear all logs before starting preview on production. For development it might be useful to not clean them
    if (this.state.interactionMode !== InteractionMode.GLASS_EDIT && interactionMode === InteractionMode.GLASS_EDIT && isProduction()) {
      this.refs.logviewer.clearAllLogs();
>>>>>>> eefd1d13
    }

    this.setState({
      interactionMode,
    }, () => {
      if (
        interactionMode !== InteractionMode.LIVE ||
        !experimentIsEnabled(Experiment.UserFacingDevTools)
      ) {
        return;
      }

      const glassView = document.getElementById('glass-webview');
      const devtoolsView = document.getElementById('devtools');

      if (glassView && devtoolsView) {
        const glassBrowser = glassView.getWebContents();

        let devContents = devtoolsView.getWebContents();

        const devInterval = setInterval(() => {
          devContents = devtoolsView.getWebContents();

          if (devContents) {
            clearInterval(devInterval);

            glassBrowser.setDevToolsWebContents(devContents);

            glassBrowser.openDevTools();

            const cssInterval = setInterval(() => {
              if (glassBrowser.devToolsWebContents) {
                clearInterval(cssInterval);

                // Uncomment to opens dev tools for the dev tools
                // glassBrowser.devToolsWebContents.openDevTools({
                //   mode: 'detach'
                // });
              }
            });
          }
        });
      }
    });
  }

  setInteractionMode (interactionMode) {
    if (this.state.projectModel) {
      this.state.projectModel.setInteractionMode(interactionMode, {from: 'creator'}, () => {
        this.handleInteractionModeChange(interactionMode);
      });
    }
  }

  togglePreviewMode () {
    // We delegate to state, so stage can check if code editor has any content
    if (isPreviewMode(this.state.interactionMode)) {
      this.refs.stage.tryToSwitchToEditMode();
    } else {
      this.refs.stage.tryToSwitchToPreviewMode();
    }
  }

  setGlassInteractionToPreviewMode () {
    this.setInteractionMode(InteractionMode.GLASS_PREVIEW);
  }

  setGlassInteractionToEditMode () {
    this.setInteractionMode(InteractionMode.GLASS_EDIT);
  }

  setGlassInteractionToCodeEditorMode () {
    this.setInteractionMode(InteractionMode.CODE_EDITOR);
  }

  setDashboardVisibility (dashboardVisible, launchingProject = false) {
    this.setState({
      dashboardVisible,
      launchingProject,
      doShowProjectLoader: false,
      newProjectLoading: false,
    });
  }

  switchActiveNav (activeNav) {
    this.setState({activeNav});

    mixpanel.haikuTrack('creator:project:left-nav-switch', {
      option: activeNav,
    });
  }

  authenticateUser (username, password, cb) {
    return this.props.websocket.request({method: 'authenticateUser', params: [username, password]}, (error, authAnswer) => {
      if (error) {
        return cb(error);
      }
      mixpanel.mergeToPayload({distinct_id: username});
      mixpanel.haikuTrack('creator:user-authenticated', {username});
      this.setState({
        username,
        password,
        authToken: authAnswer && authAnswer.authToken,
        organizationName: authAnswer && authAnswer.organizationName,
        isUserAuthenticated: authAnswer && authAnswer.isAuthed,
      });
      return cb(null, authAnswer);
    });
  }

  showProxySettings () {
    this.setState({
      showProxySettings: true,
    });
  }

  resendEmailConfirmation (username, password, cb) {
    return this.props.websocket.request({method: 'resendEmailConfirmation', params: [username]}, () => { });
  }

  authenticationComplete () {
    if (typeof this._postAuthCallback === 'function') {
      this._postAuthCallback();
    }

    this.handleEnvoyUserReady();

    return this.setState({isUserAuthenticated: true});
  }

  receiveProjectInfo (projectInfo) {
    // NO-OP
  }

  loadProjects (cb) {
    return this.props.websocket.request(
      {
        method: 'listProjects',
        params: [],
        timeout: 5000,
        retry: 5,
      },
      (error, projectList) => {
        if (error) {
          return cb(error);
        }
        this.setState({projectsList: projectList});
        ipcRenderer.send('topmenu:update', {projectList, isProjectOpen: false});
        return cb(null, projectList);
      },
    );
  }

  onProjectPublicChange (isPublic) {
    this.setState({projectObject: {...this.state.projectObject, isPublic}});
  }

  onProjectLaunchError (error) {
    console.log(error);

    this.createNotice({
      type: 'error',
      title: 'Oh no!',
      message: 'We couldn\'t open this project. 😩 Please ensure that your computer is connected to the Internet. If you\'re connected and you still see this message your files might still be processing. Please try again in a few moments. If you still see this error, contact Haiku for support.',
      closeText: 'Okay',
      lightScheme: true,
    });

    this.setProjectLaunchStatus({launchingProject: null});
  }

  createProject (projectName, isPublic, duplicate = false, callback) {
    this.props.websocket.request({method: 'createProject', params: [projectName, isPublic]}, (err, newProject) => {
      if (err) {
        this.createNotice({
          type: 'error',
          title: 'Oh no!',
          message: 'We couldn\'t create your project. 😩 If this problem occurs again, please contact Haiku support.',
          closeText: 'Okay',
          lightScheme: true,
        });

        callback(err);
        return;
      }

      if (duplicate && this.state.projectToDuplicate !== null) {
        this.props.websocket.request(
          {
            method: 'duplicateProject',
            params: [newProject, this.state.projectToDuplicate],
          },
          () => {
            callback(err, newProject);
          },
        );
      } else {
        callback(err, newProject);
      }
    });
  }

  launchProject (projectName, projectObject, cb) {
    this.setProjectLaunchStatus({launchingProject: true, newProjectLoading: false});

    Object.assign(
      projectObject,
      {
        skipContentCreation: true, // VERY IMPORTANT - if not set to true, we can end up in a situation where we overwrite freshly cloned content from the remote!
        projectsHome: projectObject.projectsHome,
        projectPath: projectObject.projectPath,
        organizationName: this.state.organizationName,
        authorName: this.state.username,
        projectName, // Have to set this here, because we pass this whole object to StateTitleBar, which needs this to properly call saveProject
      },
    );

    // Add extra context to Sentry reports, this info is also used by carbonite.
    window.Raven.setExtraContext({
      organizationName: this.state.organizationName,
      projectPath: projectObject.projectPath,
      projectName,
    });
    window.Raven.setUserContext({
      email: this.state.username,
    });

    mixpanel.haikuTrack('creator:project:launching', {
      username: this.state.username,
      project: projectName,
      organization: this.state.organizationName,
    });

    return this.props.websocket.request({method: 'bootstrapProject', params: [projectName, projectObject, this.state.username, this.state.password]}, (err, projectFolder) => {
      if (err) {
        return this.onProjectLaunchError();
      }

      window.Raven.setExtraContext({
        organizationName: this.state.organizationName,
        projectPath: projectFolder, // Re-set in case it wasn't present in the above call
        projectName,
      });

      return this.props.websocket.request({method: 'startProject', params: [projectName, projectFolder]}, (startProjectError, applicationImage) => {
        if (startProjectError) {
          return this.onProjectLaunchError();
        }

        return Project.setup(
          projectFolder,
          'creator', // alias
          this.props.websocket, // websocket (already initialized)
          window, // platform
          this.props.userconfig, // userconfig
          this.fileOptions,
          this.envoyOptions,
          (projectSetupError, projectModel) => {
            if (projectSetupError) {
              return cb(projectSetupError);
            }

            // Notify... ourselves that we've successfully set up the project model for this folder
            // Is it weird to put this here, or weirder to put a conditional hack over there?
            this.handleConnectedProjectModelStateChange({
              from: 'creator',
              folder: projectFolder,
              what: 'project:ready',
            });

            // Assign, not merge, since we don't want to clobber any variables already set, like project name
            lodash.assign(projectObject, applicationImage.project);

            mixpanel.haikuTrack('creator:project:launched', {
              username: this.state.username,
              project: projectName,
              organization: this.state.organizationName,
            });

            this.setState({
              projectModel,
              projectFolder,
              applicationImage,
              projectObject,
              projectName,
              doShowProjectLoader: true,
              doShowBackToDashboardButton: false,
              dashboardVisible: false,
            }, () => {
              // Once the Timeline/Stage are being rendered, we await the point that their
              // own Project models have loaded before initiating a switch to the current
              // active component. This also waits for MasterProcess to be bootstrapped
              return this.awaitAllProjectModelsState(projectFolder, 'project:ready', true, () => {
                const ac = this.state.projectModel.getCurrentActiveComponent();
                if (ac) {
                  // Even if we already have an active component set up and assigned in memory,
                  // we still need to notify Timeline/Stage since they have been completely recreated
                  ac.setAsCurrentActiveComponent({from: 'creator'}, () => { });
                } else {
                  // And if we don't have anything assigned, assume we're editing the main component
                  this.state.projectModel.setCurrentActiveComponent('main', {from: 'creator'}, () => { });
                }
              });
            });

            // This safely reinitializes websockets and Envoy clients.
            // We need to do this here in Creator because our process
            // remains alive even as the user navs between projects.
            projectModel.connectClients();

            // Clear the undo/redo stack (etc) from the previous editing session if any is left over
            projectModel.actionStack.resetData();

            projectModel.on('update', (what, ...args) => {
              // console.info(`[creator] local update ${what}, args:`,args)

              switch (what) {
                case 'setCurrentActiveComponent':
                  this.handleActiveComponentReady();
                  break;

                case 'componentDeactivating':
                  this.handleComponentDeactivating();
                  break;

                case 'setInteractionMode':
                  this.handleInteractionModeChange(...args);
                  break;
              }
            });

            projectModel.on('remote-update', (what, ...args) => {
              // console.log(`[creator] remote update ${what}, args:`,args)

              switch (what) {
                case 'setCurrentActiveComponent':
                case 'selectElement':
                case 'unselectElement':
                case 'batchUpsertEventHandlers':
                  this.debouncedForceUpdate();
                  break;

                case 'setInteractionMode':
                  this.handleInteractionModeChange(...args);
                  break;
              }
            });

            // Trigger tab UI and library panel updates
            projectModel.on('active-component:upserted', () => {
              this.forceUpdate();
            });
          },
        );
      });
    });
  }

  handleComponentDeactivating () {
    this.getActiveComponent().removeAllListeners('sustained-check:start');
  }

  handleActiveComponentReady () {
    this.mountHaikuComponent();

    ipcRenderer.send('topmenu:update', {
      subComponents: this.state.projectModel.describeSubComponents(),
    });

    // Reset not found identifiers in case we are switching current active component
    this.identifiersNotFound = [];

    this.getActiveComponent().on('sustained-check:start', () => {
      const activeComponent = this.getActiveComponent();

      // If activeComponent is null, delete any identifiersNotFound notice and skip it
      if (!activeComponent) {
        this.deleteIdentifierNotFoundNotice();
        return;
      }

      // Check sustained warnings
      activeComponent.checkSustainedWarnings();

      const currentIdentifiersNotFound = activeComponent.sustainedWarningsChecker.notFoundIdentifiers;

      // If changed, delete current notice and display a new notice if num identifier not found > 0
      if (!lodash.isEqual(currentIdentifiersNotFound, this.identifiersNotFound)) {
        // Delete old notice
        this.deleteIdentifierNotFoundNotice();

        // Create new notice if has any not found indentifier
        if (currentIdentifiersNotFound.length > 0) {
          this.identifiersNotFoundNotice = this.createNotice({
            title: 'Uh oh',
            type: 'warning',
            message: `One or more of your expressions refers to an undefined state variable(s): ${currentIdentifiersNotFound.join(', ')}. Please edit your expressions to remove these references.`,
          });
        }

        // Update list of identifiers not found
        this.identifiersNotFound = currentIdentifiersNotFound;
      }
    });

    // Hide loading screens, re-enable navigating back to dashboard but only after a
    // delay since we've seen race-related crashes when people nav back too early.
    // For mc, this triggers re-render of the Component Tab UI, State Inspector UI, Library UI
    // in the context of whatever the current component is
    return setTimeout(() => {
      return this.setState({
        doShowProjectLoader: false,
        doShowBackToDashboardButton: true,
      });
    }, 2000);
  }

  mountHaikuComponent () {
    // The Timeline UI doesn't display the component, so we don't bother giving it a ref
    this.getActiveComponent().mountApplication(null, {
      freeze: true, // No display means no need for overflow settings, etc
    });
  }

  launchFolder (maybeProjectName, projectFolder, cb) {
    mixpanel.haikuTrack('creator:folder:launching', {
      username: this.state.username,
      project: maybeProjectName,
    });

    // The launchProject method handles the performFolderPointerChange
    return this.launchProject(maybeProjectName, {projectPath: projectFolder}, cb);
  }

  removeNotice (index, id) {
    const notices = this.state.notices;
    if (index !== undefined) {
      this.setState({
        notices: [...notices.slice(0, index), ...notices.slice(index + 1)],
      });
    } else if (id !== undefined) {
      // Hackaroo
      lodash.each(notices, (notice, noticeIndex) => {
        if (notice.id === id) {
          this.removeNotice(noticeIndex);
        }
      });
    }
  }

  shouldNoticeBeSkipped (notice) {
    // Assume that any notice without a string isn't usable, so just skip it
    if (!notice || typeof notice.message !== 'string') {
      return true;
    }

    // Ignore Intercom widget errors which are transient and confuse the user
    if (notice.message.match(/intercom/)) {
      return true;
    }

    // HACK: Skip human-unfriendly duplicate errors that originate from ActiveComponent action calls
    if (notice.message.match(/\[active/)) {
      return true;
    }

    // Avoid scary error messages (752175308356950)
    if (notice.message.match(/EventEmitter/)) {
      return true;
    }

    return false;
  }

  /**
   * Expects the object:
   *
   * { type: string (info, success, danger (or error), warning)
   *   title: string,
   *   message: string,
   *   closeText: string (optional, defaults to 'close')
   *   lightScheme: bool (optional, defaults to dark)
   * }
   */
  createNotice (notice) {
    if (this.shouldNoticeBeSkipped(notice)) {
      return;
    }

    // 'Uncaught' indicates an unrecoverable error, so we need to crash
    if (notice.type === 'error' && notice.message.slice(0, 8) === 'Uncaught') {
      if (process.env.NODE_ENV === 'production') {
        remote.getCurrentWindow().close();
      }
    }

    notice.id = Math.random() + '';
    notice.count = 1;
    notice.timestamp = Date.now();

    const notices = this.state.notices;

    let found = false;

    // Don't display more than five errors at a time
    if (notices.length > 5) {
      return;
    }

    // Throttle display to avoid creating a 60fps update death spiral
    const last = notices[0];
    if (last && (notice.timestamp - last.timestamp) < 500) {
      return;
    }

    notices.forEach((existing) => {
      if (
        existing.type === notice.type &&
        existing.message === notice.message
      ) {
        found = true;

        // If we get a bunch of errors of the same kind, that's most likely a bad problem
        if (existing.count >= 25) {
          if (process.env.NODE_ENV === 'production') {
            remote.getCurrentWindow().close();
          }
        } else {
          existing.count += 1;
        }
      }
    });

    if (!found) {
      if (notice.type === 'error') {
        logger.error(notice.message);
      }

      notices.unshift(notice);
    }

    this.setState({notices});

    return notice;
  }

  onLibraryDragEnd (asset) {
    this.setState({assetDragging: null});
    if (asset) {
      this.refs.stage.handleDrop(asset, this._lastMouseX, this._lastMouseY);
    }
  }

  onLibraryDragStart (asset) {
    this.setState({assetDragging: asset});
  }

  onAutoUpdateCheckComplete () {
    this.setState({
      updater: {
        ...this.state.updater,
        shouldCheck: false,
      },
    });
  }

  onActivityReport (userWasActive, shouldSkipOptIn = false) {
    if (userWasActive && this.user) {
      this.user.reportActivity();
    }

    this.setState({
      updater: {
        shouldCheck: true,
        shouldRunOnBackground: true,
        shouldSkipOptIn,
      },
    });
  }

  onTimelineMounted () {
    this.setState({isTimelineReady: true});
  }

  onTimelineUnmounted () {
    this.setState({isTimelineReady: false});
  }

  onNavigateToDashboard () {
    this.teardownMaster({shouldFinishTour: true});
    ipcRenderer.send('topmenu:update', {subComponents: [], isProjectOpen: false});
  }

  awaitAuthAndFire (cb) {
    if (!this.state.readyForAuth || !this.state.isUserAuthenticated) {
      this._postAuthCallback = cb;
    } else {
      cb();
    }
  }

  showForkingError () {
    this.setState({launchingProject: false});
    this.createNotice({
      type: 'error',
      title: 'Oh no!',
      message: 'This project cannot be forked. 😢 This may have been disabled by the project\'s owner.',
      closeText: 'Okay',
      lightScheme: true,
    });
  }

  forkProject (organizationName, projectName) {
    mixpanel.haikuTrack('creator:fork-project', {organizationName, projectName});
    const doFork = () => {
      this.awaitAuthAndFire(() => {
        this.props.websocket.request(
          {method: 'forkProject', params: [organizationName, projectName]},
          (err, forkedProjectName) => {
            if (err) {
              this.showForkingError();
              return;
            }

            this.openNewlyForkedProject(forkedProjectName, 0);
          },
        );
      });
    };

    if (this.state.projectModel) {
      this.teardownMaster({shouldFinishTour: true, launchingProject: true}, doFork);
    } else {
      this.setState({launchingProject: true});
      doFork();
    }
  }

  openNewlyForkedProject (forkedProjectName, numAttempts) {
    const recheck = () => {
      if (numAttempts > MAX_FORK_ATTEMPTS) {
        this.showForkingError();
        return;
      }

      setTimeout(() => {
        this.openNewlyForkedProject(forkedProjectName, numAttempts + 1);
      }, FORK_OPERATION_TIMEOUT);
    };

    this.props.websocket.request(
      {method: 'getProjectByName', params: [forkedProjectName]},
      (err, forkedProject) => {
        if (err) {
          this.showForkingError();
          return;
        }

        if (!forkedProject.forkComplete) {
          recheck();
        } else {
          setTimeout(() => {
            this.launchProject(forkedProjectName, forkedProject, (launchError) => {
              if (launchError) {
                this.showForkingError();
              }
            });
          }, FORK_OPERATION_TIMEOUT);
        }
      },
    );
  }

  teardownMaster ({shouldFinishTour, launchingProject = false}, cb) {
    // Delete identifier not found notice on teardown
    this.deleteIdentifierNotFoundNotice();

    // We teardownMaster FIRST because we want to close the websocket connections before
    // destroying the webviews, which leads to EPIPE/"not opened" crashes.
    // Previously we were relying on dropped connections to deallocate websockets,
    // which made it difficult to know how to handle actual errors
    return this.props.websocket.request(
      {method: 'teardownMaster', params: [this.state.projectModel.getFolder()]},
      () => {
        logger.info('[creator] master torn down');

        this.setDashboardVisibility(true, launchingProject);
        this.onTimelineUnmounted();

        this.unsetAllProjectModelsState(this.state.projectModel.getFolder(), 'project:ready');
        this.unsetAllProjectModelsState(this.state.projectModel.getFolder(), 'component:mounted');

        if (shouldFinishTour) {
          this.tourChannel.finish(false);
        }

        this.state.projectModel.getAllActiveComponents().forEach((ac) => {
          if (ac.$instance) {
            ac.$instance.context.destroy();
          }
        });

        // The stale project doesn't want to receive methods destined for new project models
        if (this.state.projectModel) {
          this.state.projectModel.stopHandlingMethods();
        }

        // Clean up our litany of BaseModel extension collections in case an errant reload finds something better left
        // unfound.
        BaseModel.extensions.forEach((klass) => klass.purge());

        this.setState({
          projectModel: null,
          activeNav: 'library', // Prevents race+crash loading StateInspector when switching projects
          interactionMode: InteractionMode.GLASS_EDIT, // So that the asset library will not be obscured on reentry
        });

        if (cb) {
          cb();
        }
      },
    );
  }

  deleteIdentifierNotFoundNotice () {
    if (this.identifiersNotFoundNotice) {
      this.removeNotice(undefined, this.identifiersNotFoundNotice.id);
      this.identifiersNotFoundNotice = undefined;
    }
  }

  renderStartupDefaultScreen () {
    if (this.props.haiku.proxy.active) {
      return <ProxyHelpScreen />;
    }

    return (
      <div style={{position: 'absolute', width: '100%', height: '100%', backgroundColor: '#313F41'}}>
        <CSSTransition
          classNames="toast"
          timeout={{enter: 500, exit: 300}}
        >
          <div style={{position: 'absolute', right: 0, top: 0, width: 300}}>
            {lodash.map(this.state.notices, this.renderNotice)}
          </div>
        </CSSTransition>
        <div style={{display: 'block', width: '100%', height: '100%', position: 'fixed', top: 0, left: 0}}>
          <CreatorIntro haikuOptions={{loop: false, sizing: 'contain', contextMenu: 'disabled'}} />
        </div>
        <div style={{color: '#FAFCFD', textAlign: 'center', display: 'inline-block', fontSize: '14px', width: '100%', height: 50, position: 'absolute', bottom: 50, left: 0}}>{this.state.softwareVersion}</div>
      </div>
    );
  }

  logOut () {
    return this.props.websocket.request({method: 'doLogOut'}, () => {
      this.clearAuth();
      this.user.setConfig(UserSettings.figmaToken, null);

      mixpanel.haikuTrack('creator:project-browser:user-menu-option-selected', {
        option: 'logout',
      });
    });
  }

  clearAuth () {
    this.setState({readyForAuth: true, isUserAuthenticated: false, username: ''});
  }

  tryToChangeCurrentActiveComponent (scenename) {
    // Delegate to Stage, as it contains nonSavedContentOnCodeEditor state
    this.refs.stage.tryToChangeCurrentActiveComponent(scenename);
  }

  setProjectLaunchStatus ({launchingProject, newProjectLoading}) {
    if (launchingProject !== undefined) {
      this.setState({launchingProject});
    }
    if (newProjectLoading !== undefined) {
      this.setState({newProjectLoading});
    }
  }

  showChangelogModal () {
    this.setState({showChangelogModal: true}, () => {
      const lastViewedChangelog = process.env.HAIKU_RELEASE_VERSION;
      this.setState({lastViewedChangelog});
      this.user.setConfig(UserSettings.lastViewedChangelog, lastViewedChangelog);
    });

    mixpanel.haikuTrack('creator:changelog:shown');
  }

  renderChangelogModal () {
    return this.state.showChangelogModal ? (
      <ChangelogModal
        onClose={() => {
          this.setState({showChangelogModal: false});
        }}
        lastViewedChangelog={this.state.lastViewedChangelog}
      />
    ) : null;
  }

  showNewProjectModal (isDuplicateProjectModal = false, duplicateProjectName = '', projectToDuplicate = null) {
    this.setState({showNewProjectModal: true, isDuplicateProjectModal, duplicateProjectName, projectToDuplicate});
    mixpanel.haikuTrack('creator:new-project:shown');
  }

  hideNewProjectModal () {
    this.setState({showNewProjectModal: false, isDuplicateProjectModal: false, duplicateProjectName: null});
  }

  renderNewProjectModal () {
    return (
      this.state.showNewProjectModal && (
        <NewProjectModal
          defaultProjectName={this.state.duplicateProjectName}
          duplicate={this.state.isDuplicateProjectModal}
          disabled={this.state.newProjectLoading}
          onCreateProject={(projectName, isPublic, duplicate, callback) => {
            this.createProject(projectName, isPublic, duplicate, (err, projectObject) => {
              callback(err, projectObject);

              if (err) {
                this.hideNewProjectModal();
                return;
              }

              if (this.state.projectModel) {
                this.teardownMaster(
                  {shouldFinishTour: true, launchingProject: false},
                  () => {
                    this.launchProject(projectObject.projectName, projectObject, callback);
                  },
                );
              } else {
                this.launchProject(projectObject.projectName, projectObject, callback);
              }
            });
          }}
          onClose={() => {
            this.hideNewProjectModal();
          }}
        />
      )
    );
  }

  get proxyDescriptor () {
    // Note: in the current setup, we boot all users who are unable to connect directly to the local websocket server
    // before they can benefit from the pre-filling of of the proxy descriptor based on the proxy upgrade request
    // identified during bootup. If we ever figure out how to allow the socket traffic to flow through a proxy, as a
    // consolation prize for still forcing users to go through this config, the host and port should be prefilled!
    return describeProxyFromUrl(this.props.haiku.dotenv.http_proxy || this.props.haiku.proxy.url);
  }

  set proxyDescriptor (proxyDescriptor) {
    this.props.websocket.request(
      {
        method: 'setenv',
        params: [{
          http_proxy: buildProxyUrl(proxyDescriptor),
        }],
      },
      (error, dotenv) => {
        if (error) {
          mixpanel.haikuTrack('creator:proxy-settings:error', {error});
          logger.warn('[creator] unable to persist proxy settings', error);
          this.createNotice({
            type: 'error',
            title: 'Oh no!',
            message: 'We were unable to save your proxy settings. 😢 Please close and reopen the application and try again. If you still see this message, contact Haiku for support.',
            closeText: 'Okay',
            lightScheme: true,
          });
        } else {
          mixpanel.haikuTrack('creator:proxy-settings:saved');
          Object.assign(this.props.haiku, {dotenv});
        }

        this.setState({
          showProxySettings: false,
        });
      },
    );
  }

  get shouldShowUserConsole () {
<<<<<<< HEAD
    return (
      experimentIsEnabled(Experiment.UserConsole) &&
      this.state.interactionMode === InteractionMode.LIVE
    );
  }

  get shouldShowUserFacingDevTools () {
    return (
      experimentIsEnabled(Experiment.UserFacingDevTools) &&
      this.state.interactionMode === InteractionMode.LIVE
    );
=======
    return experimentIsEnabled(Experiment.UserConsole) && this.state.interactionMode === InteractionMode.GLASS_PREVIEW;
>>>>>>> eefd1d13
  }

  saveEventHandlers (targetElement, serializedEvents) {
    const selectorName = 'haiku:' + targetElement.getComponentId();
    this.getActiveComponent().batchUpsertEventHandlers(selectorName, serializedEvents, {from: 'creator'}, () => {});
  }

  hideEventHandlersEditor () {
    if (this.editor && this.editor.canBeClosedExternally()) {
      mixpanel.haikuTrack('creator:hide-event-handlers-editor');
      this.setState({
        targetElement: null,
        showEventHandlerEditor: false,
        eventHandlerEditorOptions: {},
      });

      this.state.projectModel.broadcastPayload({
        name: 'event-handlers-editor-closed',
      });
    }
  }

  showEventHandlersEditor (clickEvent, targetElement, options) {
    if (isPreviewMode(this.state.interactionMode) || !targetElement) {
      return;
    }

    mixpanel.haikuTrack('creator:show-event-handlers-editor');
    logger.info(`showing actions editor`, options);

    this.setState({
      targetElement,
      showEventHandlerEditor: true,
      eventHandlerEditorOptions: options,
    });

    this.state.projectModel.broadcastPayload({
      name: 'event-handlers-editor-open',
    });
  }

  handleShowEventHandlersEditor (elementUID, options, frame) {
    // The EventHandlerEditor uses this field to know whether to launch in frame mode vs event mode
    if (isNumeric(frame)) {
      options.frame = frame;
    }

    this.showEventHandlersEditor(
      null,
      this.getActiveComponent().findElementByUid(elementUID),
      options,
    );
  }

  render () {
    if (this.state.showProxySettings) {
      return (
        <StyleRoot>
          <ProxySettingsScreen
            proxyDescriptor={this.proxyDescriptor}
            onSave={(proxyDescriptor) => {
              this.proxyDescriptor = proxyDescriptor;
            }}
          />
        </StyleRoot>
      );
    }

    if (experimentIsEnabled(Experiment.BasicOfflineMode)) {
      if (
        this.state.isOffline &&
        this.state.dashboardVisible &&
        !(this.state.launchingProject || this.state.newProjectLoading || this.state.doShowProjectLoader)
      ) {
        return (
          <OfflineModePage
            setProjectLaunchStatus={this.setProjectLaunchStatus}
            launchFolder={this.launchFolder} />
        );
      }

      if (!this.state.isOffline && this.state.readyForAuth && (!this.state.isUserAuthenticated || !this.state.username)) {
        return (
          <StyleRoot>
            <AuthenticationUI
              ref="AuthenticationUI"
              onSubmit={this.authenticateUser}
              onSubmitSuccess={this.authenticationComplete}
              onShowProxySettings={() => {
                this.showProxySettings();
              }}
              resendEmailConfirmation={this.resendEmailConfirmation}
              {...this.props} />
          </StyleRoot>
        );
      }

      if (!this.state.isOffline && (!this.state.isUserAuthenticated || !this.state.username)) {
        return this.renderStartupDefaultScreen();
      }
    } else {
      if (this.state.readyForAuth && (!this.state.isUserAuthenticated || !this.state.username)) {
        return (
          <StyleRoot>
            <AuthenticationUI
              ref="AuthenticationUI"
              onSubmit={this.authenticateUser}
              onSubmitSuccess={this.authenticationComplete}
              onShowProxySettings={() => {
                this.showProxySettings();
              }}
              resendEmailConfirmation={this.resendEmailConfirmation}
              {...this.props} />
          </StyleRoot>
        );
      }

      if (!this.state.isUserAuthenticated || !this.state.username) {
        return this.renderStartupDefaultScreen();
      }
    }

    // The ProjectLoader is managed by the ProjectBrowser, through this hack we can
    // force it to display the ProjectLoader even though we aren't concerned with browsing projects
    if (this.state.dashboardVisible) {
      return (
        <div>
          <ProjectBrowser
            ref="ProjectBrowser"
            onShowNewProjectModal={(...args) => {
              this.showNewProjectModal(...args);
            }}
            lastViewedChangelog={this.state.lastViewedChangelog}
            onShowChangelogModal={() => {
              this.showChangelogModal();
            }}
            showChangelogModal={this.state.showChangelogModal}
            launchingProject={this.state.launchingProject}
            newProjectLoading={this.state.newProjectLoading}
            setProjectLaunchStatus={this.setProjectLaunchStatus}
            username={this.state.username}
            softwareVersion={this.state.softwareVersion}
            organizationName={this.state.organizationName}
            isAdmin={this.state.isAdmin}
            loadProjects={this.loadProjects}
            launchProject={this.launchProject}
            createNotice={this.createNotice}
            removeNotice={this.removeNotice}
            logOut={() => {
              this.logOut();
            }}
            notices={this.state.notices}
            envoyClient={this.envoyClient}
            doShowProjectLoader={this.state.doShowProjectLoader}
            {...this.props} />
          {this.renderChangelogModal()}
          {this.renderNewProjectModal()}
          <Tour
            projectsList={this.state.projectsList}
            envoyClient={this.envoyClient}
            startTourOnMount={true} />
          <AutoUpdater
            onComplete={this.onAutoUpdateCheckComplete}
            check={this.state.updater.shouldCheck}
            skipOptIn={this.state.updater.shouldSkipOptIn}
            runOnBackground={this.state.updater.shouldRunOnBackground}
          />
          {(this.state.launchingProject || this.state.newProjectLoading || this.state.doShowProjectLoader)
            ? <ProjectLoader />
            : ''}
        </div>
      );
    }

    if (!this.state.projectFolder) {
      return (
        <div>
          {this.renderChangelogModal()}
          {this.renderNewProjectModal()}
          <Tour
            projectsList={this.state.projectsList}
            envoyClient={this.envoyClient} />
          <AutoUpdater
            onComplete={this.onAutoUpdateCheckComplete}
            check={this.state.updater.shouldCheck}
            skipOptIn={this.state.updater.shouldSkipOptIn}
            runOnBackground={this.state.updater.shouldRunOnBackground}
          />
          <ProjectBrowser
            ref="ProjectBrowser"
            onShowNewProjectModal={(...args) => {
              this.showNewProjectModal(...args);
            }}
            lastViewedChangelog={this.state.lastViewedChangelog}
            onShowChangelogModal={() => {
              this.showChangelogModal();
            }}
            showChangelogModal={this.state.showChangelogModal}
            loadProjects={this.loadProjects}
            launchProject={this.launchProject}
            createNotice={this.createNotice}
            removeNotice={this.removeNotice}
            notices={this.state.notices}
            envoyClient={this.envoyClient}
            {...this.props} />
          {(this.state.launchingProject || this.state.newProjectLoading || this.state.doShowProjectLoader)
            ? <ProjectLoader />
            : ''}
        </div>
      );
    }

    if (!this.state.applicationImage || this.state.folderLoadingError) {
      return (
        <div style={{position: 'absolute', width: '100%', height: '100%'}}>
          <CSSTransition
            classNames="toast"
            timeout={{enter: 500, exit: 300}}
          >
            <div style={{position: 'absolute', right: 0, top: 0, width: 300}}>
              {lodash.map(this.state.notices, this.renderNotice)}
            </div>
          </CSSTransition>
          <div style={{position: 'relative', width: '100%', height: '100%'}}>
            <div style={{position: 'absolute', top: '50%', left: '50%', transform: 'translate(-50%, -50%)'}}>
              <span style={{fontSize: 24, color: '#222'}}>Loading project...</span>
            </div>
          </div>
        </div>
      );
    }

    return (
      <div style={{position: 'relative', width: '100%', height: '100%'}}>
        {this.renderChangelogModal()}
        {this.renderNewProjectModal()}
        <AutoUpdater
          onComplete={this.onAutoUpdateCheckComplete}
          check={this.state.updater.shouldCheck}
          skipOptIn={this.state.updater.shouldSkipOptIn}
          runOnBackground={this.state.updater.shouldRunOnBackground}
        />
        <Tour
          projectsList={this.state.projectsList}
          envoyClient={this.envoyClient} />
        <div style={{position: 'absolute', width: '100%', height: '100%', top: 0, left: 0}}>
          <div className="layout-box" style={{overflow: 'visible'}}>
            <CSSTransition
              classNames="toast"
              timeout={{enter: 500, exit: 300}}
            >
              <div style={{position: 'absolute', right: 0, top: 44, width: 300}}>
                {lodash.map(this.state.notices, this.renderNotice)}
              </div>
            </CSSTransition>
            <SplitPanel split="horizontal" minSize={300} defaultSize={this.props.height * 0.62}>
              <SplitPanel split="vertical" minSize={300} defaultSize={300}>
                <SideBar
                  doShowBackToDashboardButton={this.state.doShowBackToDashboardButton}
                  projectModel={this.state.projectModel}
                  switchActiveNav={this.switchActiveNav}
                  onNavigateToDashboard={this.onNavigateToDashboard}
                  activeNav={this.state.activeNav}>
                  {
                    isPreviewMode(this.state.interactionMode) && (
                      <div
                        style={{
                          opacity: 0.6,
                          position: 'absolute',
                          top: 34,
                          left: 0,
                          right: 0,
                          bottom: 0,
                          zIndex: 999999,
                          backgroundColor: Palette.COAL,
                        }}
                        onClick={() => {
                          this.setGlassInteractionToEditMode();
                        }}
                      />
                    )
                  }
                  <Library
                    servicesEnvoyClient={this.state.servicesEnvoyClient}
                    user={this.user}
                    projectModel={this.state.projectModel}
                    layout={this.layout}
                    folder={this.state.projectFolder}
                    haiku={this.props.haiku}
                    websocket={this.props.websocket}
                    onDragEnd={this.onLibraryDragEnd}
                    onDragStart={this.onLibraryDragStart}
                    createNotice={this.createNotice}
                    removeNotice={this.removeNotice}
                    visible={this.state.activeNav === 'library'} />
                  <StateInspector
                    projectModel={this.state.projectModel}
                    createNotice={this.createNotice}
                    removeNotice={this.removeNotice}
                    folder={this.state.projectFolder}
                    websocket={this.props.websocket}
                    visible={this.state.activeNav === 'state_inspector'} />
                  <ComponentInfoInspector
                    projectModel={this.state.projectModel}
                    createNotice={this.createNotice}
                    removeNotice={this.removeNotice}
                    folder={this.state.projectFolder}
                    websocket={this.props.websocket}
                    visible={this.state.activeNav === 'component_info_inspector'} />
                </SideBar>
                <div style={{position: 'relative', width: '100%', height: '100%'}}>
                    {
                      !isPreviewMode(this.state.interactionMode) && (
                        <EventHandlerEditor
                          element={this.state.targetElement}
                          save={(targetElement, serializedEvent) => {
                            this.saveEventHandlers(targetElement, serializedEvent);
                          }}
                          close={() => {
                            this.hideEventHandlersEditor();
                          }}
                          visible={this.state.showEventHandlerEditor}
                          options={this.state.eventHandlerEditorOptions}
                          ref={(editor) => {
                            this.editor = editor;
                          }}
                        />
                      )
                    }
                  <Stage
                    ref="stage"
                    folder={this.state.projectFolder}
                    envoyProject={this.state.envoyProject}
                    projectModel={this.state.projectModel}
                    envoyClient={this.envoyClient}
                    haiku={this.props.haiku}
                    websocket={this.props.websocket}
                    project={this.state.projectObject}
                    createNotice={this.createNotice}
                    removeNotice={this.removeNotice}
                    receiveProjectInfo={this.receiveProjectInfo}
                    organizationName={this.state.organizationName}
                    authToken={this.state.authToken}
                    username={this.state.username}
                    password={this.state.password}
                    isTimelineReady={this.state.isTimelineReady}
                    interactionMode={this.state.interactionMode}
                    onShowEventHandlerEditor={this.handleShowEventHandlersEditor}
                    onPreviewModeToggled={this.togglePreviewMode}
                    artboardDimensions={this.state.artboardDimensions}
                    onProjectPublicChange={(isPublic) => {
                      this.onProjectPublicChange(isPublic);
                    }}
                    setGlassInteractionToPreviewMode={this.setGlassInteractionToPreviewMode}
                    setGlassInteractionToEditMode={this.setGlassInteractionToEditMode}
                    setGlassInteractionToCodeEditorMode={this.setGlassInteractionToCodeEditorMode}
                    tryToChangeCurrentActiveComponent={this.tryToChangeCurrentActiveComponent}
                  />
                  {(this.state.assetDragging)
                    ? <div style={{width: '100%', height: '100%', backgroundColor: 'white', opacity: 0.01, position: 'absolute', top: 0, left: 0}} />
                    : ''}
                </div>
              </SplitPanel>
              <div
                id="timeline-container"
                style={{
                  position: 'relative',
                  width: '100%',
                  height: '100%',
                }}>
                <div
                  id="timeline-wrapper"
                  style={{
                    position: 'absolute',
                    width: '100%',
                    height: '100%',
                    top: '0px',
                    overflow: 'auto',
                    visibility: this.shouldShowUserConsole ? 'hidden' : 'visible',
                  }}>
                  <Timeline
                    ref="timeline"
                    folder={this.state.projectFolder}
                    envoyClient={this.envoyClient}
                    haiku={this.props.haiku}
                    username={this.state.username}
                    organizationName={this.state.organizationName}
                    createNotice={this.createNotice}
                    removeNotice={this.removeNotice}
                    onReady={this.onTimelineMounted} />
                </div>
                {this.shouldShowUserFacingDevTools && <div style={{
                  position: 'absolute',
                  width: '100%',
                  height: '100%',
                  top: '0px',
                  overflow: 'auto',
                }}>
                  <webview
                    id="devtools"
                    style={{
                      position: 'absolute',
                      width: '100%',
                      height: '100%',
                      top: '0px',
                      overflow: 'hidden',
                      zIndex: 2,
                    }}/>
                </div>}
              </div>
            </SplitPanel>
          </div>
        </div>
        {this.state.doShowProjectLoader && <ProjectLoader />}
      </div>
    );
  }
}<|MERGE_RESOLUTION|>--- conflicted
+++ resolved
@@ -963,36 +963,29 @@
   }
 
   handleInteractionModeChange (interactionMode) {
-<<<<<<< HEAD
     if (this.state.interactionMode === interactionMode) {
       return;
-=======
+    }
+
     if (interactionMode === InteractionMode.GLASS_PREVIEW) {
       this.hideEventHandlersEditor();
     } else if (interactionMode === InteractionMode.GLASS_EDIT) {
       this.setState({activeNav: 'library'});
     } else if (interactionMode === InteractionMode.CODE_EDITOR) {
       this.setState({activeNav: 'state_inspector'});
->>>>>>> eefd1d13
     }
 
     this.mixpanelReportPreviewMode(interactionMode);
-<<<<<<< HEAD
-
-    if (interactionMode === InteractionMode.LIVE) {
+
+    if (interactionMode === InteractionMode.GLASS_PREVIEW) {
       this.hideEventHandlersEditor();
-=======
-    // Clear all logs before starting preview on production. For development it might be useful to not clean them
-    if (this.state.interactionMode !== InteractionMode.GLASS_EDIT && interactionMode === InteractionMode.GLASS_EDIT && isProduction()) {
-      this.refs.logviewer.clearAllLogs();
->>>>>>> eefd1d13
     }
 
     this.setState({
       interactionMode,
     }, () => {
       if (
-        interactionMode !== InteractionMode.LIVE ||
+        interactionMode !== InteractionMode.GLASS_PREVIEW ||
         !experimentIsEnabled(Experiment.UserFacingDevTools)
       ) {
         return;
@@ -1875,21 +1868,17 @@
   }
 
   get shouldShowUserConsole () {
-<<<<<<< HEAD
     return (
       experimentIsEnabled(Experiment.UserConsole) &&
-      this.state.interactionMode === InteractionMode.LIVE
+      this.state.interactionMode === InteractionMode.GLASS_PREVIEW
     );
   }
 
   get shouldShowUserFacingDevTools () {
     return (
       experimentIsEnabled(Experiment.UserFacingDevTools) &&
-      this.state.interactionMode === InteractionMode.LIVE
+      this.state.interactionMode === InteractionMode.GLASS_PREVIEW
     );
-=======
-    return experimentIsEnabled(Experiment.UserConsole) && this.state.interactionMode === InteractionMode.GLASS_PREVIEW;
->>>>>>> eefd1d13
   }
 
   saveEventHandlers (targetElement, serializedEvents) {
