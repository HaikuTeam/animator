--- conflicted
+++ resolved
@@ -117,13 +117,9 @@
       launchingProject: false,
       newProjectLoading: false,
       interactionMode: InteractionMode.EDIT,
-<<<<<<< HEAD
       artboardDimensions: null,
-      showChangelogModal: false
-=======
       showChangelogModal: false,
       showProxySettings: false
->>>>>>> ff285978
     }
 
     this.envoyOptions = {
