@font-face {
  font-family: 'Fira Sans';
  font-style: normal;
  font-weight: 400;
  src: url('./fonts/FiraSans-Regular.ttf') format('truetype');
  unicode-range: U+0000-00FF, U+0131, U+0152-0153, U+02C6, U+02DA, U+02DC, U+2000-206F, U+2074, U+20AC, U+2212, U+2215, U+E0FF, U+EFFD, U+F000;
}

@font-face {
  font-family: 'Fira Sans';
  font-style: italic;
  font-weight: 400;
  src: url('./fonts/FiraSans-Italic.ttf') format('truetype');
  unicode-range: U+0000-00FF, U+0131, U+0152-0153, U+02C6, U+02DA, U+02DC, U+2000-206F, U+2074, U+20AC, U+2212, U+2215, U+E0FF, U+EFFD, U+F000;
}

@font-face {
  font-family: 'Fira Sans';
  font-style: normal;
  font-weight: 300;
  src: url('./fonts/FiraSans-Light.ttf') format('truetype');
  unicode-range: U+0000-00FF, U+0131, U+0152-0153, U+02C6, U+02DA, U+02DC, U+2000-206F, U+2074, U+20AC, U+2212, U+2215, U+E0FF, U+EFFD, U+F000;
}

@font-face {
  font-family: 'Fira Sans';
  font-style: italic;
  font-weight: 300;
  src: url('./fonts/FiraSans-LightItalic.ttf') format('truetype');
  unicode-range: U+0000-00FF, U+0131, U+0152-0153, U+02C6, U+02DA, U+02DC, U+2000-206F, U+2074, U+20AC, U+2212, U+2215, U+E0FF, U+EFFD, U+F000;
}

@font-face {
  font-family: 'Fira Sans';
  font-style: normal;
  font-weight: 500;
  src: url('./fonts/FiraSans-Medium.ttf') format('truetype');
  unicode-range: U+0000-00FF, U+0131, U+0152-0153, U+02C6, U+02DA, U+02DC, U+2000-206F, U+2074, U+20AC, U+2212, U+2215, U+E0FF, U+EFFD, U+F000;
}

@font-face {
  font-family: 'Fira Sans';
  font-style: italic;
  font-weight: 500;
  src: url('./fonts/FiraSans-MediumItalic.ttf') format('truetype');
  unicode-range: U+0000-00FF, U+0131, U+0152-0153, U+02C6, U+02DA, U+02DC, U+2000-206F, U+2074, U+20AC, U+2212, U+2215, U+E0FF, U+EFFD, U+F000;
}

@font-face {
  font-family: 'Fira Sans';
  font-style: bold;
  font-weight: 700;
  src: url('./fonts/FiraSans-Bold.ttf') format('truetype');
  unicode-range: U+0000-00FF, U+0131, U+0152-0153, U+02C6, U+02DA, U+02DC, U+2000-206F, U+2074, U+20AC, U+2212, U+2215, U+E0FF, U+EFFD, U+F000;
}

@font-face {
  font-family: 'Fira Mono';
  font-style: normal;
  font-weight: 400;
  src: url('./fonts/FiraMono-Regular.ttf') format('truetype');
  unicode-range: U+0000-00FF, U+0131, U+0152-0153, U+02C6, U+02DA, U+02DC, U+2000-206F, U+2074, U+20AC, U+2212, U+2215, U+E0FF, U+EFFD, U+F000;
}

@font-face {
  font-family: 'Fira Mono';
  font-style: bold;
  font-weight: 700;
  src: url('./fonts/FiraMono-Bold.ttf') format('truetype');
  unicode-range: U+0000-00FF, U+0131, U+0152-0153, U+02C6, U+02DA, U+02DC, U+2000-206F, U+2074, U+20AC, U+2212, U+2215, U+E0FF, U+EFFD, U+F000;
}

::selection {
  background: rgb(205,49,114);
  color: white;
}

img::selection {
  background: transparent;
}

html {
  box-sizing: border-box;
  -webkit-text-size-adjust: 100%;
}
*, *:before, *:after {
  box-sizing: inherit;
}

html, body {
  -webkit-tap-highlight-color: rgb(205,49,114);
  -webkit-font-smoothing: antialiased;
  position: relative;
  overflow: hidden;
  width: 100%;
  height: 100%;
  margin: 0;
  padding: 0;
}

body {
  font-family: Fira Sans, Arial, sans-serif !important;
  font-size: 12px;
  font-weight: 400;
  color: #d1d1d1;
}

iframe {
  outline: none;
  border: none;
  padding: 0;
  margin: 0;
  width: 100%;
  height: 100%;
  overflow: auto;
}

.fade-in {
  opacity: 0.0;
  transition: opacity .25s ease-in-out;
  -moz-transition: opacity .25s ease-in-out;
  -webkit-transition: opacity .25s ease-in-out;
}

.fade-out {
  opacity: 1.0;
  transition: opacity .25s ease-in-out;
  -moz-transition: opacity .25s ease-in-out;
  -webkit-transition: opacity .25s ease-in-out;
}

.frame {
  -webkit-user-select: none;
  -webkit-app-region: drag;
}

button {
  -webkit-app-region: no-drag;
  cursor: pointer;
  text-transform: uppercase;
}

/* We have a ton of elements with text content that shouldn't be selectable
 * TODO: Move into the ui-common module?
 */
.no-select {
  -webkit-user-select: none !important;
  user-select: none !important;
}

/* TODO(legacy): unify this styles
 * for some reason we were hiding the tip of the Popover library
 * and placing the popover body in unexpected places. This was
 * breaking the normal usage of the library and took me hours to figure
 *
 * In an attempt to keep the old code as-is and at the same time fix
 * the future usage of the Popover library, I'm prefixing the affected
 * code with a specific class (i.e. `.three-dot-popover`)
 */
.three-dot-popover .Popover-tip,
.publish-popover .Popover-tip {
  display: none;
}

.publish-popover .Popover-body,
.three-dot-popover .Popover-body {
  position: absolute;
  left: -12px;
  top: -28px;
}

/* General Popover styles */

/* Don't animate the popover */
.Popover {
  transform : translateY(0) !important;
  z-index: 10;
  transition-duration: 0;
  transition-property: transform !important;
}

/* Don't animate the tip */
.Popover-tip {
  transition: -webkit-transform 0ms ease-in!important;
}

/* Set the default color for the tip and the body */
.Popover-body {
  border-radius: 5px;
  background-color: rgb(21, 32, 34);
}

.Popover-tipShape {
  fill: rgb(21, 32, 34);
}

/* Basic form resets */
input,
label,
select,
button,
textarea {
	margin:0;
	border:0;
	padding:0;
	display:inline-block;
	vertical-align:middle;
	white-space:normal;
	background:none;
	line-height:1;
	font-size:13px;
}

input:focus, button:focus {
	outline:0;
}

input::-webkit-input-placeholder {
  color: rgba(254,254,254,.37);
}

.popover-input::-webkit-input-placeholder {
  color: rgb(242, 148, 29);
}

.popover-input:focus::-webkit-input-placeholder {
  color: transparent;
}

.normal-input::-webkit-input-placeholder {
  color: rgba(254,254,254,.37) !important;
}

.layout-box {
  position: relative;
  top: 0;
  left: 0;
  margin: 0;
  padding: 0;
  border: none;
  width: 100%;
  height: 100%;
  overflow: hidden;
}

/* TODO: hook up this rotation for library asset chevrons later
.collapse-chevy {
  margin-right: 4px;
  transform: rotate(-90deg);
  transition: transform 125ms ease-out;
  position: absolute;
  width: 9px;
  height: 9px;
  left: 0;
}

.collapse-chevy.open {
  transform: rotate(0);
}
*/

.toast {
  transform: translateY(0);
}

.toast-enter {
  opacity: .1;
  transform: translateY(-400px);
}

.toast-enter.toast-enter-active {
  opacity: 1;
  top: 14px;
  transform: translateY(0);
  transition: transform 400ms cubic-bezier(.08,.53,.39,1.03), opacity 220ms linear;
}

.toast-leave {
  opacity: 1;
}

.toast-leave.toast-leave-active {
  opacity: 0.01;
  transform: translateY(-400px);
  transition: all 250ms ease-in;
}




/* Glass Control Handle Cursors */

.topL {
  cursor: nwse-resize;
}

.topR {
  cursor: nesw-resize;
}

.bottomL {
  cursor: nesw-resize;
}

.bottomR {
  cursor: nwse-resize;
}

.middleR, .middleL {
  cursor: ew-resize;
}

.topM, .bottomM {
  cursor: ns-resize;
}

.topL .rotate-cursor {
  right: 5px;
  bottom: 5px;
  cursor: -webkit-image-set(
    url('./assets/cursors/rotation-cursor-tl.png') 1x
  ) 16 16, auto;
}

.topR .rotate-cursor {
  left: 5px;
  bottom: 5px;
  cursor: -webkit-image-set(
    url('./assets/cursors/rotation-cursor-tr.png') 1x
  ) 0 16, auto;
}

.bottomL .rotate-cursor {
  right: 5px;
  top: 5px;
  cursor: -webkit-image-set(
    url('./assets/cursors/rotation-cursor-bl.png') 1x
  ) 16 0, auto;
}

.bottomR .rotate-cursor {
  left: 5px;
  top: 5px;
  cursor: -webkit-image-set(
    url('./assets/cursors/rotation-cursor-br.png') 1x
  ) 0 0, auto;
}

.topM .rotate-cursor {
  right: 5px;
  bottom: 5px;
  cursor: -webkit-image-set(
    url('./assets/cursors/rotation-cursor-t.png') 1x
  ) 11 11, auto;
}

.middleR .rotate-cursor {
  left: 5px;
  bottom: 5px;
  cursor: -webkit-image-set(
    url('./assets/cursors/rotation-cursor-r.png') 1x
  ) 11 11, auto;
}

.bottomM .rotate-cursor {
  right: 5px;
  top: 5px;
  cursor: -webkit-image-set(
    url('./assets/cursors/rotation-cursor-b.png') 1x
  ) 11 11, auto;
}

.middleL .rotate-cursor {
  left: 5px;
  top: 5px;
  cursor: -webkit-image-set(
    url('./assets/cursors/rotation-cursor-l.png') 1x
  ) 11 11, auto;
}

/* End Glass Control Handle Cursors */

.file-drop {
  position: absolute;
  min-height: 300px;
  height: 100%;
  width: 100%;
}

.file-drop > .file-drop-target {
  position: absolute;
  top: 0;
  left: 0;
  height: 100%;
  width: 100%;
  border-radius: 2px;
  opacity: 0;
  font-size: 30px;
  background-color: rgba(205,49,114, .16);
  display: flex;
  flex-direction: column;
  align-items: center;
  justify-content: center;
  align-content: center;
  text-align: center;
  transform: scale(1.3);
  transition: transform 223ms ease-out;
}

.file-drop > .file-drop-target.file-drop-dragging-over-frame {
  border: none;
  box-shadow: none;
  z-index: 50;
  opacity: 1.0;
  color: white;

}

.file-drop > .file-drop-target.file-drop-dragging-over-target {
  background-color: rgba(205,49,114, .28);
  transform: scale(1.1);
}


.react-contextmenu {
    min-width: 160px;
    padding: 5px 0;
    margin: 2px 0 0;
    font-size: 16px;
    color: #373a3c;
    text-align: left;
    background-color: #fff;
    background-clip: padding-box;
    border: 1px solid rgba(0,0,0,.15);
    border-radius: .25rem;
    outline: none;
    opacity: 0;
    z-index: 100;
    pointer-events: none;
}

.react-contextmenu.react-contextmenu--visible {
    opacity: 1;
    pointer-events: auto;
}

.react-contextmenu-item {
    width: 200px;
    padding: 3px 20px;
    font-weight: 400;
    line-height: 1.5;
    color: #373a3c;
    text-align: inherit;
    white-space: nowrap;
    background: 0 0;
    border: 0;
	cursor: pointer;
}

.react-contextmenu-item.react-contextmenu-item--active,
.react-contextmenu-item:hover {
    color: #fff;
    background-color: rgb(205,49,114);
    border-color: rgb(205,49,114);
    text-decoration: none;
}

.react-contextmenu-item.react-contextmenu-submenu {
	padding: 0;
}

.react-contextmenu-item.react-contextmenu-submenu > .react-contextmenu-item {
}

.react-contextmenu-item.react-contextmenu-submenu > .react-contextmenu-item:after {
    content: "▶";
    display: inline-block;
    position: absolute;
    right: 7px;
}

.Droppable {
    height: 100%;
}

<<<<<<< HEAD
/* Something I did during multi-component broke and I needed to add this
 * back to get something reasonably close to the old draggable; #FIXME?
 */
.library-draggable {
  display: inline-block;
  width: 90%;
=======
.react-draggable-dragged {
  cursor: -webkit-grab;
}

.react-draggable-dragging {
  cursor: -webkit-grabbing;
>>>>>>> 385e2b9b
}<|MERGE_RESOLUTION|>--- conflicted
+++ resolved
@@ -483,19 +483,18 @@
     height: 100%;
 }
 
-<<<<<<< HEAD
 /* Something I did during multi-component broke and I needed to add this
  * back to get something reasonably close to the old draggable; #FIXME?
  */
 .library-draggable {
   display: inline-block;
   width: 90%;
-=======
+}
+
 .react-draggable-dragged {
   cursor: -webkit-grab;
 }
 
 .react-draggable-dragging {
   cursor: -webkit-grabbing;
->>>>>>> 385e2b9b
 }