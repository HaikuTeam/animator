'use strict';

Object.defineProperty(exports, "__esModule", {
  value: true
});

var _typeof = typeof Symbol === "function" && typeof Symbol.iterator === "symbol" ? function (obj) { return typeof obj; } : function (obj) { return obj && typeof Symbol === "function" && obj.constructor === Symbol && obj !== Symbol.prototype ? "symbol" : typeof obj; };

var _createClass = function () { function defineProperties(target, props) { for (var i = 0; i < props.length; i++) { var descriptor = props[i]; descriptor.enumerable = descriptor.enumerable || false; descriptor.configurable = true; if ("value" in descriptor) descriptor.writable = true; Object.defineProperty(target, descriptor.key, descriptor); } } return function (Constructor, protoProps, staticProps) { if (protoProps) defineProperties(Constructor.prototype, protoProps); if (staticProps) defineProperties(Constructor, staticProps); return Constructor; }; }();

var _path = require('path');

var _path2 = _interopRequireDefault(_path);

var _async = require('async');

var _async2 = _interopRequireDefault(_async);

var _haikuFsExtra = require('haiku-fs-extra');

var _haikuFsExtra2 = _interopRequireDefault(_haikuFsExtra);

var _lodash = require('lodash.find');

var _lodash2 = _interopRequireDefault(_lodash);

var _lodash3 = require('lodash.merge');

var _lodash4 = _interopRequireDefault(_lodash3);

var _lodash5 = require('lodash.filter');

var _lodash6 = _interopRequireDefault(_lodash5);

var _net = require('net');

var _net2 = _interopRequireDefault(_net);

var _child_process = require('child_process');

var _child_process2 = _interopRequireDefault(_child_process);

var _qs = require('qs');

var _qs2 = _interopRequireDefault(_qs);

var _ws = require('ws');

var _ws2 = _interopRequireDefault(_ws);

var _events = require('events');

var _server = require('haiku-sdk-creator/lib/envoy/server');

var _server2 = _interopRequireDefault(_server);

var _logger = require('haiku-sdk-creator/lib/envoy/logger');

var _logger2 = _interopRequireDefault(_logger);

var _timeline = require('haiku-sdk-creator/lib/timeline');

var _timeline2 = _interopRequireDefault(_timeline);

var _tour = require('haiku-sdk-creator/lib/tour');

var _tour2 = _interopRequireDefault(_tour);

var _haikuSdkInkstone = require('haiku-sdk-inkstone');

var _haikuSdkClient = require('haiku-sdk-client');

var _haikuStateObject = require('haiku-state-object');

var _haikuStateObject2 = _interopRequireDefault(_haikuStateObject);

var _serializeError = require('haiku-serialization/src/utils/serializeError');

var _serializeError2 = _interopRequireDefault(_serializeError);

var _LoggerInstance = require('haiku-serialization/src/utils/LoggerInstance');

var _LoggerInstance2 = _interopRequireDefault(_LoggerInstance);

var _ProjectFolder = require('./ProjectFolder');

var ProjectFolder = _interopRequireWildcard(_ProjectFolder);

var _getNormalizedComponentModulePath = require('haiku-serialization/src/model/helpers/getNormalizedComponentModulePath');

var _getNormalizedComponentModulePath2 = _interopRequireDefault(_getNormalizedComponentModulePath);

function _interopRequireWildcard(obj) { if (obj && obj.__esModule) { return obj; } else { var newObj = {}; if (obj != null) { for (var key in obj) { if (Object.prototype.hasOwnProperty.call(obj, key)) newObj[key] = obj[key]; } } newObj.default = obj; return newObj; } }

function _interopRequireDefault(obj) { return obj && obj.__esModule ? obj : { default: obj }; }

function _classCallCheck(instance, Constructor) { if (!(instance instanceof Constructor)) { throw new TypeError("Cannot call a class as a function"); } }

function _possibleConstructorReturn(self, call) { if (!self) { throw new ReferenceError("this hasn't been initialised - super() hasn't been called"); } return call && (typeof call === "object" || typeof call === "function") ? call : self; }

function _inherits(subClass, superClass) { if (typeof superClass !== "function" && superClass !== null) { throw new TypeError("Super expression must either be null or a function, not " + typeof superClass); } subClass.prototype = Object.create(superClass && superClass.prototype, { constructor: { value: subClass, enumerable: false, writable: true, configurable: true } }); if (superClass) Object.setPrototypeOf ? Object.setPrototypeOf(subClass, superClass) : subClass.__proto__ = superClass; }

var IGNORED_METHOD_MESSAGES = {
  setTimelineTime: true,
  doesProjectHaveUnsavedChanges: true,
  masterHeartbeat: true
  // These are noisy, maybe not worth including?
  // applyPropertyGroupDelta: true,
  // applyPropertyGroupValue: true,
  // moveSegmentEndpoints: true,
  // moveKeyframes: true


  // See note under 'processMethodMessage' for the purpose of this
};var METHOD_MESSAGES_TO_HANDLE_IMMEDIATELY = {
  setTimelineTime: true,
  doesProjectHaveUnsavedChanges: true,
  masterHeartbeat: true,
  toggleDevTools: true,
  openTextEditor: true,
  openTerminal: true,
  saveProject: true,
  previewProject: true,
  fetchProjectInfo: true
};

var ROOT_DIR = _path2.default.join(__dirname, '..');
var PROC_DIR = _path2.default.join(__dirname);

var PROCS = {
  master: { name: 'master', path: _path2.default.join(PROC_DIR, 'MasterProcess.js') },
  creator: { name: 'creator', path: require('electron'), args: [_path2.default.join(ROOT_DIR, 'node_modules', 'haiku-creator-electron', 'lib', 'electron.js')], opts: { electron: true, spawn: true } }
};

var Q_GLASS = { alias: 'glass' };
var Q_MASTER = { alias: 'master' };
var Q_TIMELINE = { alias: 'timeline' };
var Q_CREATOR = { alias: 'creator' };

var AWAIT_INTERVAL = 100;
var WAIT_DELAY = 10 * 1000;

var HAIKU_DEFAULTS = {
  socket: {
    port: process.env.HAIKU_CONTROL_PORT,
    host: process.env.HAIKU_CONTROL_HOST || '0.0.0.0'
  }

  // configure inkstone, useful for testing off of dev (HAIKU_API=https://localhost:8080/)
};if (process.env.HAIKU_API) {
  _haikuSdkInkstone.inkstone.setConfig({
    baseUrl: process.env.HAIKU_API
  });
}

var emitter = new _events.EventEmitter();

var PINFO = process.pid + ' ' + _path2.default.basename(__filename) + ' ' + _path2.default.basename(process.execPath);

var idIncrementor = 1;
function _id() {
  return idIncrementor++;
}

var PLUMBING_INSTANCES = [];

// In test environment these listeners may get wrapped so we begin listening
// to them immediately in the hope that we can start listening before the
// test wrapper steps in and interferes
process.on('exit', function () {
  _LoggerInstance2.default.info('[plumbing] plumbing process (' + PINFO + ') exiting');
  PLUMBING_INSTANCES.forEach(function (plumbing) {
    return plumbing.teardown();
  });
});
process.on('SIGINT', function () {
  _LoggerInstance2.default.info('[plumbing] plumbing process (' + PINFO + ') SIGINT');
  PLUMBING_INSTANCES.forEach(function (plumbing) {
    return plumbing.teardown();
  });
  process.exit();
});
process.on('SIGTERM', function () {
  _LoggerInstance2.default.info('[plumbing] plumbing process (' + PINFO + ') SIGTERM');
  PLUMBING_INSTANCES.forEach(function (plumbing) {
    return plumbing.teardown();
  });
  process.exit();
});

var Plumbing = function (_StateObject) {
  _inherits(Plumbing, _StateObject);

  function Plumbing() {
    _classCallCheck(this, Plumbing);

    // Keep track of all PLUMBING_INSTANCES so we can put our process.on listeners
    // above this constructor, which is necessary in test environments such
    // as tape where exit might never get called despite an exit.
    var _this = _possibleConstructorReturn(this, (Plumbing.__proto__ || Object.getPrototypeOf(Plumbing)).call(this));

    PLUMBING_INSTANCES.push(_this);

    _this.subprocs = [];
    _this.envoys = [];
    _this.servers = [];
    _this.clients = [];
    _this.requests = {};
    _this.caches = {};

    // Keep track of whether we got a teardown signal so we know whether we should keep trying to
    // reconnect any subprocs that seem to have disconnected. This seems useless (why not just kill
    // the process) but keep in mind we need to unit test this.
    _this._isTornDown = false;

    _this._methodMessages = [];
    _this.executeMethodMessagesWorker();

    // Just log information about who is connected to make it easier to diagnose comms issues.
    _this._pulseInterval = setInterval(function () {
      var pulses = {};
      pulses.info = { pendingMethods: _this._methodMessages.length, isTornDown: _this._isTornDown };
      _this.clients.forEach(function (client) {
        if (!pulses[client.params.folder]) pulses[client.params.folder] = [];
        pulses[client.params.folder].push(['client', client.params.id, client.params.alias, client.readyState === 1]); /** WebSocket.OPEN */
      });
      _this.subprocs.forEach(function (subproc) {
        if (!pulses[subproc._attributes.folder]) pulses[subproc._attributes.folder] = [];
        pulses[subproc._attributes.folder].push(['subproc', subproc._attributes.id, subproc._attributes.name, !subproc._attributes.closed]);
      });
      _LoggerInstance2.default.info('[plumbing] pulse', JSON.stringify(pulses));
    }, 10 * 1000);

    emitter.on('teardown-requested', function () {
      _this.teardown();
    });
    emitter.on('restart-client', function (folder, alias) {
      if (_this._isTornDown) {
        _LoggerInstance2.default.info('[plumbing] we are torn down, so not restarting client');
        return void 0;
      }

      _LoggerInstance2.default.warn('[plumbing] restarting client ' + alias + ' in ' + folder);
      return _this.awaitFolderClientWithQuery(folder, 'startProject', { alias: alias }, WAIT_DELAY, function (err) {
        if (err) throw new Error('Unable to restart client ' + alias + ' in ' + folder);
        if (alias === 'master') {
          return _this.startProject(null /* projectName is ignored */, folder, function (err) {
            if (err) throw new Error('Unable to restart client ' + alias + ' in ' + folder);
            _LoggerInstance2.default.warn('[plumbing] restarted client ' + alias + ' in ' + folder);
          });
        }
      });
    });
    return _this;
  }

  /**
   * Mostly-internal methods
   */

  _createClass(Plumbing, [{
    key: 'launch',
    value: function launch() {
      var _this2 = this;

      var haiku = arguments.length > 0 && arguments[0] !== undefined ? arguments[0] : {};
      var cb = arguments[1];

      haiku = (0, _lodash4.default)({}, HAIKU_DEFAULTS, haiku);

      _LoggerInstance2.default.info('[plumbing] launching plumbing', haiku);

      _LoggerInstance2.default.info('[plumbing] launching envoy server');

      var envoyServer = new _server2.default({
        WebSocket: _ws2.default,
        logger: new _logger2.default('warn', _LoggerInstance2.default)
      });

      this.envoys.push(envoyServer);

      return envoyServer.ready().then(function () {
        if (!haiku.envoy) haiku.envoy = {}; // Gets stored in env vars before subprocs created
        haiku.envoy.port = envoyServer.port;
        haiku.envoy.host = envoyServer.host;

        var envoyTimelineHandler = new _timeline2.default(envoyServer);
        var envoyTourHandler = new _tour2.default(envoyServer);

        envoyServer.bindHandler('timeline', _timeline2.default, envoyTimelineHandler);
        envoyServer.bindHandler('tour', _tour2.default, envoyTourHandler);

        _LoggerInstance2.default.info('[plumbing] launching plumbing control server');

        return _this2.launchControlServer(haiku.socket, function (err, server, host, port) {
          if (err) return cb(err);

          // Forward these env vars to creator
          process.env.HAIKU_PLUMBING_PORT = port;
          process.env.HAIKU_PLUMBING_HOST = host;

          if (!haiku.socket) haiku.socket = {};
          haiku.socket.port = port;
          haiku.socket.host = host;
          haiku.plumbing = { url: 'http://' + host + ':' + port };

          _this2.servers.push(server);

          server.on('connected', function (websocket, type, alias, folder, params) {
            _LoggerInstance2.default.info('[plumbing] websocket client connection opened: (' + type + ' ' + alias + ') ' + JSON.stringify(params));

            // Don't allow duplicate clients
            for (var i = _this2.clients.length - 1; i >= 0; i--) {
              var client = _this2.clients[i];
              if (client.params) {
                if (client.params.alias === alias && client.params.folder === folder) {
                  if (client.readyState === _ws2.default.OPEN) {
                    client.close();
                  }
                  _this2.clients.splice(i, 1);
                }
              }
            }

            websocket.params.id = _id();
            var index = _this2.clients.push(websocket) - 1;

            websocket._index = index;

            websocket.on('close', function () {
              _LoggerInstance2.default.info('[plumbing] websocket client connection closed (' + type + ' ' + alias + ')');
              _this2.clients.splice(index, 1);
            });
          });

          server.on('message', function (type, alias, folder, message, websocket, server, responder) {
            // IMPORTANT! Creator uses this
            if (!folder && message.folder) {
              folder = message.folder;
            }

            if (message.type === 'broadcast') {
              // Give clients the chance to emit events to all others
              _this2.sendBroadcastMessage(message, folder, alias, websocket);
            } else if (message.id && _this2.requests[message.id]) {
              // If we have an entry in this.requests, that means this is a reply
              var callback = _this2.requests[message.id].callback;

              delete _this2.requests[message.id];
              return callback(message.error, message.result, message);
            } else if (message.method) {
              // This condition MUST happen before the one above since .method is present on that one too
              // Ensure that actions/methods occur in order by using a queue
              _this2.processMethodMessage(type, alias, folder, message, responder);
            }
          });

          _this2.spawnSubgroup(_this2.subprocs, haiku, function (err, spawned) {
            if (err) return cb(err);
            _this2.subprocs.push.apply(_this2.subprocs, spawned);
            return cb(null, host, port, server, spawned, haiku.envoy);
          });
        });
      });
    }
  }, {
    key: 'methodMessageBeforeLog',
    value: function methodMessageBeforeLog(message, alias) {
      if (!IGNORED_METHOD_MESSAGES[message.method]) {
        _LoggerInstance2.default.info('[plumbing] \u2193-------- BEGAN ' + message.method + ' from ' + alias + ' --------\u2193');
        _LoggerInstance2.default.info('[plumbing] ' + message.method + ' -> ' + JSON.stringify(message.params));
      }
    }
  }, {
    key: 'methodMessageAfterLog',
    value: function methodMessageAfterLog(message, err, result, alias) {
      if (!IGNORED_METHOD_MESSAGES[message.method]) {
        _LoggerInstance2.default.info('[plumbing] ' + message.method + ' <-', err && err.message || '', err && err.stack || '', result);
        _LoggerInstance2.default.info('[plumbing] \u2191-------- ENDED ' + message.method + ' from ' + alias + ' --------\u2191');
      }
    }
  }, {
    key: 'executeMethodMessagesWorker',
    value: function executeMethodMessagesWorker() {
      var _this3 = this;

      if (this._isTornDown) return void 0; // Avoid leaking a handle
      var nextMethodMessage = this._methodMessages.shift();
      if (!nextMethodMessage) return setTimeout(this.executeMethodMessagesWorker.bind(this), 64);

      var type = nextMethodMessage.type,
          alias = nextMethodMessage.alias,
          folder = nextMethodMessage.folder,
          message = nextMethodMessage.message,
          cb = nextMethodMessage.cb;


      this.methodMessageBeforeLog(message, alias);

      // Actions are a special case of methods that end up routed through all of the clients,
      // glass -> timeline -> master before returning. They go through one handler as opposed
      // to the normal 'methods' which plumbing handles on a more a la carte basis
      if (message.type === 'action') {
        return this.handleClientAction(type, alias, folder, message.method, message.params, function (err, result) {
          _this3.methodMessageAfterLog(message, err, result, alias);
          cb(err, result);
          _this3.executeMethodMessagesWorker(); // Continue with the next queue entry (if any)
        });
      }

      return this.plumbingMethod(message.method, message.params || [], function (err, result) {
        _this3.methodMessageAfterLog(message, err, result, alias);
        cb(err, result);
        _this3.executeMethodMessagesWorker(); // Continue with the next queue entry (if any)
      });
    }
  }, {
    key: 'processMethodMessage',
    value: function processMethodMessage(type, alias, folder, message, cb) {
      // Certain messages aren't of a kind that we can reliably enqueue, either because they happen
      // too fast or because they have a 'fire and forget' nature.
      if (METHOD_MESSAGES_TO_HANDLE_IMMEDIATELY[message.method]) {
        if (message.type === 'action') return this.handleClientAction(type, alias, folder, message.method, message.params, cb);else return this.plumbingMethod(message.method, message.params, cb);
      } else {
        this._methodMessages.push({ type: type, alias: alias, folder: folder, message: message, cb: cb });
      }
    }
  }, {
    key: 'sendBroadcastMessage',
    value: function sendBroadcastMessage(message, folder, alias, websocket) {
      this.clients.forEach(function (client) {
        if (websocket && client === websocket) return void 0; // Skip message's send
        if (client.readyState !== _ws2.default.OPEN) return void 0;
        delete message.id; // Don't confuse this as a request/response
        sendMessageToClient(client, (0, _lodash4.default)(message, { folder: folder, alias: alias }));
      });
    }
  }, {
    key: 'plumbingMethod',
    value: function plumbingMethod(method) {
      var params = arguments.length > 1 && arguments[1] !== undefined ? arguments[1] : [];
      var cb = arguments[2];

      if (typeof this[method] !== 'function') return cb(new Error('Plumbing has no method \'' + method + '\''));
      return this[method].apply(this, params.concat(function (error, result) {
        if (error) return cb(error);
        return cb(null, result);
      }));
    }
  }, {
    key: 'awaitFolderClientWithQuery',
    value: function awaitFolderClientWithQuery(folder, method, query, timeout, cb) {
      var _this4 = this;

      if (!folder) return cb(new Error('Folder argument was missing'));
      if (!query) return cb(new Error('Query argument was missing'));
      if (timeout <= 0) {
        return cb(new Error('Timed out waiting for client ' + JSON.stringify(query) + ' of ' + folder + ' to connect'));
      }

      // // // uncomment me for insight into why a request might not be making it
      // console.log('awaiting', method, query)

      // HACK: At the time of this writing, there is only "one" creator client, not one per folder.
      // So the method just get ssent to the one client (if available)
      if (query.alias === 'creator') {
        var creatorClient = (0, _lodash2.default)(this.clients, { params: query });
        if (creatorClient) {
          return cb(null, creatorClient);
        }
      } else {
        var clientsOfFolder = (0, _lodash6.default)(this.clients, { params: { folder: folder } });
        if (clientsOfFolder && clientsOfFolder.length > 0) {
          var clientMatching = (0, _lodash2.default)(clientsOfFolder, { params: query });
          if (clientMatching) {
            return cb(null, clientMatching);
          }
        }
      }
      return setTimeout(function () {
        return _this4.awaitFolderClientWithQuery(folder, method, query, timeout - AWAIT_INTERVAL, cb);
      }, AWAIT_INTERVAL);
    }
  }, {
    key: 'sendFolderSpecificClientMethodQuery',
    value: function sendFolderSpecificClientMethodQuery(folder) {
      var query = arguments.length > 1 && arguments[1] !== undefined ? arguments[1] : {};
      var method = arguments[2];

      var _this5 = this;

      var params = arguments.length > 3 && arguments[3] !== undefined ? arguments[3] : [];
      var cb = arguments[4];

      return this.awaitFolderClientWithQuery(folder, method, query, WAIT_DELAY, function (err, client) {
        if (err) return cb(err);
        return _this5.sendClientMethod(client, method, params, cb);
      });
    }
  }, {
    key: 'sendClientMethod',
    value: function sendClientMethod(websocket, method) {
      var params = arguments.length > 2 && arguments[2] !== undefined ? arguments[2] : [];
      var callback = arguments[3];

      var message = { method: method, params: params };
      return this.sendClientRequest(websocket, message, callback);
    }
  }, {
    key: 'sendClientRequest',
    value: function sendClientRequest(websocket, message, callback) {
      if (message.id === undefined) message.id = '' + Math.random();
      this.requests[message.id] = { websocket: websocket, message: message, callback: callback };
      if (websocket.readyState === _ws2.default.OPEN) {
        var data = JSON.stringify(message);
        return websocket.send(data);
      } else {
        console.warn('[plumbing] websocket readyState was not open so we did not send message ' + (message.method || message.id));
        callback(); // Should this return an error or remain silent?
      }
    }
  }, {
    key: 'teardown',
    value: function teardown() {
      _LoggerInstance2.default.info('[plumbing] teardown method called');
      this.subprocs.forEach(function (subproc) {
        if (subproc.kill) {
          _LoggerInstance2.default.info('[plumbing] sending interrupt signal');
          if (subproc.stdin) subproc.stdin.pause();
          subproc.kill('SIGKILL');
        } else if (subproc.exit) {
          _LoggerInstance2.default.info('[plumbing] calling exit');
          subproc.exit();
        }
      });
      this.envoys.forEach(function (envoy) {
        _LoggerInstance2.default.info('[plumbing] closing envoy');
        envoy.close();
      });
      this.servers.forEach(function (server) {
        _LoggerInstance2.default.info('[plumbing] closing server');
        server.close();
      });
      this.clients.forEach(function (client) {
        if (client.readyState !== _ws2.default.OPEN) return void 0;
        _LoggerInstance2.default.info('[plumbing] sending crash signal to client');
        sendMessageToClient(client, { signal: 'CRASH' });
      });
      this._isTornDown = true;
      clearInterval(this._pulseInterval);
    }
  }, {
    key: 'toggleDevTools',
    value: function toggleDevTools(folder, cb) {
      this.sendBroadcastMessage({ type: 'broadcast', name: 'dev-tools:toggle' });
      cb();
    }

    /**
     * Outward-facing
     */

  }, {
    key: 'masterHeartbeat',
    value: function masterHeartbeat(folder, cb) {
      return this.sendFolderSpecificClientMethodQuery(folder, Q_MASTER, 'masterHeartbeat', [], function (err, masterState) {
        if (err) return cb(err);
        return cb(null, masterState);
      });
    }
  }, {
    key: 'doesProjectHaveUnsavedChanges',
    value: function doesProjectHaveUnsavedChanges(folder, cb) {
      return this.sendFolderSpecificClientMethodQuery(folder, Q_MASTER, 'doesProjectHaveUnsavedChanges', [], cb);
    }

    /**
     * @method initializeProject
     * @description Flexible method for setting up a project based on an unknown file system state and possibly missing inputs.
     * We make a decision here as to where + whether to generate a new folder.
     * With a folder in hand, we boot up the MasterProcess for the folder in question.
     * When it is ready, we kick off the content initialization step with initializeFolder.
     */

  }, {
    key: 'initializeProject',
    value: function initializeProject(maybeProjectName, _ref, maybeUsername, maybePassword, finish) {
      var projectsHome = _ref.projectsHome,
          projectPath = _ref.projectPath,
          skipContentCreation = _ref.skipContentCreation,
          organizationName = _ref.organizationName,
          authorName = _ref.authorName;

      var _this6 = this;

      var projectOptions = {
        projectsHome: projectsHome,
        projectPath: projectPath,
        skipContentCreation: skipContentCreation,
        organizationName: organizationName,
        projectName: maybeProjectName,
        username: maybeUsername,
        password: maybePassword

        // TODO/QUESTION: When do these attributes get set upstream?
      };if (!projectOptions.organizationName) projectOptions.organizationName = this.get('organizationName');
      if (!projectOptions.authorName) projectOptions.authorName = this.get('username');

      // We don't need to waste time making these bundles before we have done anything -
      // Instead, we'll generate them just-in-time when the user saves.
      projectOptions.skipCDNBundles = true;

      var projectFolder = void 0; // To be populated momentarily...

      return _async2.default.series([function (cb) {
        return _this6.getCurrentOrganizationName(function (err, organizationName) {
          if (err) return cb(err);
          projectOptions.organizationName = organizationName;
          return cb();
        });
      }, function (cb) {
        return ProjectFolder.ensureProject(projectOptions, function (err, _projectFolder) {
          if (err) return cb(err);
          projectFolder = _projectFolder;
          return cb();
        });
      }, function (cb) {
        // Just a second check to make sure we created the folder - probably not necessary
        return _haikuFsExtra2.default.exists(projectFolder, function (doesFolderExist) {
          if (!doesFolderExist) return cb(new Error('Project folder does not exist'));
          return cb();
        });
      }, function (cb) {
        return _this6.spawnSubgroup(_this6.subprocs, { folder: projectFolder }, function (err, spawned) {
          if (err) return cb(err);
          _this6.subprocs.push.apply(_this6.subprocs, spawned);
          return cb();
        });
      }, function (cb) {
        // QUESTION: Does this *need* to happen down here after the org fetch?
        var gitInitializeUsername = maybeUsername || _this6.get('username');
        var gitInitializePassword = maybePassword || _this6.get('password');

        // A simpler project options to avoid passing options only used for the first pass, e.g. skipContentCreation
        var projectOptionsAgain = {
          organizationName: projectOptions.organizationName,
          username: projectOptions.username,
          password: projectOptions.password,
          authorName: authorName
        };

        return _this6.initializeFolder(maybeProjectName, projectFolder, gitInitializeUsername, gitInitializePassword, projectOptionsAgain, function (err) {
          if (err) return cb(err);
          return cb(null, projectFolder);
        });
      }], function (err) {
        if (err) return finish(err);
        return finish(null, projectFolder);
      });
    }

    /**
     * @method initializeFolder
     * @description Assuming we already have a folder created, an organization name, etc., now bootstrap the folder itself.
     */

  }, {
    key: 'initializeFolder',
    value: function initializeFolder(maybeProjectName, folder, maybeUsername, maybePassword, projectOptions, cb) {
      return this.sendFolderSpecificClientMethodQuery(folder, Q_MASTER, 'initializeFolder', [maybeProjectName, maybeUsername, maybePassword, projectOptions], function (err) {
        if (err) return cb(err);
        return cb();
      });
    }
  }, {
    key: 'startProject',
    value: function startProject(maybeProjectName, folder, cb) {
      return this.sendFolderSpecificClientMethodQuery(folder, Q_MASTER, 'startProject', [], cb);
    }
  }, {
    key: 'isUserAuthenticated',
    value: function isUserAuthenticated(cb) {
      var answer = _haikuSdkClient.client.config.isAuthenticated();
      if (!answer) {
        return cb(null, { isAuthed: false });
      }
      return this.getCurrentOrganizationName(function (err, organizationName) {
        if (err) return cb(err);
        return cb(null, {
          isAuthed: true,
          username: _haikuSdkClient.client.config.getUserId(),
          authToken: _haikuSdkClient.client.config.getAuthToken(),
          organizationName: organizationName
        });
      });
    }
  }, {
    key: 'authenticateUser',
    value: function authenticateUser(username, password, cb) {
      var _this7 = this;

      this.set('organizationName', null); // Unset this cache to avoid writing others folders if somebody switches accounts in the middle of a session
      return _haikuSdkInkstone.inkstone.user.authenticate(username, password, function (authErr, authResponse, httpResponse) {
        if (authErr) return cb(authErr);
        if (httpResponse.statusCode === 401) return cb(new Error('Unauthorized'));
        if (httpResponse.statusCode > 299) return cb(new Error('Error status code: ' + httpResponse.statusCode));
        if (!authResponse) return cb(new Error('Auth response was empty'));
        _this7.set('username', username);
        _this7.set('password', password);
        _this7.set('inkstoneAuthToken', authResponse.Token);
        _haikuSdkClient.client.config.setAuthToken(authResponse.Token);
        _haikuSdkClient.client.config.setUserId(username);
        return _this7.getCurrentOrganizationName(function (err, organizationName) {
          if (err) return cb(err);
          return cb(null, {
            isAuthed: true,
            username: username,
            authToken: authResponse.Token,
            organizationName: organizationName
          });
        });
      });
    }
  }, {
    key: 'getCurrentOrganizationName',
    value: function getCurrentOrganizationName(cb) {
      var _this8 = this;

      if (this.get('organizationName')) return cb(null, this.get('organizationName'));
      _LoggerInstance2.default.info('[plumbing] fetching organization name for current user');
      var authToken = _haikuSdkClient.client.config.getAuthToken();
      return _haikuSdkInkstone.inkstone.organization.list(authToken, function (orgErr, orgsArray, orgHttpResp) {
        if (orgErr) return cb(new Error('Organization error'));
        if (orgHttpResp.statusCode === 401) return cb(new Error('Unauthorized organization'));
        if (orgHttpResp.statusCode > 299) return cb(new Error('Error status code: ' + orgHttpResp.statusCode));
        if (!orgsArray || orgsArray.length < 1) return cb(new Error('No organization found'));
        // Cache this since it's used to write/manage some project files
        var organizationName = orgsArray[0].Name;
        _LoggerInstance2.default.info('[plumbing] organization name:', organizationName);
        _this8.set('organizationName', organizationName);
        return cb(null, _this8.get('organizationName'));
      });
    }
  }, {
    key: 'listProjects',
    value: function listProjects(cb) {
      _LoggerInstance2.default.info('[plumbing] listing projects');
      var authToken = _haikuSdkClient.client.config.getAuthToken();
      return _haikuSdkInkstone.inkstone.project.list(authToken, function (projectListErr, projectsList) {
        if (projectListErr) return cb(projectListErr);
        var finalList = projectsList.map(remapProjectObjectToExpectedFormat);
        _LoggerInstance2.default.info('[plumbing] fetched project list', JSON.stringify(finalList));
        return cb(null, finalList);
      });
    }
  }, {
    key: 'createProject',
    value: function createProject(name, cb) {
      _LoggerInstance2.default.info('[plumbing] creating project', name);
      var authToken = _haikuSdkClient.client.config.getAuthToken();
      return _haikuSdkInkstone.inkstone.project.create(authToken, { Name: name }, function (projectCreateErr, project) {
        if (projectCreateErr) return cb(projectCreateErr);
        return cb(null, remapProjectObjectToExpectedFormat(project));
      });
    }
  }, {
    key: 'deleteProject',
    value: function deleteProject(name, cb) {
      _LoggerInstance2.default.info('[plumbing] deleting project', name);
      var authToken = _haikuSdkClient.client.config.getAuthToken();
      return _haikuSdkInkstone.inkstone.project.deleteByName(authToken, name, cb);
    }
  }, {
    key: 'discardProjectChanges',
    value: function discardProjectChanges(folder, cb) {
      return this.sendFolderSpecificClientMethodQuery(folder, Q_MASTER, 'discardProjectChanges', [], cb);
    }
  }, {
    key: 'saveProject',
    value: function saveProject(folder, projectName, maybeUsername, maybePassword, saveOptions, cb) {
      if (!saveOptions) saveOptions = {};
      if (!saveOptions.authorName) saveOptions.authorName = this.get('username');
      if (!saveOptions.organizationName) saveOptions.organizationName = this.get('organizationName');
      _LoggerInstance2.default.info('[plumbing] saving with options', saveOptions);
      return this.sendFolderSpecificClientMethodQuery(folder, Q_MASTER, 'saveProject', [projectName, maybeUsername, maybePassword, saveOptions], cb);
    }
  }, {
    key: 'previewProject',
    value: function previewProject(folder, projectName, previewOptions, cb) {
      if (!previewOptions) previewOptions = {};
      if (!previewOptions.authorName) previewOptions.authorName = this.get('username');
      if (!previewOptions.organizationName) previewOptions.organizationName = this.get('organizationName');
      _LoggerInstance2.default.info('[plumbing] previewing with options', previewOptions);
      return this.sendFolderSpecificClientMethodQuery(folder, Q_MASTER, 'previewProject', [projectName, previewOptions], cb);
    }
  }, {
    key: 'fetchProjectInfo',
    value: function fetchProjectInfo(folder, projectName, maybeUsername, maybePassword, fetchOptions, cb) {
      if (!fetchOptions) fetchOptions = {};
      if (!fetchOptions.authorName) fetchOptions.authorName = this.get('username');
      if (!fetchOptions.organizationName) fetchOptions.organizationName = this.get('organizationName');
      return this.sendFolderSpecificClientMethodQuery(folder, Q_MASTER, 'fetchProjectInfo', [projectName, maybeUsername, maybePassword, fetchOptions], cb);
    }
  }, {
    key: 'listAssets',
    value: function listAssets(folder, cb) {
      return this.sendFolderSpecificClientMethodQuery(folder, Q_MASTER, 'fetchAssets', [], cb);
    }
  }, {
    key: 'linkAsset',
    value: function linkAsset(assetAbspath, folder, cb) {
      return this.sendFolderSpecificClientMethodQuery(folder, Q_MASTER, 'linkAsset', [assetAbspath], cb);
    }
  }, {
    key: 'unlinkAsset',
    value: function unlinkAsset(assetRelpath, folder, cb) {
      return this.sendFolderSpecificClientMethodQuery(folder, Q_MASTER, 'unlinkAsset', [assetRelpath], cb);
    }
  }, {
    key: 'gitUndo',
    value: function gitUndo(folder, undoOptions, cb) {
      return this.sendFolderSpecificClientMethodQuery(folder, Q_MASTER, 'gitUndo', [folder, undoOptions], function (err) {
        if (err) return cb(err);
        return cb();
      });
    }
  }, {
    key: 'gitRedo',
    value: function gitRedo(folder, redoOptions, cb) {
      return this.sendFolderSpecificClientMethodQuery(folder, Q_MASTER, 'gitRedo', [folder, redoOptions], function (err) {
        if (err) return cb(err);
        return cb();
      });
    }
  }, {
    key: 'readMetadata',
    value: function readMetadata(folder, cb) {
      return this.sendFolderSpecificClientMethodQuery(folder, Q_MASTER, 'readMetadata', [folder], cb);
    }
  }, {
    key: 'readAllStateValues',
    value: function readAllStateValues(folder, cb) {
      return this.sendFolderSpecificClientMethodQuery(folder, Q_MASTER, 'readAllStateValues', [folder], cb);
    }
  }, {
    key: 'readAllEventHandlers',
    value: function readAllEventHandlers(folder, cb) {
      return this.sendFolderSpecificClientMethodQuery(folder, Q_MASTER, 'readAllEventHandlers', [folder], cb);
    }

    /** ------------------- */
    /** ------------------- */
    /** ------------------- */

  }, {
    key: 'handleClientAction',
    value: function handleClientAction(type, alias, folder, method, params, cb) {
      var _this9 = this;

      // Params always arrive with the folder as the first argument, so we strip that off
      params = params.slice(1);

      // This special method gets called frequently (up to 60 times per second) so fast-path it and don't log it
      if (method === 'setTimelineTime') {
        if (alias === 'timeline') {
          return this.sendFolderSpecificClientMethodQuery(folder, Q_GLASS, method, params.concat({ from: alias }), function () {});
        } else if (alias === 'glass') {
          return this.sendFolderSpecificClientMethodQuery(folder, Q_TIMELINE, method, params.concat({ from: alias }), function () {});
        }
      }

      // HACK: A few methods require this special handling; #FIXME
      if (method === 'instantiateComponent') {
        var modulepath = (0, _getNormalizedComponentModulePath2.default)(params[0], /* ?? */'');
        if (!modulepath) {
          params[0] = _path2.default.normalize(_path2.default.relative(folder, params[0]));
        }
      } else if (method === 'mergeDesign') {
        params[2] = _path2.default.normalize(_path2.default.relative(folder, params[2]));
      }

      // Start with the glass, since that's most visible, then move through the rest, and end
      // with master at the end, which results in a file system update reflecting the change
      _async2.default.eachSeries([Q_GLASS, Q_TIMELINE, Q_CREATOR, Q_MASTER], function (clientSpec, nextStep) {
        if (clientSpec.alias === alias) {
          if (method !== 'mergeDesign') {
            // Don't send to oneself, unless it is mergeDesign, which is a special snowflake
            // that originates in 'master' but also needs to be sent back to it (HACK)
            return nextStep();
          }
        }

        // There are a bunch of methods (actually...most of them) that creator doesn't need to receive
        if ((method === 'moveSegmentEndpoints' || method === 'mergeDesign' || method === 'moveKeyframes') && clientSpec.alias === 'creator') {
          return nextStep();
        }

        if (!IGNORED_METHOD_MESSAGES[method]) {
          _LoggerInstance2.default.info('[plumbing] -> client action ' + method + ' being sent to ' + clientSpec.alias);
        }

        // HACK: Glass and timeline always expect some metadata as the last argument
        if (clientSpec.alias === 'glass' || clientSpec.alias === 'timeline') {
          return _this9.sendFolderSpecificClientMethodQuery(folder, clientSpec, method, params.concat({ from: alias }), function (err, maybeOutput) {
            if (err) return nextStep(err);

            // HACK: Stupidly we have to rely on glass to tell us where to position the element based on the
            // offset of the artboard. So in this one case we have the glass transmit a return value that
            // we read and then use as the payload to the next actions in this pipeline
            if (method === 'instantiateComponent' && clientSpec.alias === 'glass') {
              if (maybeOutput && maybeOutput.center) {
                // Called 'posdata' in the ActiveComponent method as the second arg.
                // The third arg is the more open-ended 'metadata' (API change from May 10)
                params[1] = maybeOutput.center;
              }
            }

            return nextStep();
          });
        } else {
          return _this9.sendFolderSpecificClientMethodQuery(folder, clientSpec, method, params, function (err) {
            if (err) return nextStep(err);
            return nextStep();
          });
        }
      }, function (err) {
        if (err) {
          if (!IGNORED_METHOD_MESSAGES[method]) {
            _LoggerInstance2.default.info('[plumbing] <- client action ' + method + ' from ' + type + '@' + alias + ' errored', err);
          }
          if (cb) return cb(err);
          return void 0;
        }

        if (!IGNORED_METHOD_MESSAGES[method]) {
          _LoggerInstance2.default.info('[plumbing] <- client action ' + method + ' from ' + type + '@' + alias + ' complete');
        }
        if (cb) return cb();
        return void 0;
      });
    }
  }]);

  return Plumbing;
}(_haikuStateObject2.default);

exports.default = Plumbing;


Plumbing.prototype.spawnSubgroup = function (existingSpawnedSubprocs, haiku, cb) {
  _LoggerInstance2.default.info('[plumbing] spawning subprocesses for this group', haiku);
  var subprocs = [];
  // MasterProcess can only operate if a folder is defined
  if (haiku.folder) {
    subprocs.push(PROCS.master);
  }
  if (haiku.mode === 'creator') {
    subprocs.push(PROCS.creator);
  }
  return this.spawnSubprocesses(existingSpawnedSubprocs, haiku, subprocs, cb);
};

Plumbing.prototype.spawnSubprocesses = function (existingSpawnedSubprocs, haiku, subprocs, cb) {
  var _this10 = this;

  this.extendEnvironment(haiku);
  return _async2.default.map(subprocs, function (subproc, next) {
    return _this10.spawnSubprocess(existingSpawnedSubprocs, haiku.folder, subproc, next);
  }, function (err, spawned) {
    if (err) return cb(err);
    return cb(null, spawned);
  });
};

Plumbing.prototype.spawnSubprocess = function spawnSubprocess(existingSpawnedSubprocs, folder, _ref2, cb) {
  var _this11 = this;

  var name = _ref2.name,
      path = _ref2.path,
      args = _ref2.args,
      opts = _ref2.opts;

  var existing = (0, _lodash2.default)(existingSpawnedSubprocs, { _attributes: { name: name, folder: folder } });
  if (existing) {
    // Reconnection (via websocket) is only available if the process itself is still alive
    if (existing.connected && !existing._attributes.disconnected && !existing._attributes.exited && !existing._attributes.closed) {
      if (existing.reestablishConnection) existing.reestablishConnection();else existing.send('reestablishConnection!');

      _LoggerInstance2.default.info('[plumbing] reusing existing ' + name + ' process');
      existing._attributes.reused = true;

      return cb(null, existing);
    }
  }

  var proc = void 0;

  if (opts && opts.electron && isElectronMain() && (typeof path === 'undefined' ? 'undefined' : _typeof(path)) === 'object') {
    // If we are *in* Electron, this 'path', which would normally be an absolute path to the
    // Electron binary, is actually the require('electron') export object. Instead of launching
    // the subprocess 'with' Electron binary as the command, we can just 'require' it since
    // that is where we already are. This is condition is critical for our packaging hooks.
    // Be aware that a change here might break the ability to create a working distribution.
    _LoggerInstance2.default.info('[plumbing] requiring ' + name + ' @ ' + args[0]);
    proc = require(args[0]).default;
  } else {
    // If we aren't in electron, start the process using the electron binary path
    if (opts && opts.spawn) {
      proc = _child_process2.default.spawn(path, args, { stdio: [null, null, null, 'ipc'] });
    } else {
      proc = _child_process2.default.fork(path, args);
    }
    _LoggerInstance2.default.info('[plumbing] proc ' + name + ' created @ ' + path);
    if (proc.stdout) {
      proc.stdout.on('data', function (data) {
        _LoggerInstance2.default.info('[plumbing] proc ' + name + ' stdin:', data.toString());
      });
    }
    if (proc.stderr) {
      proc.stderr.on('data', function (error) {
        _LoggerInstance2.default.info('[plumbing] proc ' + name + ' stderr:', error.toString());
      });
    }
  }

  proc._attributes = { name: name, folder: folder, id: _id() };

  proc.on('exit', function () {
    _LoggerInstance2.default.info('[plumbing] proc ' + name + ' exiting');
    proc._attributes.exited = true;

    if (proc._attributes.name) {
      // If electron is finished, we should clean up stuff. This usually means the user has closed the view.
      if (proc._attributes.name.match(/electron/) || name.match(/creator/)) {
        emitter.emit('teardown-requested');
      } else if (proc._attributes.name.match(/master/)) {
        // Avoid ending up in an endless loop of fail if we find ourselves torn down
        if (!_this11._isTornDown) {
          // If we got here, master probably got an exception and exited. We may want to notify the views.
          // Note that a simple app refresh should NOT get us here!!! - that would only trigger websocket disconnect.
          _this11.sendBroadcastMessage({ folder: folder, type: 'broadcast', name: 'crash', from: 'plumbing', whom: 'master' });

          // Master should probably keep running, since it does peristence stuff, so reconnect if we detect it crashed.
          _LoggerInstance2.default.warn('[plumbing] trying to reconnect proc master for folder ' + folder);

          _this11.spawnSubprocess(existingSpawnedSubprocs, folder, { name: name, path: path, args: args, opts: opts }, function (err, proc) {
            if (err) {
              throw new Error('Unable to reconnect master for ' + folder);
            }
            proc._attributes.closed = undefined;
            proc._attributes.disconnected = undefined;
            proc._attributes.exited = undefined;
            existingSpawnedSubprocs.push(proc);
            _LoggerInstance2.default.warn('[plumbing] respawned proc master for folder ' + folder + '; restarting project');
            emitter.emit('restart-client', folder, name);
          });
        }
      }
    }

    // Remove the old, unused process from the list of existing ones
    for (var i = existingSpawnedSubprocs.length - 1; i >= 0; i--) {
      var _existing = existingSpawnedSubprocs[i];
      if (_existing === proc) {
        existingSpawnedSubprocs.splice(i, 1);
      }
    }
  });
  proc.on('close', function () {
    _LoggerInstance2.default.info('[plumbing] proc ' + name + ' closing');
    proc._attributes.closed = true;
  });
  proc.on('disconnect', function () {
    _LoggerInstance2.default.info('[plumbing] proc ' + name + ' disconnected');
    proc._attributes.disconnected = true;
  });
  proc.on('error', function (error) {
    _LoggerInstance2.default.info('[plumbing] proc ' + name + ' got error', error);
  });
  proc.on('message', function (message) {
    _LoggerInstance2.default.info('[plumbing] proc ' + name + ' got message', message);
  });
  proc.on('request', function (message) {
    _LoggerInstance2.default.info('[plumbing] proc ' + name + ' got request', message);
  });

  return cb(null, proc);
};

var portrange = 45032;

// On the given host, return the port number of an open port. Note that the host must be
// specified otherwise you end up getting false positives! E.g. ipv4 0.0.0.0 vs ipv6 ::.
function getPort(host, cb) {
  var port = portrange;
  portrange += 1;
  var server = _net2.default.createServer();
  server.listen(port, host);
  server.once('listening', function () {
    server.once('close', function () {
      return cb(null, port);
    });
    server.close();
  });
  server.on('error', function (err) {
    if (err && err.code === 'EADDRINUSE') {
      return getPort(host, cb);
    }
    // If not an address-in-use error, something bad has happened and we likely shouldn't continue
    throw err;
  });
  return server;
}

Plumbing.prototype.launchControlServer = function launchControlServer(socketInfo, cb) {
  var _this12 = this;

  var host = socketInfo && socketInfo.host || '0.0.0.0';

  if (socketInfo && socketInfo.port) {
    _LoggerInstance2.default.info('[plumbing] plumbing websocket server listening on specified port ' + socketInfo.port + '...');

    var websocketServer = this.createControlSocket({ host: host, port: socketInfo.port });

    return cb(null, websocketServer, host, socketInfo.port);
  }

  _LoggerInstance2.default.info('[plumbing] finding open port...');

  return getPort(host, function (err, port) {
    if (err) return cb(err);

    _LoggerInstance2.default.info('[plumbing] plumbing websocket server listening on discovered port ' + port + '...');

    var websocketServer = _this12.createControlSocket({ host: host, port: port });

    return cb(null, websocketServer, host, port);
  });
};

Plumbing.prototype.extendEnvironment = function extendEnvironment(haiku) {
  var HAIKU_ENV = JSON.parse(process.env.HAIKU_ENV || '{}');
  (0, _lodash4.default)(HAIKU_ENV, haiku);
  _LoggerInstance2.default.info('[plumbing] environment forwarding:', JSON.stringify(HAIKU_ENV, 2, null));
  process.env.HAIKU_ENV = JSON.stringify(HAIKU_ENV); // Forward env to subprocesses
};

function getWsParams(websocket, request) {
  var url = request.url || '';
  var query = url.split('?')[1] || '';
  var params = _qs2.default.parse(query);
  params.url = url;
  return params;
}

Plumbing.prototype.createControlSocket = function createControlSocket(socketInfo) {
  var websocketServer = new _ws2.default.Server({ port: socketInfo.port, host: socketInfo.host });

  // Reserve this port so that OpenPort sees it as being unavailable in case other instances
  // of plumbing happen to open. This isn't intended to do anything except that, hence the no-op listener.
  // const httpServer = http.createServer()
  // httpServer.listen(socketInfo.port)

<<<<<<< HEAD
  websocketServer.on('connection', function (websocket, req) {
    websocket.upgradeReq = req;
    var params = getWsParams(websocket);
=======
  websocketServer.on('connection', function (websocket, request) {
    var params = getWsParams(websocket, request);
>>>>>>> 19dd372b

    if (!params.type) params.type = 'default';
    if (!params.haiku) params.haiku = {};
    if (!websocket.params) websocket.params = params;

    var type = websocket.params && websocket.params.type;
    var alias = websocket.params && websocket.params.alias;

    var folder = websocket.params && websocket.params.folder;

    websocketServer.emit('connected', websocket, type, alias, folder, params);

    websocket.on('message', function (data) {
      var message = JSON.parse(data);

      // Allow explicit override; Creator uses this!
      // Also some tests use this.
      if (message.folder) folder = message.folder;

      websocketServer.emit('message', type, alias, folder, message, websocket, websocketServer, createResponder(message, websocket));
    });
  });

  return websocketServer;
};

function sendMessageToClient(client, message) {
  if (client.readyState === _ws2.default.OPEN) {
    var data = JSON.stringify(message);
    return client.send(data);
  }
}

function createResponder(message, websocket) {
  return function messageResponder(error, result) {
    var reply = {
      jsonrpc: '2.0',
      id: message.id,
      result: result || void 0,
      error: error ? (0, _serializeError2.default)(error) : void 0
    };
    sendMessageToClient(websocket, reply);
  };
}

function remapProjectObjectToExpectedFormat(projectObject) {
  return {
    projectName: projectObject.Name
    // GitRemoteUrl
    // GitRemoteName
    // GitRemoteArn
  };
}

function isElectronMain() {
  return typeof process !== 'undefined' && process.versions && !!process.versions.electron;
}
//# sourceMappingURL=Plumbing.js.map<|MERGE_RESOLUTION|>--- conflicted
+++ resolved
@@ -1161,14 +1161,8 @@
   // const httpServer = http.createServer()
   // httpServer.listen(socketInfo.port)
 
-<<<<<<< HEAD
-  websocketServer.on('connection', function (websocket, req) {
-    websocket.upgradeReq = req;
-    var params = getWsParams(websocket);
-=======
   websocketServer.on('connection', function (websocket, request) {
     var params = getWsParams(websocket, request);
->>>>>>> 19dd372b
 
     if (!params.type) params.type = 'default';
     if (!params.haiku) params.haiku = {};
