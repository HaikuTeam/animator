import async from 'async'
import fse from 'haiku-fs-extra'
import path from 'path'
import { EventEmitter } from 'events'
import semver from 'semver'
import tmp from 'tmp'
import lodash from 'lodash'
import { client as sdkClient } from '@haiku/sdk-client'
import logger from 'haiku-serialization/src/utils/LoggerInstance'
import {TourUtils} from 'haiku-common/lib/types/enums'
import * as Git from './Git'
import * as ProjectFolder from './ProjectFolder'
import * as Inkstone from './Inkstone'

const PLUMBING_PKG_PATH = path.join(__dirname, '..')
const PLUMBING_PKG_JSON_PATH = path.join(PLUMBING_PKG_PATH, 'package.json')
const MAX_SEMVER_TAG_ATTEMPTS = 100
const AWAIT_COMMIT_INTERVAL = 0
const MIN_WORKER_INTERVAL = 32
const MAX_WORKER_INTERVAL = 32 * 20
const MAX_CLONE_ATTEMPTS = 20
const CLONE_RETRY_DELAY = 5000
const DEFAULT_BRANCH_NAME = 'master' // "'master' process" has nothing to do with this :/
const BASELINE_SEMVER_TAG = '0.0.0'
const COMMIT_SUFFIX = '(via Haiku Desktop)'
<<<<<<< HEAD
=======
const DEMO_PROJECT_NAMES = {
  [TourUtils.ProjectName]: true,
  Move: true,
  Moto: true
}
>>>>>>> 0c50f201

function _isCommitTypeRequest ({ type }) {
  return type === 'commit'
}

export default class MasterGitProject extends EventEmitter {
  constructor (folder) {
    super()

    this.folder = folder

    if (!this.folder) {
      throw new Error('[master-git] MasterGitProject cannot launch without a folder defined')
    }

    // List of all actions that can be undone via git
    this._gitUndoables = []
    this._gitRedoables = []
    this._requestQueue = []
    this._requestWorkerStopped = false
    this._workerInterval = MIN_WORKER_INTERVAL
    this._requestsWorker = this._requestsWorker.bind(this) // Save object allocs
    this._requestsWorker()

    // Dictionary mapping SHA strings to share payloads, used for caching
    this._shareInfoPayloads = {}

    // Snapshot of the current folder state as of the last fetchFolderState run
    this._folderState = {}

    // Project info used extensively in the internal machinery, populated later
    this._projectInfo = {
      // projectName,
      // haikuUsername,
      // haikuPassword,
      // branchName,
    }
  }

  _upWorkerInterval () {
    if (this._workerInterval < MAX_WORKER_INTERVAL) {
      this._workerInterval += 16
    }
  }

  _downWorkerInterval () {
    if (this._workerInterval > MIN_WORKER_INTERVAL) {
      this._workerInterval -= 16
    }
  }

  _requestsWorker () {
    if (this._requestWorkerStopped) return void (0)
    const requestInfo = this._requestQueue.shift()
    if (requestInfo) {
      // If we have work, start going faster
      // this._downWorkerInterval()
      const { type, options, cb } = requestInfo
      const finish = (err, out) => {
        // Put at the bottom of the event loop
        setTimeout(this._requestsWorker)
        return cb(err, out)
      }
      if (type === 'undo') this.undoActual(options, finish)
      else if (type === 'redo') this.redoActual(options, finish)
      else if (type === 'commit') this.commitActual(options, finish)
    } else {
      // If we have nothing to do, start backing off
      // this._upWorkerInterval()
      setTimeout(this._requestsWorker, this._workerInterval)
    }
  }

  teardown (cb) {
    return this.waitUntilNoFurtherRequestsArePending(() => {
      this._requestWorkerStopped = true
      return cb()
    })
  }

  restart (projectInfo) {
    // In case a previous run left a lock file lying around, get rid of it otherwise
    // we won't be able to add paths to the index. This is just a hacky protection.
    Git.destroyIndexLockSync(this.folder)

    this._requestWorkerStopped = false

    this._gitUndoables.splice(0)
    this._gitRedoables.splice(0)

    if (projectInfo) {
      this._projectInfo.projectName = projectInfo.projectName
      this._projectInfo.haikuUsername = projectInfo.haikuUsername
      this._projectInfo.haikuPassword = projectInfo.haikuPassword
      this._projectInfo.branchName = projectInfo.branchName
      this._projectInfo.repositoryUrl = projectInfo.repositoryUrl
    }
  }

  getGitUndoablesUptoBase () {
    const undoablesToReturn = []
    let didFindBaseUndoable = false
    this._gitUndoables.forEach((undoable) => {
      if (undoable.isBase) {
        didFindBaseUndoable = true
      }
      if (didFindBaseUndoable) {
        undoablesToReturn.push(undoable)
      }
    })
    return undoablesToReturn
  }

  getGitRedoablesUptoBase () {
    const redoablesToReturn = []
    this._gitRedoables.forEach((redoable) => {
      redoablesToReturn.push(redoable)
    })
    return redoablesToReturn
  }

  /**
   * internal machinery
   * ==================
   */

  runActionSequence (seq, projectOptions, cb) {
    if (!seq || seq.length < 1) {
      return cb()
    }

    return async.eachSeries(seq, (method, next) => {
      return this.fetchFolderState(`action-sequence=${method}`, projectOptions, (err) => {
        if (err) return next(err)
        logger.info('[master-git] running action sequence entry', method)
        // Assume that any 'action sequence' method only receives a callback as an argument
        return this[method](next)
      })
    }, (err) => {
      if (err) return cb(err)
      // Recipients of this response also depend on the folderState being up to date
      return this.fetchFolderState('action-sequence=done', projectOptions, cb)
    })
  }

  getFolderState () {
    return this._folderState
  }

  fetchFolderState (who, projectOptions, cb) {
    logger.info(`[master-git] fetching folder state (${who})`)

    let previousState = lodash.clone(this._folderState)

    if (projectOptions) {
      this._folderState.projectOptions = projectOptions

      if (projectOptions.organizationName) {
        this._folderState.organizationName = projectOptions.organizationName
      }
    }

    return async.parallel([
      (cb) => {
        return this.safeHasAnyHeadCommitForCurrentBranch((hasHeadCommit) => {
          this._folderState.hasHeadCommit = hasHeadCommit
          return cb()
        })
      },
      (cb) => {
        return Git.referenceNameToId(this.folder, 'HEAD', (_err, headCommitId) => {
          this._folderState.headCommitId = headCommitId
          return cb()
        })
      },
      (cb) => {
        return this.safeListLocallyDeclaredRemotes((gitRemotesList) => {
          this._folderState.gitRemotesList = gitRemotesList
          return cb()
        })
      },
      (cb) => {
        return this.safeGitStatus({ log: false }, (gitStatuses) => {
          this._folderState.doesGitHaveChanges = !!(gitStatuses && Object.keys(gitStatuses).length > 0)
          this._folderState.isGitInitialized = fse.existsSync(path.join(this.folder, '.git'))
          return cb()
        })
      },
      (cb) => {
        this._folderState.folder = this.folder
        this._folderState.projectName = this._projectInfo.projectName
        this._folderState.branchName = this._projectInfo.branchName
        this._folderState.haikuUsername = this._projectInfo.haikuUsername
        this._folderState.haikuPassword = this._projectInfo.haikuPassword
        this._folderState.gitUndoables = this._gitUndoables
        this._folderState.gitRedoables = this._gitRedoables
        fse.readdir(this.folder, (_, folderEntries) => {
          this._folderState.folderEntries = folderEntries
          cb()
        })
      },
      (cb) => {
        fse.readJson(path.join(this.folder, 'package.json'), (err, packageJsonObj) => {
          if (err || !packageJsonObj) {
            return cb()
          }

          this._folderState.semverVersion = packageJsonObj.version
          this._folderState.playerVersion = packageJsonObj.dependencies && packageJsonObj.dependencies['@haiku/player']
          cb()
        })
      }
    ], () => {
      return cb(null, this._folderState, previousState)
    })
  }

  safeListLocallyDeclaredRemotes (cb) {
    return Git.listRemotes(this.folder, (err, remotes) => {
      // Note that in case of error we return the error object
      // This is a legacy implementation; I'm not sure why #TODO
      if (err) return cb(null, err)
      return cb(remotes)
    })
  }

  safeFetchProjectGitRemoteInfo (cb) {
    if (!this._projectInfo.projectName) {
      return cb(null)
    }

    if (this._projectInfo.repositoryUrl) {
      return cb({ // eslint-disable-line
        projectName: this._projectInfo.projectName,
        repositoryUrl: this._projectInfo.repositoryUrl
      })
    }

    // DEPRECATED: only for CodeCommit-backed projects.
    const authToken = sdkClient.config.getAuthToken()

    return Inkstone.project.getByName(authToken, this._projectInfo.projectName, (err, projectAndCredentials, httpResp) => {
      // Note the inversion of the typical error-first continuation
      // This is a legacy implementation; I'm not sure why #TODO
      if (err) return cb(null, err)

      if (!httpResp) {
        return cb(null, new Error('No HTTP response'))
      }
      if (httpResp.statusCode === 404) {
        return cb(null, new Error('Got 404 status code'))
      }
      if (!projectAndCredentials.Project) {
        return cb(null, new Error('No project returned'))
      }

      return cb({ // eslint-disable-line
        projectName: this._projectInfo.projectName,
        GitRemoteUrl: projectAndCredentials.Project.GitRemoteUrl,
        CodeCommitHttpsUsername: projectAndCredentials.Credentials.CodeCommitHttpsUsername,
        CodeCommitHttpsPassword: projectAndCredentials.Credentials.CodeCommitHttpsPassword
      })
    })
  }

  safeHasAnyHeadCommitForCurrentBranch (cb) {
    if (!this._projectInfo.branchName) {
      // Note the inversion of the typical error-first continuation
      // This is a legacy implementation; I'm not sure why #TODO
      return cb(false) // eslint-disable-line
    }

    const refPath = path.join(this.folder, '.git', 'refs', 'heads', this._projectInfo.branchName)

    return fse.exists(refPath, (answer) => {
      return cb(!!answer) // eslint-disable-line
    })
  }

  getPendingCommitRequests () {
    return this._requestQueue.filter(_isCommitTypeRequest)
  }

  hasAnyPendingCommits () {
    return this.getPendingCommitRequests().length > 0
  }

  waitUntilNoFurtherChangesAreAwaitingCommit (cb) {
    if (!this.hasAnyPendingCommits()) {
      return cb()
    }

    return setTimeout(() => {
      return this.waitUntilNoFurtherChangesAreAwaitingCommit(cb)
    }, AWAIT_COMMIT_INTERVAL)
  }

  // In case we want to wait for any request, including commits...
  waitUntilNoFurtherRequestsArePending (cb) {
    if (this._requestQueue.length < 1) {
      return cb()
    }

    return setTimeout(() => {
      return this.waitUntilNoFurtherRequestsArePending(cb)
    }, AWAIT_COMMIT_INTERVAL)
  }

  /**
   * action sequence methods
   * =======================
   */

  bumpSemverAppropriately (cb) {
    logger.info('[master-git] trying to bump semver appropriately')

    return Git.listTags(this.folder, (err, tags) => {
      if (err) return cb(err)

      const cleanTags = tags.map((dirtyTag) => {
        // Clean v0.1.2 and refs/head/v0.1.2 to just 0.1.2
        return dirtyTag.split('/').pop().replace(/^v/, '')
      })

      logger.info('[master-git] tags found:', cleanTags.join(','))

      // 1. Figure out which is the largest semver tag among
      //    - git tags
      //    - the max version
      let maxTag = BASELINE_SEMVER_TAG

      cleanTags.forEach((cleanTag) => {
        if (semver.gt(cleanTag, maxTag)) {
          maxTag = cleanTag
        }
      })

      const pkgTag = fse.readJsonSync(path.join(this.folder, 'package.json')).version
      if (semver.gt(pkgTag, maxTag)) {
        maxTag = pkgTag
      }

      logger.info('[master-git] max git tag found is', maxTag)

      // 2. Bump this tag to the next version, higher than anything we have locally
      const nextTag = semver.inc(maxTag, 'patch')

      logger.info('[master-git] next tag to set is', nextTag)

      // 3. Set the package.json number to the new version
      return ProjectFolder.semverBumpPackageJson(this.folder, nextTag, (err) => {
        if (err) return cb(err)

        logger.info(`[master-git] bumped package.json semver to ${nextTag}`)

        // The main master process and component need to handle this too since the
        // bytecode contains the version which we use to render in the right-click menu
        this.emit('semver-bumped', nextTag, () => {
          return cb(null, nextTag)
        })
      })
    })
  }

  makeTag (cb) {
    logger.info(`[master-git] git tagging: ${this._folderState.semverVersion} (commit: ${this._folderState.commitId})`)

    if (!this._folderState.semverTagAttempts) {
      this._folderState.semverTagAttempts = 0
    }

    this._folderState.semverTagAttempts += 1

    if (this._folderState.semverTagAttempts > MAX_SEMVER_TAG_ATTEMPTS) {
      return cb(new Error('Failed to make semver tag even after many attempts'))
    }

    return Git.createTag(this.folder, this._folderState.semverVersion, this._folderState.commitId, this._folderState.semverVersion, (err) => {
      if (err) {
        // If the tag already exists, we can try to correct the situation by bumping the semver until we find a good tag.
        if (err.message && err.message.match(/Tag already exists/i)) {
          logger.info(`[master-git] git tag ${this._folderState.semverVersion} already exists; trying to bump it`)

          return this.bumpSemverAppropriately((err, incTag) => {
            if (err) return cb(err)

            this._folderState.semverVersion = incTag

            // Recursively go into this sequence again, hopefully eventually finding a good tag to use
            // If we try this too many times and fail (see above), we will quit the process
            return this.makeTag(cb)
          })
        }

        return cb(err)
      }

      logger.sacred(`[master-git] git tagged: ${this._folderState.semverVersion}`)

      return cb()
    })
  }

  retryCloudSaveSetup (cb) {
    logger.info(`[master-git] retrying remote ref setup to see if we can cloud save after all`)

    return this.ensureAllRemotes((err) => {
      if (err) {
        return this.cloudSaveDisabled(cb)
      }

      return this.fetchFolderState('cloud-setup', {}, (err) => {
        if (err) {
          return this.cloudSaveDisabled(cb)
        }

        if (!this._folderState.isGitInitialized) {
          return this.cloudSaveDisabled(cb)
        }

        return cb()
      })
    })
  }

  saveSnapshot (cb) {
    Inkstone.createSnapshot(this.folder, this._folderState.projectName, (err, snapshot) => {
      cb(err, snapshot)
    })
  }

  pushToRemote (cb) {
    if (this._folderState.saveOptions && this._folderState.saveOptions.dontPush) {
      logger.info('[master-git] skipping push to remote, per your saveOptions flag')
      return cb() // Hack: Allow consumer to skip push (e.g. for testing)
    }

    if (this._folderState.wasResetPerformed) {
      return cb() // Kinda hacky to put this here...
    }

    const { repositoryUrl } = this._folderState.remoteProjectDescriptor
    if (repositoryUrl) {
      return Git.pushProjectDirectly(
        this.folder,
        this._folderState.projectName,
        (err) => {
          if (err) {
            cb(err)
            return
          }

          this.pushTagDirectly(cb)
        }
      )
    }

    // DEPRECATED: only required for non-GitLab projects.
    const {
      GitRemoteUrl,
      CodeCommitHttpsUsername,
      CodeCommitHttpsPassword
    } = this._folderState.remoteProjectDescriptor

    Git.pushProject(
      this.folder,
      this._folderState.projectName,
      GitRemoteUrl,
      CodeCommitHttpsUsername,
      CodeCommitHttpsPassword,
      (err) => {
        if (err) {
          cb(err)
          return
        }

        this.pushTag(GitRemoteUrl, CodeCommitHttpsUsername, CodeCommitHttpsPassword, cb)
      }
    )
  }

  initializeGit (cb) {
    return Git.maybeInit(this.folder, cb)
  }

  moveContentsToTemp (cb) {
    logger.info('[master-git] moving folder contents to temp dir (if any)')

    return tmp.dir({ unsafeCleanup: true }, (err, tmpDir, tmpDirCleanupFn) => {
      if (err) return cb(err)

      this._folderState.tmpDir = tmpDir

      logger.info('[master-git] temp dir is', this._folderState.tmpDir)

      this._folderState.tmpDirCleanupFn = tmpDirCleanupFn

      // Whether or not we had entries, we still need the temp folder created at this point otherwise
      // methods downstream will complain
      if (this._folderState.folderEntries.length < 1) {
        logger.info('[master-git] folder had no initial content; skipping temp folder step')

        return cb()
      }

      logger.info('[master-git] copying contents from', this.folder, 'to temp dir', this._folderState.tmpDir)

      return fse.copy(this.folder, this._folderState.tmpDir, (err) => {
        if (err) return cb(err)

        // Don't include the git database as part of the copy since we'll be copying back into
        // a directory that is going to contain all of the remote information, etc.
        try {
          fse.removeSync(path.join(this._folderState.tmpDir, '.git'))
        } catch (exception) {
          logger.info('[master-git] could not remove .git folder from temp dir', exception)
        }

        logger.info('[master-git] emptying original dir', this.folder)

        // Folder must be empty for a Git clone to take place
        return fse.emptyDir(this.folder, (err) => {
          if (err) return cb(err)
          return cb()
        })
      })
    })
  }

  cloneRemoteIntoFolder (cb) {
    const { repositoryUrl } = this._folderState.remoteProjectDescriptor
    if (repositoryUrl) {
      logger.sacred(`[master-git] directly cloning from remote ${repositoryUrl}`)
      return Git.cloneRepoDirectly(repositoryUrl, this.folder, (err) => {
        if (err) {
          logger.info(`[master-git] clone error:`, err)
          return cb(err)
        }

        logger.info('[master-git] clone complete')
        return cb()
      })
    }

    // DEPRECATED: only required for non-GitLab projects.
    if (!this._folderState.cloneAttempts) {
      this._folderState.cloneAttempts = 0
    }

    this._folderState.cloneAttempts++

    const {
      GitRemoteUrl,
      CodeCommitHttpsUsername,
      CodeCommitHttpsPassword
    } = this._folderState.remoteProjectDescriptor

    logger.sacred(`[master-git] cloning from remote ${GitRemoteUrl} (attempt ${this._folderState.cloneAttempts})`)

    return Git.cloneRepo(GitRemoteUrl, CodeCommitHttpsUsername, CodeCommitHttpsPassword, this.folder, (err) => {
      if (err) {
        logger.info(`[master-git] clone error:`, err)

        if (this._folderState.cloneAttempts < MAX_CLONE_ATTEMPTS) {
          logger.info(`[master-git] retrying clone after a brief delay...`)

          return setTimeout(() => {
            return this.cloneRemoteIntoFolder(cb)
          }, CLONE_RETRY_DELAY)
        }

        return cb(err)
      }

      logger.info('[master-git] clone complete')

      return cb()
    })
  }

  ensureAllRemotes (cb) {
    return this.ensureLocalRemote((err) => {
      if (err) return cb(err)
      return this.ensureRemoteRefs((err) => {
        if (err) return cb(err)
        return cb()
      })
    })
  }

  ensureLocalRemote (cb) {
    // Object access to .GitRemoteUrl would throw an exception in some cases if we didn't check this
    if (!this._folderState.remoteProjectDescriptor) {
      return cb(new Error('Cannot find remote project descriptor'))
    }
    const { repositoryUrl, GitRemoteUrl } = this._folderState.remoteProjectDescriptor
    if (repositoryUrl) {
      logger.info('[master-git] upserting remote', repositoryUrl)
      return Git.upsertRemoteDirectly(this.folder, this._folderState.projectName, repositoryUrl, cb)
    }

    // DEPRECATED: only required for non-GitLab projects.
    logger.info('[master-git] upserting remote', GitRemoteUrl)
    return Git.upsertRemote(this.folder, this._folderState.projectName, GitRemoteUrl, cb)
  }

  ensureBranch (cb) {
    return Git.open(this.folder, (err, repository) => {
      if (err) return cb(err)
      return this.safeSetupBranch(repository, this._folderState.headCommitId, cb)
    })
  }

  safeSetupBranch (repository, commitId, cb) {
    const branchName = DEFAULT_BRANCH_NAME
    const refSpec = `refs/heads/${branchName}`

    logger.info('[master-git] remote refs: creating branch', branchName)

    return repository.createBranch(branchName, commitId.toString()).then(() => {
      return cb()
    }, (branchErr) => {
      // The remote already exists; there was no need to create it. Go ahead and skip
      if (branchErr.message && branchErr.message.match(/reference with that name already exists/) && branchErr.message.split(refSpec).length > 1) {
        logger.info('[master-git] remote refs: branch already exists; proceeding')
        return cb(null, branchName)
      }
      return cb(branchErr)
    })
  }

  ensureRemoteRefs (cb) {
    logger.info('[master-git] remote refs: ensuring')

    return Git.open(this.folder, (err, repository) => {
      if (err) return cb(err)

      logger.info('[master-git] remote refs: setting up base content')

      return fse.outputFile(path.join(this.folder, 'README.md'), '', (err) => {
        if (err) return cb(err)

        logger.info('[master-git] remote refs: making base commit')

        return Git.addAllPathsToIndex(this.folder, (err, oid) => {
          if (err) {
            return cb(err)
          }

          return Git.buildCommit(this.folder, this._folderState.haikuUsername, null, `Base commit ${COMMIT_SUFFIX}`, oid, null, null, (err, commitId) => {
            if (err) return cb(err)

            return this.safeSetupBranch(repository, commitId, (err, branchName) => {
              if (err) return cb(err) // Should only be present if error is NOT about branch already existing

              const refSpecToPush = `refs/heads/${branchName}`

              return Git.lookupRemote(this.folder, this._folderState.projectName, (err, mainRemote) => {
                if (err) return cb(err)

                const remoteRefspecs = [refSpecToPush]
                const pushOpts = this._folderState.remoteProjectDescriptor.repositoryUrl
                  ? Git.globalPushOpts
                  : Git.buildRemoteOptions(
                    this._folderState.remoteProjectDescriptor.CodeCommitHttpsUsername,
                    this._folderState.remoteProjectDescriptor.CodeCommitHttpsPassword
                  )

                logger.info('[master-git] remote refs: pushing refspecs', remoteRefspecs, 'over https')

                return mainRemote.push(remoteRefspecs, pushOpts).then(() => {
                  return cb()
                }, cb)
              })
            })
          })
        })
      })
    })
  }

  copyContentsFromTemp (cb) {
    logger.info('[master-git] returning original folder contents (if any)')

    if (this._folderState.folderEntries.length < 1) {
      logger.info('[master-git] no original folder entries present')
      return cb()
    }

    // TODO: Should this return an error or not?
    if (!this._folderState.tmpDir) {
      logger.info('[master-git] no temp dir seems to have been created at', this._folderState.tmpDir)
      return cb()
    }

    logger.info('[master-git] copying contents from', this._folderState.tmpDir, 'back to original folder', this.folder)

    return fse.copy(this._folderState.tmpDir, this.folder, (err) => {
      if (err) return cb(err)
      logger.info('[master-git] cleaning up temp dir', this._folderState.tmpDir)
      this._folderState.tmpDirCleanupFn()
      return cb()
    })
  }

  pullRemotePostFetch (cb) {
    return Git.getCurrentBranchName(this.folder, (err, partialBranchName) => {
      if (err) return cb(err)
      logger.info(`[master-git] current branch is '${partialBranchName}'`)

      const remoteBranchRefName = Git.getRemoteBranchRefName(this._folderState.projectName, partialBranchName)
      return Git.getReference(this.folder, remoteBranchRefName, (err, ref) => {
        if (err) return cb(err)

        // If no reference, we probably haven't pushed the remote yet, so skip the merge attempt
        if (!ref) {
          logger.info(`[master-git] skipping merge after pull since no ref ${remoteBranchRefName} exists`)
          // Just for the sake of logging the current git status
          return this.safeGitStatus({ log: true }, () => {
            this._folderState.didHaveConflicts = false
            this._folderState.mergeCommitId = null
            return cb()
          })
        }

        return Git.mergeProject(this.folder, this._folderState.projectName, partialBranchName, this._folderState.saveOptions, (err, didHaveConflicts, shaOrIndex) => {
          if (err) return cb(err)

          if (!didHaveConflicts) {
            logger.info(`[master-git] merge complete (${shaOrIndex})`)
          } else {
            logger.info(`[master-git] merge conflicts detected`)
          }

          // Just for the sake of logging the current git status
          return this.safeGitStatus({ log: true }, () => {
            this._folderState.didHaveConflicts = didHaveConflicts
            this._folderState.mergeCommitId = (didHaveConflicts) ? null : shaOrIndex.toString()
            return cb()
          })
        })
      })
    })
  }

  pullRemote (cb) {
    const { repositoryUrl } = this._folderState.remoteProjectDescriptor
    if (repositoryUrl) {
      return Git.fetchProjectDirectly(this.folder, this._folderState.projectName, repositoryUrl, (err) => {
        if (err) {
          // Ignore the error for now since the remote might not actually exist yet
          logger.info(`[master-git] unable to fetch because ${err}; ignoring this`)

          // Just for the sake of logging the current git status
          return this.safeGitStatus({ log: true }, () => {
            this._folderState.didHaveConflicts = false
            this._folderState.mergeCommitId = null
            return cb()
          })
        }

        return this.pullRemotePostFetch(cb)
      })
    }

    // DEPRECATED: only required for non-GitLab projects.
    const {
      GitRemoteUrl,
      CodeCommitHttpsUsername,
      CodeCommitHttpsPassword
    } = this._folderState.remoteProjectDescriptor

    return Git.fetchProject(this.folder, this._folderState.projectName, GitRemoteUrl, CodeCommitHttpsUsername, CodeCommitHttpsPassword, (err) => {
      if (err) {
        // Ignore the error for now since the remote might not actually exist yet
        logger.info(`[master-git] unable to fetch because ${err}; ignoring this`)

        // Just for the sake of logging the current git status
        return this.safeGitStatus({ log: true }, () => {
          this._folderState.didHaveConflicts = false
          this._folderState.mergeCommitId = null
          return cb()
        })
      }

      return this.pullRemotePostFetch(cb)
    })
  }

  conflictResetOrContinue (cb) {
    // If no conficts, this save is good; ok to push and return
    if (!this._folderState.didHaveConflicts) return cb()

    // If conflicts, do a reset so a second save attempt can go through
    // TODO: Don't clean but leave things as-is for manual intervention
    logger.info('[master-git] cleaning merge conflicts for re-attempt')

    // Only calling this to log whatever the current statuses are
    return this.safeGitStatus({ log: true }, () => {
      return Git.cleanAllChanges(this.folder, (err) => {
        if (err) return cb(err)
        return Git.hardResetFromSHA(this.folder, this._folderState.commitId.toString(), (err) => {
          if (err) return cb(err)
          this._folderState.wasResetPerformed = true
          return cb()
        })
      })
    })
  }

  /**
   * @method getExistingShareDataIfSaveIsUnnecessary
   * @description Given the current folder state, determine if we need to save or if we can simply
   * retrieve a pre-existing share link.
   */
  getExistingShareDataIfSaveIsUnnecessary (cb) {
    return this.fetchFolderState('get-existing-share-data', {}, () => {
      // TODO: We may need to look closely to see if this boolean is set properly.
      // Currently the _getFolderState method just checks to see if there are git statuses,
      // but that might not be correct (although it seemed to be when I initially checked).
      if (this._folderState.doesGitHaveChanges) {
        logger.info('[master-git] looks like git has changes; must do full save')
        return cb(null, false) // falsy == you gotta save
      }

      // Inkstone should return info pretty fast if it has share info, so only wait 2s
      return this.getCurrentShareInfo((err, shareInfo) => {
        // Rather than treat the error as an error, assume it indicates that we need
        // to do a full publish. For example, we don't want to "error" if this is just a network timeout.
        // #FIXME?
        if (err) {
          logger.info('[master-git] share info was error-ish; must do full save')
          return cb(null, false) // falsy == you gotta save
        }

        // Not sure why this would be null, but just in case...
        if (!shareInfo) {
          logger.info('[master-git] share info was blank; must do full save')
          return cb(null, false) // falsy == you gotta save
        }

        // If we go this far, we already have a save for our current SHA, and can skip the expensive stuff
        logger.info('[master-git] share info found! no need to save')
        return cb(null, shareInfo)
      })
    })
  }

  cloudSaveDisabled (cb) {
    const error = new Error('Project was saved locally, but could not sync to Haiku Cloud')
    error.code = 1
    return cb(error)
  }

  /**
   * methods
   * =======
   */

  getHaikuPlayerLibVersion () {
    if (!fse.existsSync(PLUMBING_PKG_JSON_PATH)) return null
    var obj = fse.readJsonSync(PLUMBING_PKG_JSON_PATH, { throws: false })
    return obj && obj.version
  }

  getCurrentShareInfo (cb) {
    return Inkstone.getCurrentShareInfo(this.folder, this._shareInfoPayloads, this._folderState, cb)
  }

  // Deprecates pushTag() for GitLab.
  pushTagDirectly (cb) {
    logger.info(`[master-git] pushing tag ${this._folderState.semverVersion} to remote (${this._folderState.projectName})`)
    return Git.pushTagToRemoteDirectly(this.folder, this._folderState.projectName, this._folderState.semverVersion, cb)
  }

  // DEPRECATED: only required for non-GitLab projects.
  pushTag (GitRemoteUrl, CodeCommitHttpsUsername, CodeCommitHttpsPassword, cb) {
    logger.info(`[master-git] pushing tag ${this._folderState.semverVersion} to remote (${this._folderState.projectName}) ${GitRemoteUrl}`)
    return Git.pushTagToRemote(this.folder, this._folderState.projectName, this._folderState.semverVersion, CodeCommitHttpsUsername, CodeCommitHttpsPassword, cb)
  }

  undo (undoOptions, cb) {
    this._requestQueue.push({
      type: 'undo',
      options: undoOptions,
      cb
    })
  }

  redo (redoOptions, cb) {
    this._requestQueue.push({
      type: 'redo',
      options: redoOptions,
      cb
    })
  }

  undoActual (undoOptions, done) {
    logger.info('[master-git] undo beginning')

    // We can't undo if there isn't a target ref yet to go back to; skip if so
    if (this._gitUndoables.length < 2) {
      logger.info('[master-git] nothing to undo')
      return done()
    }

    logger.info('[master-git] undo proceeding')

    // The most recent item is the one we are going to undo...
    const validUndoables = this.getGitUndoablesUptoBase()
    const undone = validUndoables.pop()

    logger.info(`[master-git] git undo commit ${undone.commitId.toString()}`)

    // To undo, we go back to the commit _prior to_ the most recent one
    const target = validUndoables[validUndoables.length - 1]

    logger.info(`[master-git] git undo resetting to commit ${target.commitId.toString()}`)

    return Git.hardResetFromSHA(this.folder, target.commitId.toString(), (err) => {
      if (err) {
        logger.info(`[master-git] git undo failed`, err)
        return done(err)
      }

      logger.info('[master-git] undo done')

      // The most recent undone thing becomes an action we can now undo.
      // Only do the actual stack-pop here once we know we have succeeded.
      this._gitRedoables.push(this._gitUndoables.pop())

      return done()
    })
  }

  redoActual (redoOptions, done) {
    const redoable = this._gitRedoables.pop()

    // If nothing to redo, consider this a noop
    if (!redoable) return done()

    logger.info(`[master-git] git redo commit ${redoable.commitId.toString()}`)

    return Git.hardResetFromSHA(this.folder, redoable.commitId.toString(), (err) => {
      if (err) {
        logger.info(`[master-git] git redo failed`)
        this._gitRedoables.push(redoable) // If error, put the 'undone' thing back on the stack since we didn't succeed
        return done(err)
      }

      this._gitUndoables.push(redoable)

      return done()
    })
  }

  setUndoBaselineIfHeadCommitExists (cb) {
    return this.fetchFolderState('undo-baseline', {}, () => {
      // We need a base commit to act as the commit to return to if the user has done 'undo' to the limit of the stack
      if (this._folderState.headCommitId) {
        if (this._gitUndoables.length < 1) {
          logger.info(`[master-git] base commit for session is ${this._folderState.headCommitId.toString()}`)
          this._gitUndoables.push({
            commitId: this._folderState.headCommitId,
            message: 'Base commit for session',
            isBase: true
          })
        }
      }
      return cb()
    })
  }

  safeGitStatus (options, cb) {
    return Git.status(this.folder, options || {}, (err, statuses) => {
      if (options && options.log) {
        if (statuses) {
          Git.logStatuses(statuses)
        } else if (err) {
          logger.info('[master-git] git status error:', err)
        }
      }
      // Note the inversion of the error-first style
      // This is a legacy implementation; I'm not sure why #TODO
      if (err) {
        return cb(null, err)
      }
      return cb(statuses)
    })
  }

  statusForFile (relpath, cb) {
    return this.safeGitStatus({ log: false, relpath }, (gitStatuses) => {
      let foundStatus

      if (gitStatuses) {
        for (let key in gitStatuses) {
          if (foundStatus) {
            continue
          }

          let gitStatus = gitStatuses[key]

          if (path.normalize(gitStatus.path) === path.normalize(relpath)) {
            foundStatus = gitStatus
          }
        }
      }

      return cb(null, foundStatus)
    })
  }

  commitFileIfChanged (relpath, message, cb) {
    // The call to status is sync, so we add this hook in case pending commits may alter the status
    return this.waitUntilNoFurtherChangesAreAwaitingCommit(() => {
      return this.statusForFile(relpath, (err, status) => {
        if (err) return cb(err)
        if (!status) return cb() // No status means no changes
        // 0 is UNMODIFIED, everything else is a change
        // See http://www.nodegit.org/api/diff/#getDelta
        if (status.num && status.num > 0) {
          return this.commit(relpath, message, cb)
        } else {
          return cb()
        }
      })
    })
  }

  commitProjectIfChanged (message, cb) {
    // The call to status is sync, so we add this hook in case pending commits may alter the status
    return this.waitUntilNoFurtherChangesAreAwaitingCommit(() => {
      return this.safeGitStatus({ log: true }, (gitStatuses) => {
        const doesGitHaveChanges = gitStatuses && Object.keys(gitStatuses).length > 0
        if (doesGitHaveChanges) { // Don't add garbage/empty commits if nothing changed
          return this.commit('.', message, cb)
        }
        return cb()
      })
    })
  }

  // Note: This is an action sequence method, only takes a cb as an arg.
  commitEverything (cb) {
    return this.commit('.', 'Project changes', cb)
  }

  commit (addable, message, cb) {
    this._requestQueue.push({
      type: 'commit',
      options: { addable, message },
      cb
    })
  }

  commitActual (commitOptions, cb) {
    const { message, addable } = commitOptions

    const finalOptions = {}
    finalOptions.commitMessage = `${message} ${COMMIT_SUFFIX}`

    return this.fetchFolderState('commit-project', {}, () => {
      return Git.commitProject(this.folder, this._folderState.haikuUsername, this._folderState.hasHeadCommit, finalOptions, addable, (err, commitId) => {
        if (err) {
          return cb(err)
        }

        this._folderState.commitId = commitId

        // HACK: If for some reason we never got a 'base' undoable before this point, set this cmomit as
        // the new base so that there are always commits from a base commit going forward
        let isBase = false

        const baseUndoable = this._gitUndoables.filter((undoable) => {
          return undoable && undoable.isBase
        })[0]

        if (!baseUndoable) {
          isBase = true
        }

        logger.sacred(`[master-git] commit ${commitId.toString()} (base: ${isBase})`)

        // For now, pretty much any commit we capture in this session is considered an undoable. We may want to
        // circle back and restrict it to only certain types of commits, but that does end up making the undo/redo
        // stack logic a bit more complicated.
        this._gitUndoables.push({ commitId, isBase, message })

        return cb(null, commitId)
      })
    })
  }

  initializeProject (initOptions, done) {
    // Empty folder state since we are going to reload it in here
    this._folderState = {}

    return async.series([
      (cb) => {
        return this.fetchFolderState('initialize-folder', initOptions, (err) => {
          if (err) return cb(err)
          logger.info('[master-git] folder initialization status:', this._folderState)
          return cb()
        })
      },

      (cb) => {
        const { isGitInitialized } = this._folderState
        const actionSequence = []

        if (isGitInitialized) {
          actionSequence.push('fetchGitRemoteInfoState', 'pullRemote')
        } else if (
          !this._projectInfo.repositoryUrl &&
          !['CheckTutorial', 'Move', 'Moto', 'Percy'].includes(this._folderState.projectName)
        ) {
          // Legacy: Except for template projects, we won't have an initial master commit on CodeCommit.
          actionSequence.push('initializeGit')
        } else {
          actionSequence.push(
            'fetchGitRemoteInfoState',
            'moveContentsToTemp',
            'cloneRemoteIntoFolder',
            'copyContentsFromTemp'
          )
        }

        logger.info('[master-git] action sequence:', actionSequence)

        return this.runActionSequence(actionSequence, initOptions, (err) => {
          if (err) return cb(err)
          return cb()
        })
      }
    ], (err, results) => {
      if (err) return done(err)
      return done(null, results[results.length - 1])
    })
  }

  fetchGitRemoteInfoState (cb) {
    return this.safeFetchProjectGitRemoteInfo((remoteProjectDescriptor) => {
      this._folderState.remoteProjectDescriptor = remoteProjectDescriptor
      return cb()
    })
  }

  saveProject (saveOptions, done) {
    // Empty folder state since we are going to reload it in here
    this._folderState = {}

    let saveAccumulator = {
      semverVersion: null
    }

    return async.series([
      (cb) => {
        return this.waitUntilNoFurtherChangesAreAwaitingCommit(cb)
      },

      (cb) => {
        return this.fetchFolderState('save-project', saveOptions, (err) => {
          if (err) return cb(err)
          this._folderState.semverVersion = saveAccumulator.semverVersion
          this._folderState.saveOptions = saveOptions
          logger.info('[master-git] pre-save status:', this._folderState)
          return cb()
        })
      },

      (cb) => {
        return this.safeFetchProjectGitRemoteInfo((remoteProjectDescriptor) => {
          this._folderState.remoteProjectDescriptor = remoteProjectDescriptor
          return cb()
        })
      },

      (cb) => {
        logger.info('[master-git] project save: preparing action sequence')

        if (!(this._projectInfo.projectName && this._folderState.remoteProjectDescriptor)) {
          return cb(new Error('[master-git] unable to save project'))
        }

        const setupSteps = [
          'ensureBranch',
          'ensureLocalRemote',
          'pullRemote'
        ]

        const teardownSteps = [
          'bumpSemverAppropriately',
          'commitEverything',
          'makeTag',
          'saveSnapshot'
        ]

        const actionSequence = []
        if (this._folderState.doesGitHaveChanges) {
          actionSequence.push('commitEverything', ...setupSteps, 'conflictResetOrContinue', ...teardownSteps)
        } else {
          actionSequence.push(...setupSteps, ...teardownSteps)
        }

        logger.info('[master-git] project save: action sequence:', actionSequence)
        return this.runActionSequence(actionSequence, saveOptions, cb)
      }
    ], (err) => {
      if (err) {
        logger.info('[master-git] project save: completed initial sequence')
        done(err)
        return
      }

      // If we have conflicts, we can't proceed to the share step, so return early.
      // Conflicts aren't returned as an error because the frontend expects them as part of the response payload.
      if (this._folderState.didHaveConflicts) {
        // A fake conflicts object for now
        // #TODO add real thing
        done(null, { conflicts: [1] })
        return
      }

      // TODO: We really shouldn't need to make the extra API call since the last result returned is the whole snapshot.
      this.getCurrentShareInfo(done)
    })
  }
}<|MERGE_RESOLUTION|>--- conflicted
+++ resolved
@@ -23,14 +23,6 @@
 const DEFAULT_BRANCH_NAME = 'master' // "'master' process" has nothing to do with this :/
 const BASELINE_SEMVER_TAG = '0.0.0'
 const COMMIT_SUFFIX = '(via Haiku Desktop)'
-<<<<<<< HEAD
-=======
-const DEMO_PROJECT_NAMES = {
-  [TourUtils.ProjectName]: true,
-  Move: true,
-  Moto: true
-}
->>>>>>> 0c50f201
 
 function _isCommitTypeRequest ({ type }) {
   return type === 'commit'
