/* tslint:disable:no-parameter-reassignment no-shadowed-variable max-line-length */
import * as path from 'path';
import * as async from 'async';
import * as lodash from 'lodash';
import * as find from 'lodash.find';
import * as merge from 'lodash.merge';
import * as filter from 'lodash.filter';
import * as get from 'lodash.get';
import * as set from 'lodash.set';
import * as net from 'net';
import * as qs from 'qs';
import * as WebSocket from 'ws';
import {EventEmitter} from 'events';
import EnvoyServer from 'haiku-sdk-creator/lib/envoy/EnvoyServer';
import EnvoyLogger from 'haiku-sdk-creator/lib/envoy/EnvoyLogger';
import {EXPORTER_CHANNEL, ExporterHandler} from 'haiku-sdk-creator/lib/exporter';
import {USER_CHANNEL, UserHandler} from 'haiku-sdk-creator/lib/bll/User';
import {PROJECT_CHANNEL, ProjectHandler} from 'haiku-sdk-creator/lib/bll/Project';
import {GLASS_CHANNEL, GlassHandler} from 'haiku-sdk-creator/lib/glass';
import {TIMELINE_CHANNEL, TimelineHandler} from 'haiku-sdk-creator/lib/timeline';
import {TOUR_CHANNEL, TourHandler} from 'haiku-sdk-creator/lib/tour';
import {SERVICES_CHANNEL, ServicesHandler} from 'haiku-sdk-creator/lib/services';
import {inkstone} from '@haiku/sdk-inkstone';
import {client as sdkClient, FILE_PATHS} from '@haiku/sdk-client';
import * as serializeError from 'haiku-serialization/src/utils/serializeError';
import * as logger from 'haiku-serialization/src/utils/LoggerInstance';
import * as mixpanel from 'haiku-serialization/src/utils/Mixpanel';
import {crashReport} from 'haiku-serialization/src/utils/carbonite';
import * as BaseModel from 'haiku-serialization/src/bll/BaseModel';
import {awaitAllLocksFree} from 'haiku-serialization/src/bll/Lock';
import * as File from 'haiku-serialization/src/bll/File';
import Master from './Master';
import {createProjectFiles} from '@haiku/sdk-client/lib/createProjectFiles';
import {
  copyDefaultSketchFile,
  copyDefaultIllustratorFile,
} from './project-folder/copyExternalExampleFilesToProject';
import {duplicateProject} from './project-folder/duplicateProject';
import {assimilateProjectSources} from './project-folder/assimilateProjectSources';
import {
  storeConfigValues,
} from './project-folder/ProjectDefinitions';

global.eval = () => {
  // noop: eval is forbidden
};

// Useful debugging originator of calls in shared model code
process.env.HAIKU_SUBPROCESS = 'plumbing';

Error.stackTraceLimit = Infinity; // Show long stack traces when errors are shown

import Raven from './Raven';

// Don't allow malicious websites to connect to our websocket server (Plumbing or Envoy)
export const HAIKU_WS_SECURITY_TOKEN = Math.random().toString(36).substring(7) + Math.random().toString(36).substring(7);
const WS_POLICY_VIOLATION_CODE = 1008;

// For any methods that are...
// - noisy
// - internal use only
// - housekeeping
// we'll skip Sentry for now.
const METHODS_TO_SKIP_IN_SENTRY = {
  setTimelineTime: true,
  masterHeartbeat: true,
};

const IGNORED_METHOD_MESSAGES = {
  setTimelineTime: true,
  masterHeartbeat: true,
};

// See note under 'processMethodMessage' for the purpose of this
const METHOD_MESSAGES_TO_HANDLE_IMMEDIATELY = {
  setTimelineTime: true,
  masterHeartbeat: true,
  openTextEditor: true,
  openTerminal: true,
  saveProject: true,
  previewProject: true,
  teardownMaster: true,
  hoverElement: true,
  unhoverElement: true,
};

const Q_GLASS = {alias: 'glass'};
const Q_TIMELINE = {alias: 'timeline'};
const Q_CREATOR = {alias: 'creator'};
const Q_MASTER = {alias: 'master'};

const AWAIT_INTERVAL = 100;
const WAIT_DELAY = 30 * 1000;

const HAIKU_DEFAULTS = {
  socket: {
    port: process.env.HAIKU_PLUMBING_PORT,
    host: process.env.HAIKU_PLUMBING_HOST || '0.0.0.0',
  },
};

const emitter = new EventEmitter();

const PINFO = `${process.pid} ${path.basename(__filename)} ${path.basename(process.execPath)}`;

const PLUMBING_INSTANCES = [];

const FALLBACK_SEMVER_VERSION = '0.0.0';

const teardownPlumbings = (cb) => {
  return async.each(PLUMBING_INSTANCES, (plumbing, next) => {
    return plumbing.teardown(next);
  }, cb);
};

// In test environment these listeners may get wrapped so we begin listening
// to them immediately in the hope that we can start listening before the
// test wrapper steps in and interferes
process.on('exit', () => {
  logger.info(`[plumbing] plumbing process (${PINFO}) exiting`);
  teardownPlumbings(() => {

  });
});
process.on('SIGINT', () => {
  logger.info(`[plumbing] plumbing process (${PINFO}) SIGINT`);
  teardownPlumbings(() => {
    process.exit();
  });
});
process.on('SIGTERM', () => {
  logger.info(`[plumbing] plumbing process (${PINFO}) SIGTERM`);
  teardownPlumbings(() => {
    process.exit();
  });
});

// Apparently there are circumstances where we won't crash (?); ensure that we do
process.on('uncaughtException', (err) => {
  logger.error(err);

  // Notify mixpanel so we can track improvements to the app over time
  mixpanel.haikuTrackOnce('app:crash', {error: err.message});

  if (PLUMBING_INSTANCES[0]) {
    PLUMBING_INSTANCES[0].sentryError('?', err, {});
  }

  // Exit after timeout to give a chance for mixpanel to transmit
  setTimeout(() => {
    // Wait for teardown so we don't interrupt e.g. an important disk-write
    teardownPlumbings(() => {
      process.exit(1);
    });
  }, 1000);
});

export default class Plumbing extends EventEmitter {
  constructor () {
    super();

    // Keep track of all PLUMBING_INSTANCES so we can put our process.on listeners
    // above this constructor, which is necessary in test environments such
    // as tape where exit might never get called despite an exit.
    PLUMBING_INSTANCES.push(this);

    this.state = {};

    this.masters = {}; // Instances of Master, keyed by folder
    this.servers = []; // Websocket servers (there is usually only one)
    this.clients = []; // Websocket clients
    this.requests = {}; // Websocket requests, keyed by id

    // Avoid creating new handles if we have been explicitly torn down by a signal
    this._isTornDown = false;

    this._methodMessages = [];

    this.executeMethodMessagesWorker();

    emitter.on('teardown-requested', () => this.teardown());
  }

  /**
   * Mostly-internal methods
   */

  get (key) {
    return get(this.state, key);
  }

  set (key, value) {
    return set(this.state, key, value);
  }

  launch (haiku = {}, cb) {
    haiku = merge({}, HAIKU_DEFAULTS, haiku);

    logger.info('[plumbing] launching plumbing', haiku);

    this.envoyServer = new EnvoyServer({
      WebSocket,
      token: HAIKU_WS_SECURITY_TOKEN,
      logger: new EnvoyLogger('warn', logger),
    });

    return this.envoyServer.ready().then(() => {
      if (!haiku.envoy) {
        haiku.envoy = {};
      } // Gets stored in env vars before subprocs created

      haiku.envoy.port = this.envoyServer.port;
      haiku.envoy.host = this.envoyServer.host;
      haiku.envoy.token = HAIKU_WS_SECURITY_TOKEN;

      const user = new UserHandler(this.envoyServer);
      const timeline = new TimelineHandler(this.envoyServer);
      const tour = new TourHandler(this.envoyServer);
      const exporter = new ExporterHandler(user, this.envoyServer);
      const glass = new GlassHandler(this.envoyServer);
      const project = new ProjectHandler(user, this.envoyServer);
      const services = new ServicesHandler(this.envoyServer);
      this.envoyHandlers = {
        timeline,
        tour,
        exporter,
        glass,
        user,
        project,
        services,
      };

      this.envoyServer.bindHandler(TIMELINE_CHANNEL, TimelineHandler, this.envoyHandlers.timeline);
      this.envoyServer.bindHandler(TOUR_CHANNEL, TourHandler, this.envoyHandlers.tour);
      this.envoyServer.bindHandler(EXPORTER_CHANNEL, ExporterHandler, this.envoyHandlers.exporter);
      this.envoyServer.bindHandler(USER_CHANNEL, UserHandler, this.envoyHandlers.user);
      this.envoyServer.bindHandler(GLASS_CHANNEL, GlassHandler, this.envoyHandlers.glass);
      this.envoyServer.bindHandler(PROJECT_CHANNEL, ProjectHandler, this.envoyHandlers.project);
      this.envoyServer.bindHandler(SERVICES_CHANNEL, ServicesHandler, this.envoyHandlers.services);

      this.envoyHandlers.user.on(`${USER_CHANNEL}:load`, ({user: {Username}}) => {
        mixpanel.mergeToPayload({distinct_id: Username});
        if (Raven) {
          Raven.setContext({
            user: {email: Username},
          });
        }
      });

      logger.info('[plumbing] launching plumbing control server');

      haiku.socket.token = HAIKU_WS_SECURITY_TOKEN;

      return this.launchControlServer(haiku.socket, haiku.envoy.host, (err, server, host, port) => {
        if (err) {
          return cb(err);
        }

        // Forward these env vars to creator
        process.env.HAIKU_PLUMBING_PORT = port;
        process.env.HAIKU_PLUMBING_HOST = host;
        process.env.HAIKU_WS_SECURITY_TOKEN = HAIKU_WS_SECURITY_TOKEN;

        if (!haiku.socket) {
          haiku.socket = {};
        }

        haiku.socket.port = port;
        haiku.socket.host = host;

        haiku.plumbing = {url: `http://${host}:${port}`};

        this.servers.push(server);

        server.on('connection', (websocket, request) => {
          const params = getWsParams(websocket, request);

          if (haiku.socket.token && params.token !== haiku.socket.token) {
            logger.info(`[plumbing] websocket connected with bad token ${params.token}`);
            websocket.close(WS_POLICY_VIOLATION_CODE, 'forbidden');
            return;
          }

          if (!params.type) {
            params.type = 'default';
          }
          if (!params.haiku) {
            params.haiku = {};
          }
          if (!websocket.params) {
            websocket.params = params;
          }

          const type = websocket.params && websocket.params.type;
          const alias = websocket.params && websocket.params.alias;
          const folder = websocket.params && websocket.params.folder;

          logger.info(`[plumbing] websocket for ${folder || 'main'} connected (${type} ${alias})`);

          // Don't allow multiple clients of the same alias and folder
          for (let i = this.clients.length - 1; i >= 0; i--) {
            const client = this.clients[i];

            if (client.params) {
              if (client.params.alias === alias && client.params.folder === folder) {
                if (client.readyState === WebSocket.OPEN) {
                  client.close();
                }

                this.clients.splice(i, 1);
              }
            }
          }

          this.clients.push(websocket);

          websocket.on('close', () => {
            logger.info(`[plumbing] websocket for ${folder || 'main'} closed (${type} ${alias})`);
            this.removeWebsocketClient(websocket);
            this.haltMasterForFolder(folder);
          });

          websocket.on('error', (err) => {
            logger.error(`[plumbing] websocket for ${folder || 'main'} errored (${type} ${alias})`, err);
            throw err;
          });

          websocket.on('message', (data) => {
            const message = JSON.parse(data);

            this.handleRemoteMessage(
              type,
              alias,
              message.folder || folder,
              message,
              createResponder(message, websocket),
            );
          });
        });

        // If we were spawned as a subprocess inside of electron main, tell our parent to launch creator.
        if (typeof process.send === 'function') {
          process.send({
            haiku,
            message: 'launchCreator',
          });
        } else if (process.versions && !!process.versions.electron) {
          // We are in electron main (e.g. in a test context).
          global.process.env.HAIKU_ENV = JSON.stringify(haiku);
          require('haiku-creator/lib/electron');
        }

        return cb(null, host, port, server, null, haiku.envoy);
      });
    });
  }

  removeWebsocketClient (websocket) {
    for (let j = this.clients.length - 1; j >= 0; j--) {
      const client = this.clients[j];
      if (client === websocket) {
        this.clients.splice(j, 1);
      }
    }
  }

  /**
   * @method invokeAction
   * @description Convenience wrapper around making a generic action call
   */
  invokeAction (folder, method, params, cb) {
    params.unshift(folder);
    return this.handleRemoteMessage(
      'controller',
      'plumbing',
      folder,
      {method, params, folder, type: 'action'},
      cb,
    );
  }

  handleRemoteMessage (type, alias, folder, message, cb) {
    // IMPORTANT! Creator uses this
    if (!folder && message.folder) {
      folder = message.folder;
    }

    if (message.type === 'relay') {
      return this.relayMessage(
        folder,
        message,
      );
    }

    if (message.type === 'broadcast') {
      this.findMasterByFolder(folder).handleBroadcast(message);

      // Give clients the chance to emit events to all others
      return this.sendBroadcastMessage(message, folder, alias);
    }

    if (message.type === 'log') {
      logger.raw(message.message);

      // We want logs on creator, lets send it there
      return this.sendMessageToCreator(message, folder, alias);
    }

    if (message.id && this.requests[message.id]) {
      // If we have an entry in this.requests, that means this is a reply
      const {callback} = this.requests[message.id];
      delete this.requests[message.id];
      return callback(message.error, message.result, message);
    }

    if (message.method) {
      // Ensure that actions/methods occur in order by using a queue
      return this.processMethodMessage(type, alias, folder, message, cb);
    }
  }

  methodMessageBeforeLog (message, alias) {
    if (!IGNORED_METHOD_MESSAGES[message.method]) {
      logger.info(`[plumbing] ↓-- ${message.method} via ${alias} --↓`);
    }
  }

  methodMessageAfterLog (message, err, result, alias) {
    if (!IGNORED_METHOD_MESSAGES[message.method]) {
      if ((err && err.message) || (err && err.stack)) {
        logger.info(`[plumbing] ${message.method} error ${err.stack || err.message}`);
      }
      logger.info(`[plumbing] ↑-- ${message.method} via ${alias} --↑`);
    }
  }

  executeMethodMessagesWorker () {
    if (this._isTornDown) {
      return; // Avoid leaking a handle
    }

    const nextMethodMessage = this._methodMessages.shift();

    if (!nextMethodMessage) {
      return setTimeout(() => this.executeMethodMessagesWorker(), 64);
    }

    const {type, alias, folder, message, cb} = nextMethodMessage;

    this.methodMessageBeforeLog(message, alias);

    // Actions are a special case of methods that end up routed through all of the clients,
    // glass -> timeline -> master before returning. They go through one handler as opposed
    // to the normal 'methods' which plumbing handles on a more a la carte basis
    if (message.type === 'action') {
      return this.handleClientAction(type, alias, folder, message.method, message.params, (err, result) => {

        this.methodMessageAfterLog(message, err, result, alias);
        cb(err, result);
        this.executeMethodMessagesWorker();
      });
    }

    return this.plumbingMethod(message.method, message.params || [], (err, result) => {
      this.methodMessageAfterLog(message, err, result, alias);
      cb(err, result);
      this.executeMethodMessagesWorker();
    });
  }

  processMethodMessage (type, alias, folder, message, cb) {
    // Certain messages aren't of a kind that we can reliably enqueue -
    // either they happen too fast or they are 'fire and forget'
    if (METHOD_MESSAGES_TO_HANDLE_IMMEDIATELY[message.method]) {
      if (message.type === 'action') {
        return this.handleClientAction(type, alias, folder, message.method, message.params, cb);
      }

      return this.plumbingMethod(message.method, message.params, cb);
    }

    this._methodMessages.push({type, alias, folder, message, cb});
  }

  sendBroadcastMessage (message, folder, alias) {
    this.clients.forEach((client) => {
      // Don't send the broadcast to the sender
      if (client && client.params && client.params.alias === alias) {
        return;
      }

      // Don't send if we know the socket isn't open
      if (client.readyState !== WebSocket.OPEN) {
        return;
      }

      delete message.id; // Don't confuse this as a request/response

      sendMessageToClient(client, merge(message, {folder, alias}));
    });
  }

  sendMessageToCreator (message, folder, alias) {
    this.clients.forEach((client) => {

      // Don't send if we know the socket isn't open
      if (client.readyState !== WebSocket.OPEN || client.params.alias !== 'creator') {
        return;
      }

      delete message.id; // Don't confuse this as a request/response

      sendMessageToClient(client, merge(message, {folder, alias}));
    });
  }

  sentryError (method, error, extras) {
    try {
      logger.info(`[plumbing] error @ ${method}`, error, extras);
      if (!Raven) {
        return null;
      }
      if (method && METHODS_TO_SKIP_IN_SENTRY[method]) {
        return null;
      }
      if (!error) {
        return null;
      }
      if (typeof error === 'object' && !(error instanceof Error)) {
        const fixed = new Error(error.message || `Plumbing.${method} error`);
        if (error.stack) {
          fixed.stack = error.stack;
        }
        error = fixed;
      } else if (typeof error === 'string') {
        error = new Error(error); // Unfortunately no good stack trace in this case
      }
      const organization = this.envoyHandlers.user.getOrganization();
      crashReport(
        error,
        organization && organization.Name,
        this.get('lastOpenedProjectName'),
        this.get('lastOpenedProjectPath'),
      );
      return Raven.captureException(error, extras);
    } catch (exception) {
      logger.info(`[plumbing] unable to send crash report`);
      logger.error(exception);
    }
  }

  plumbingMethod (method, params = [], cb) {
    if (typeof this[method] !== 'function') {
      return cb(new Error(`Plumbing has no method '${method}'`));
    }
    return this[method].apply(this, params.concat((error, result) => {
      if (error) {
        return cb(error);
      }
      return cb(null, result);
    }));
  }

  awaitClientWithQuery (query, timeout, cb) {
    if (!query) {
      throw new Error('Query is required');
    }

    const fixed = {alias: query.alias};

    // The creator socket doesn't have a folder param, so omit the folder
    // from the query otherwise we won't find the socket in the collection
    if (fixed.alias !== 'creator') {
      if (query.folder) {
        fixed.folder = query.folder;
      }
    }

    if (timeout <= 0) {
      logger.warn(`[plumbing] timed out waiting for client ${JSON.stringify(fixed)}`);
      return cb(new Error('E_TIMEOUT'));
    }

    const clientMatching = find(
      this.clients,
      {params: fixed},
    );

    if (clientMatching) {
      return cb(null, clientMatching);
    }

    return setTimeout(() => {
      return this.awaitClientWithQuery(query, timeout - AWAIT_INTERVAL, cb);
    }, AWAIT_INTERVAL);
  }

  relayMessage (folder, message) {
    let clientSpec;
    if (message.view === 'glass') {
      clientSpec = Q_GLASS;
    }
    if (message.view === 'timeline') {
      clientSpec = Q_TIMELINE;
    }
    if (message.view === 'creator') {
      clientSpec = Q_CREATOR;
    }
    if (message.view === 'master') {
      clientSpec = Q_MASTER;
    }

    const clientQuery = lodash.assign({folder}, clientSpec);

    logger.info(`[plumbing] relaying ${message.name} to ${message.view}`);

    return this.awaitClientWithQuery(clientQuery, WAIT_DELAY, (_, client) => {
      if (client) {
        return this.sendClientMessage(client, message);
      }
    });
  }

  sendQueriedClientMethod (query = {}, method, params = [], cb) {
    return this.awaitClientWithQuery(query, WAIT_DELAY, (err, client) => {
      if (err) {
        return cb(err);
      }

      return this.sendClientMethod(client, method, params, (error, response) => {
        if (error) {
          this.sentryError(method, error, {tags: query});
        }

        return cb(error, response);
      });
    });
  }

  sendClientMethod (websocket, method, params = [], callback) {
    const message = {method, params};
    return this.sendClientRequest(websocket, message, callback);
  }

  sendClientRequest (websocket, message, callback) {
    if (message.id === undefined) {
      message.id = `${Math.random()}`;
    }
    this.requests[message.id] = {websocket, message, callback};
    return this.sendClientMessage(websocket, message);
  }

  sendClientMessage (websocket, message) {
    const data = JSON.stringify(message);

    // In case we get an error here, log it and then throw so we can see context
    if (websocket.readyState === WebSocket.OPEN) {
      return websocket.send(data, (err) => {
        if (err) {
          logger.error(err);
          throw err;
        }
      });
    }

    throw new Error('WebSocket is not open');
  }

  teardown (cb) {
    logger.info('[plumbing] teardown method called');

    return async.eachOfSeries(this.masters, (master, folder, next) => {
      this.teardownMaster(folder, () => {
        master.teardown(next);
      });
    }, () => {
      if (this.envoyServer) {
        logger.info('[plumbing] closing envoy server');
        this.envoyServer.close();
      }

      this.servers.forEach((server) => {
        logger.info('[plumbing] closing server');
        server.close();
      });

      this._isTornDown = true;

      if (cb) {
        cb();
      }
    });
  }

  /**
   * Outward-facing
   */

  masterHeartbeat (folder, cb) {
    return this.awaitMasterAndCallMethod(folder, 'masterHeartbeat', [{from: 'master'}], cb);
  }

  /**
   * @method copyDefaultSketchFile
   * @description copy the default Sketch file to the given project
   */
  copyDefaultSketchFile (projectName, assetPath, cb) {
    return cb(copyDefaultSketchFile(projectName, assetPath));
  }

  /**
   * @method copyDefaultIllustratorFile
   * @description copy the default Illustrator file to the given project
   */
  copyDefaultIllustratorFile (projectName, assetPath, cb) {
    return cb(copyDefaultIllustratorFile(projectName, assetPath));
  }

  /**
   * @method bootstrapProject
   * @description Flexible method for setting up a project based on an unknown file system state and possibly missing inputs.
   * We make a decision here as to where + whether to generate a new folder.
   * When it is ready, we kick off the content initialization step with initializeFolder.
   */
  bootstrapProject (
    project,
    finish,
  ) {
    storeConfigValues(
      project.projectPath,
      {
        username: project.authorName,
        organization: project.organizationName,
        project: project.projectName,
        branch: project.branchName,
      },
      {version: FALLBACK_SEMVER_VERSION},
    );

    return async.series([
      (cb) => {
        // This check is needed since Creator may wish to specify that we do/don't automatically create content.
        // This is important because if we create content then pull from the remote, we'll get a weird initial state.
        if (project.skipContentCreation) {
          logger.info('[plumbing] skipping content creation (I)');
          return cb();
        }

        return createProjectFiles(
          project,
          cb,
        );
      },

      (cb) => {
        this.upsertMaster({
          folder: path.normalize(project.projectPath),
          envoyOptions: {
            host: this.envoyServer.host,
            port: this.envoyServer.port,
            token: process.env.HAIKU_WS_SECURITY_TOKEN,
          },
          fileOptions: {
            doWriteToDisk: true,
            skipDiffLogging: false,
          },
          envoyHandlers: this.envoyHandlers,
        });

        cb();
      },
    ], (err) => {
      if (err) {
        this.sentryError('bootstrapProject', err);
        return finish(err);
      }

      return this.initializeFolder(
        project,
        (err) => {
          if (err) {
            return finish(err);
          }

          this.set('lastOpenedProjectName', project.projectName);
          this.set('lastOpenedProjectPath', project.projectPath);

          return finish(null);
        },
      );
    });
  }

  /**
   * @method initializeFolder
   * @description Assuming we already have a folder created, an organization name, etc., now bootstrap the folder itself.
   */
  initializeFolder (project, cb) {
    return this.awaitMasterAndCallMethod(project.projectPath, 'initializeFolder', [project, {from: 'master'}], cb);
  }

  startProject ({projectPath}, cb) {
    return this.awaitMasterAndCallMethod(projectPath, 'startProject', [{from: 'master'}], cb);
  }

  resendEmailConfirmation (username, cb) {
    return inkstone.user.requestConfirmEmail(username, cb);
  }

  getenv (cb) {
    return cb(null, sdkClient.config.getenv());
  }

  setenv (environmentVariables, cb) {
    return cb(null, sdkClient.config.setenv(environmentVariables));
  }

  duplicateProject (destinationProject, sourceProject, cb) {
    if (!sourceProject.projectExistsLocally) {
      logger.info(`[plumbing] source project did not exist during duplicate: ${sourceProject.projectName}`);
      // Unable to proceed; there is nothing from the source project that we could possibly copy.
      return cb();
    }

    if (destinationProject.projectExistsLocally) {
      // We don't actually need to return early here—but we should warn in logs in case something else bad happens
      // as a result.
      logger.warn(`[plumbing] source project existed locally during duplicate: ${destinationProject.projectName}`);
    }

    // Duplicate project folder content from source to destination.
    duplicateProject(destinationProject, sourceProject, (err) => {
      // Note: we don't pass errors forward to Creator here. It wouldn't know what to do with it.
      if (err) {
        logger.warn(`[plumbing] error during project duplication: ${err}`);
      }

      cb();
    });
  }

<<<<<<< HEAD
  assimilateProjectSources (
    destProjectAbspath,
    sourceProjectAbspath,
    assimilateePrefix,
    cb,
  ) {
    return assimilateProjectSources(
      destProjectAbspath,
      sourceProjectAbspath,
      assimilateePrefix,
      cb,
    );
=======
  haltMasterForFolder (folder) {
    if (this.masters[folder] && this.masters[folder].active) {
      this.masters[folder].halt();
    }
>>>>>>> fc43f658
  }

  teardownMaster (folder, cb) {
    logger.info(`[plumbing] tearing down master ${folder}`);
    awaitAllLocksFree(() => {
      this.haltMasterForFolder(folder);

      // Since we're about to nav back to the dashboard, we're also about to drop the
      // connection to the websockets, so here we close them to avoid crashes
      const clientsOfFolder = filter(this.clients, {params: {folder}});

      clientsOfFolder.forEach((clientOfFolder) => {
        const alias = clientOfFolder.params.alias;
        if (alias === 'glass' || alias === 'timeline') {
          logger.info(`[plumbing] closing client ${alias} of ${folder}`);
          clientOfFolder.close();
          this.removeWebsocketClient(clientOfFolder);
        }
      });

      // Any messages destined for the folder need to be cleared since there's now
      // nobody who is able to receive them
      for (let i = this._methodMessages.length - 1; i >= 0; i--) {
        const message = this._methodMessages[i];
        if (message.folder === folder) {
          logger.info(`[plumbing] clearing message`);
          this._methodMessages.splice(i, 1);
        }
      }

      BaseModel.extensions.forEach((klass) => klass.purge());

      cb();
    });
  }

  saveProject (project, saveOptions, cb) {
    if (!saveOptions) {
      saveOptions = {};
    }
    logger.info('[plumbing] saving with options', saveOptions);
    return this.awaitMasterAndCallMethod(project.projectPath, 'saveProject', [project, saveOptions, {from: 'master'}], cb);
  }

  checkInkstoneUpdates (query = '', cb) {
    const authToken = sdkClient.config.getAuthToken();
    return inkstone.updates.check(authToken, query, cb);
  }

  listAssets (folder, cb) {
    return this.awaitMasterAndCallMethod(folder, 'fetchAssets', [{from: 'master'}], cb);
  }

  linkAsset (assetAbspath, folder, cb) {
    return this.awaitMasterAndCallMethod(folder, 'linkAsset', [assetAbspath, {from: 'master'}], cb);
  }

  bulkLinkAssets (assetsAbspaths, folder, cb) {
    return this.awaitMasterAndCallMethod(folder, 'bulkLinkAssets', [assetsAbspaths, {from: 'master'}], cb);
  }

  unlinkAsset (assetRelpath, folder, cb) {
    return this.awaitMasterAndCallMethod(folder, 'unlinkAsset', [assetRelpath, {from: 'master'}], cb);
  }

  readAllStateValues (folder, relpath, cb) {
    return this.awaitMasterAndCallMethod(folder, 'readAllStateValues', [relpath, {from: 'master'}], cb);
  }

  readAllEventHandlers (folder, relpath, cb) {
    return this.awaitMasterAndCallMethod(folder, 'readAllEventHandlers', [relpath, {from: 'master'}], cb);
  }

  handleClientAction (type, alias, folder, method, params, cb) {
    // Params always arrive with the folder as the first argument, so we strip that off
    params = params.slice(1);

    return async.eachSeries([Q_GLASS, Q_TIMELINE, Q_CREATOR, Q_MASTER], (clientSpec, nextStep) => {
      if (clientSpec.alias === alias) {
        // Don't send methods that originated with ourself
        return nextStep();
      }

      logActionInitiation(method, clientSpec);

      // Master is handled differently because it's not actually a separate process
      if (clientSpec === Q_MASTER) {
        return this.awaitMasterAndCallMethod(folder, method, params, nextStep);
      }

      this.sendQueriedClientMethod(lodash.assign({folder}, clientSpec), method, params, () => {});
      return nextStep();
    }, (err) => {
      return logAndHandleActionResult(err, cb, method, type, alias);
    });
  }
}

function logActionInitiation (method, clientSpec) {
  if (!IGNORED_METHOD_MESSAGES[method]) {
    logger.info(`[plumbing] -> client action ${method} being sent to ${clientSpec.alias}`);
  }
}

function logAndHandleActionResult (err, cb, method, type, alias) {
  if (!IGNORED_METHOD_MESSAGES[method]) {
    const status = (err) ? 'errored' : 'completed';
    logger.info(`[plumbing] <- client action ${method} from ${type}@${alias} ${status}`, err);
  }

  if (err) {
    if (cb) {
      return cb(err);
    }
    return void (0);
  }

  if (cb) {
    return cb();
  }
  return void (0);
}

Plumbing.prototype.awaitMasterAndCallMethod = function (folder, method, params, cb) {
  const master = this.findMasterByFolder(folder);
  if (!master) {
    return setTimeout(() => this.awaitMasterAndCallMethod(folder, method, params, cb), AWAIT_INTERVAL);
  }
  return master.handleMethodMessage(method, params, cb);
};

Plumbing.prototype.findMasterByFolder = function (folder) {
  return this.masters[folder];
};

Plumbing.prototype.upsertMaster = function ({folder, fileOptions, envoyOptions, envoyHandlers}) {
  const remote = (payload, cb) => {
    return this.handleRemoteMessage(
      'controllee',
      'master',
      folder,
      payload,
      cb,
    );
  };

  // When the user launches a project, we create a Master instance, and we keep it
  // running even if they navigate back to the dashboard to avoid a double expense
  // of initializing file watchers, Git, etc. This is just a simple multiton dict.
  if (!this.masters[folder]) {
    const master = new Master(
      folder,
      fileOptions,
      envoyOptions,
      envoyHandlers,
    );

    master.on('project-state-change', (payload) => {
      remote(lodash.assign({
        type: 'broadcast',
        name: 'project-state-change',
        folder: master.folder,
      }, payload), () => {
        // no-op
      });
    });

    this.masters[folder] = master;
  }

  this.masters[folder].active = true;

  return this.masters[folder];
};

let portrange = 45032;

// On the given host, return the port number of an open port. Note that the host must be
// specified otherwise you end up getting false positives! E.g. ipv4 0.0.0.0 vs ipv6 ::.
function getPort (host, cb) {
  const port = portrange;
  portrange += 1;
  const server = net.createServer();
  server.listen(port, host);
  server.once('listening', () => {
    server.once('close', () => {
      return cb(null, port);
    });
    server.close();
  });
  server.on('error', (err) => {
    if (err && err.code === 'EADDRINUSE') {
      return getPort(host, cb);
    }
    // If not an address-in-use error, something bad has happened and we likely shouldn't continue
    throw err;
  });
  return server;
}

Plumbing.prototype.launchControlServer = function launchControlServer (socketInfo, host, cb) {
  if (socketInfo && socketInfo.port) {
    logger.info(`[plumbing] plumbing websocket server listening on specified port ${socketInfo.port}...`);

    const websocketServer = this.createControlSocket({
      host,
      port: socketInfo.port,
    });

    return cb(null, websocketServer, host, socketInfo.port);
  }

  return getPort(host, (err, port) => {
    if (err) {
      return cb(err);
    }

    const websocketServer = this.createControlSocket({
      host,
      port,
    });

    return cb(null, websocketServer, host, port);
  });
};

Plumbing.prototype.extendEnvironment = function extendEnvironment (haiku) {
  const HAIKU_ENV = JSON.parse(process.env.HAIKU_ENV || '{}');
  merge(HAIKU_ENV, haiku);
  logger.info('[plumbing] environment forwarding:', JSON.stringify(HAIKU_ENV, 2, null));
  process.env.HAIKU_ENV = JSON.stringify(HAIKU_ENV); // Forward env to subprocesses
};

function getWsParams (websocket, request) {
  const url = request.url || '';
  const query = url.split('?')[1] || '';
  const params = qs.parse(query);
  params.url = url;
  return params;
}

Plumbing.prototype.createControlSocket = function createControlSocket (socketInfo) {
  return new WebSocket.Server({
    port: socketInfo.port,
    host: socketInfo.host,
  });
};

function sendMessageToClient (client, message) {
  const data = JSON.stringify(message);
  if (client.readyState === WebSocket.OPEN) {
    return client.send(data, (err) => {
      if (err) {
        // This should never happen.
        throw new Error(`Error during send: ${err}`);
      }
    });
  }

  if (data.type || data.name || data.method) {
    // Only throw if the message has request content; responses can be ignored
    // safely since the requester has been closed down
    throw new Error(`Attempted message to non-open WebSocket: ${data}`);
  }
}

function createResponder (message, websocket) {
  return function messageResponder (error, result) {
    const reply = {
      jsonrpc: '2.0',
      id: message.id,
      result: result || void (0),
      error: (error) ? serializeError(error) : void (0),
    };
    sendMessageToClient(websocket, reply);
  };
}<|MERGE_RESOLUTION|>--- conflicted
+++ resolved
@@ -839,7 +839,6 @@
     });
   }
 
-<<<<<<< HEAD
   assimilateProjectSources (
     destProjectAbspath,
     sourceProjectAbspath,
@@ -852,12 +851,12 @@
       assimilateePrefix,
       cb,
     );
-=======
+  }
+
   haltMasterForFolder (folder) {
     if (this.masters[folder] && this.masters[folder].active) {
       this.masters[folder].halt();
     }
->>>>>>> fc43f658
   }
 
   teardownMaster (folder, cb) {
