--- conflicted
+++ resolved
@@ -407,10 +407,8 @@
   }
 
   awaitFolderClientWithQuery (folder, method, query, timeout, cb) {
-<<<<<<< HEAD
     // These throw since there's no circumstance where we'd want to continue if for
     // some reason the query was wrong or the request timed out
-
     if (!folder) {
       throw new Error(`Folder argument was missing (${method})`)
     }
@@ -420,10 +418,6 @@
     if (!query) {
       throw new Error(`Query argument was missing (${method})`)
     }
-=======
-    if (!query) return cb(new Error('Query argument was missing'))
-
->>>>>>> 9f3eb637
     if (timeout <= 0) {
       throw new Error(`Timed out waiting for client ${JSON.stringify(query)} of ${folder} to connect`)
     }
