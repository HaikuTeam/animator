import path from 'path'
import async from 'async'
import fse from 'haiku-fs-extra'
import lodash from 'lodash'
import find from 'lodash.find'
import merge from 'lodash.merge'
import filter from 'lodash.filter'
import net from 'net'
import qs from 'qs'
import WebSocket from 'ws'
import { EventEmitter } from 'events'
import EnvoyServer from 'haiku-sdk-creator/lib/envoy/EnvoyServer'
import EnvoyLogger from 'haiku-sdk-creator/lib/envoy/EnvoyLogger'
import { EXPORTER_CHANNEL, ExporterHandler } from 'haiku-sdk-creator/lib/exporter'
import { USER_CHANNEL, UserHandler } from 'haiku-sdk-creator/lib/bll/User'
import { GLASS_CHANNEL, GlassHandler } from 'haiku-sdk-creator/lib/glass'
import { TimelineHandler } from 'haiku-sdk-creator/lib/timeline'
import { TourHandler } from 'haiku-sdk-creator/lib/tour'
import { inkstone } from '@haiku/sdk-inkstone'
import { client as sdkClient } from '@haiku/sdk-client'
import { Experiment, experimentIsEnabled } from 'haiku-common/lib/experiments'
import StateObject from 'haiku-state-object'
import serializeError from 'haiku-serialization/src/utils/serializeError'
import logger from 'haiku-serialization/src/utils/LoggerInstance'
import mixpanel from 'haiku-serialization/src/utils/Mixpanel'
import * as ProjectFolder from './ProjectFolder'
import { crashReport } from 'haiku-serialization/src/utils/carbonite'
import { HOMEDIR_PATH } from 'haiku-serialization/src/utils/HaikuHomeDir'
import Master from './Master'

global.eval = function () { // eslint-disable-line
  // noop: eval is forbidden
}

// Useful debugging originator of calls in shared model code
process.env.HAIKU_SUBPROCESS = 'plumbing'

Error.stackTraceLimit = Infinity // Show long stack traces when errors are shown

const Raven = require('./Raven')

// Don't allow malicious websites to connect to our websocket server (Plumbing or Envoy)
const HAIKU_WS_SECURITY_TOKEN = Math.random().toString(36).substring(7) + Math.random().toString(36).substring(7)
const WS_POLICY_VIOLATION_CODE = 1008

// For any methods that are...
// - noisy
// - internal use only
// - housekeeping
// we'll skip Sentry for now.
const METHODS_TO_SKIP_IN_SENTRY = {
  setTimelineTime: true,
  doesProjectHaveUnsavedChanges: true,
  masterHeartbeat: true,
  applyPropertyGroupDelta: true,
  applyPropertyGroupValue: true,
  moveSegmentEndpoints: true,
  moveKeyframes: true,
  toggleDevTools: true,
  fetchProjectInfo: true
}

const IGNORED_METHOD_MESSAGES = {
  setTimelineTime: true,
  doesProjectHaveUnsavedChanges: true,
  masterHeartbeat: true
  // These are noisy, maybe not worth including?
  // applyPropertyGroupDelta: true,
  // applyPropertyGroupValue: true,
  // moveSegmentEndpoints: true,
  // moveKeyframes: true
}

// See note under 'processMethodMessage' for the purpose of this
const METHOD_MESSAGES_TO_HANDLE_IMMEDIATELY = {
  setTimelineTime: true,
  doesProjectHaveUnsavedChanges: true,
  masterHeartbeat: true,
  toggleDevTools: true,
  openTextEditor: true,
  openTerminal: true,
  saveProject: true,
  previewProject: true,
  fetchProjectInfo: true,
  doLogOut: true,
  deleteProject: true,
  teardownMaster: true
}

const Q_GLASS = { alias: 'glass' }
const Q_TIMELINE = { alias: 'timeline' }
const Q_CREATOR = { alias: 'creator' }
const Q_MASTER = { alias: 'master' }

const AWAIT_INTERVAL = 100
const WAIT_DELAY = 10 * 1000

const HAIKU_DEFAULTS = {
  socket: {
    port: process.env.HAIKU_CONTROL_PORT,
    host: process.env.HAIKU_CONTROL_HOST || '0.0.0.0'
  }
}

// configure inkstone, useful for testing off of dev (HAIKU_API=https://localhost:8080/)
if (process.env.HAIKU_API) {
  inkstone.setConfig({
    baseUrl: process.env.HAIKU_API
  })
}

const emitter = new EventEmitter()

const PINFO = `${process.pid} ${path.basename(__filename)} ${path.basename(process.execPath)}`

let idIncrementor = 1
function _id () {
  return idIncrementor++
}

const PLUMBING_INSTANCES = []

// In test environment these listeners may get wrapped so we begin listening
// to them immediately in the hope that we can start listening before the
// test wrapper steps in and interferes
process.on('exit', () => {
  logger.info(`[plumbing] plumbing process (${PINFO}) exiting`)
  PLUMBING_INSTANCES.forEach((plumbing) => plumbing.teardown())
})
process.on('SIGINT', () => {
  logger.info(`[plumbing] plumbing process (${PINFO}) SIGINT`)
  PLUMBING_INSTANCES.forEach((plumbing) => plumbing.teardown())
  process.exit()
})
process.on('SIGTERM', () => {
  logger.info(`[plumbing] plumbing process (${PINFO}) SIGTERM`)
  PLUMBING_INSTANCES.forEach((plumbing) => plumbing.teardown())
  process.exit()
})
// Apparently there are circumstances where we won't crash (?); ensure that we do
process.on('uncaughtException', (err) => {
  console.error(err)
  process.exit(1)
})

export default class Plumbing extends StateObject {
  constructor () {
    super()

    // Keep track of all PLUMBING_INSTANCES so we can put our process.on listeners
    // above this constructor, which is necessary in test environments such
    // as tape where exit might never get called despite an exit.
    PLUMBING_INSTANCES.push(this)

    this.masters = {}
    this.subprocs = []
    this.servers = []
    this.clients = []
    this.requests = {}
    this.caches = {}

    // Avoid creating new handles if we have been explicitly torn down by a signal
    this._isTornDown = false

    this._methodMessages = []

    this.executeMethodMessagesWorker()

    emitter.on('teardown-requested', () => {
      this.teardown()
    })
  }

  _handleUnrecoverableError (err) {
    mixpanel.haikuTrackOnce('app:crash', {
      error: err.message
    })

    // Crash in the timeout to give a chance for mixpanel to transmit
    setTimeout(() => {
      throw err
    }, 100)
  }

  /**
   * Mostly-internal methods
   */

  launch (haiku = {}, cb) {
    haiku = merge({}, HAIKU_DEFAULTS, haiku)

    logger.info('[plumbing] launching plumbing', haiku)

    this.envoyServer = new EnvoyServer({
      token: HAIKU_WS_SECURITY_TOKEN,
      WebSocket: WebSocket,
      logger: new EnvoyLogger('warn', logger)
    })

    return this.envoyServer.ready().then(() => {
      if (!haiku.envoy) haiku.envoy = {} // Gets stored in env vars before subprocs created

      haiku.envoy.port = this.envoyServer.port
      haiku.envoy.host = this.envoyServer.host
      haiku.envoy.token = HAIKU_WS_SECURITY_TOKEN

      const envoyTimelineHandler = new TimelineHandler(this.envoyServer)
      const envoyTourHandler = new TourHandler(this.envoyServer)
      const envoyExporterHandler = new ExporterHandler(this.envoyServer)
      const envoyGlassHandler = new GlassHandler(this.envoyServer)
      const envoyUserHandler = new UserHandler(this.envoyServer)

      this.envoyServer.bindHandler('timeline', TimelineHandler, envoyTimelineHandler)
      this.envoyServer.bindHandler('tour', TourHandler, envoyTourHandler)
      this.envoyServer.bindHandler(EXPORTER_CHANNEL, ExporterHandler, envoyExporterHandler)
      this.envoyServer.bindHandler(USER_CHANNEL, UserHandler, envoyUserHandler)
      this.envoyServer.bindHandler(GLASS_CHANNEL, GlassHandler, envoyGlassHandler)

      logger.info('[plumbing] launching plumbing control server')

      haiku.socket.token = HAIKU_WS_SECURITY_TOKEN

      return this.launchControlServer(haiku.socket, (err, server, host, port) => {
        if (err) return cb(err)

        // Forward these env vars to creator
        process.env.HAIKU_PLUMBING_PORT = port
        process.env.HAIKU_PLUMBING_HOST = host
        process.env.HAIKU_WS_SECURITY_TOKEN = HAIKU_WS_SECURITY_TOKEN

        if (!haiku.socket) haiku.socket = {}

        haiku.socket.port = port
        haiku.socket.host = host

        haiku.plumbing = { url: `http://${host}:${port}` }

        this.servers.push(server)

        server.on('connected', (websocket, type, alias, folder, params) => {
          logger.info(`[plumbing] websocket connected (${type} ${alias})`)

          // Don't allow duplicate clients
          for (let i = this.clients.length - 1; i >= 0; i--) {
            let client = this.clients[i]
            if (client.params) {
              if (client.params.alias === alias && client.params.folder === folder) {
                if (client.readyState === WebSocket.OPEN) {
                  client.close()
                }
                this.clients.splice(i, 1)
              }
            }
          }

          websocket.params.id = _id()
          this.clients.push(websocket)

          websocket.on('close', () => {
            logger.info(`[plumbing] websocket closed (${type} ${alias})`)
            this.removeWebsocketClient(websocket)
          })

          websocket.on('error', (err) => {
            logger.error(`[plumbing] websocket error ${err}`)
            throw err
          })
        })

        server.on('message', this.handleRemoteMessage.bind(this))

        this.spawnSubgroup(this.subprocs, haiku, (err, spawned) => {
          if (err) return cb(err)
          this.subprocs.push.apply(this.subprocs, spawned)
          return cb(null, host, port, server, spawned, haiku.envoy)
        })
      })
    })
  }

  removeWebsocketClient (websocket) {
    for (let j = this.clients.length - 1; j >= 0; j--) {
      let client = this.clients[j]
      if (client === websocket) {
        this.clients.splice(j, 1)
      }
    }
  }

  handleRemoteMessage (type, alias, folder, message, websocket, server, responder) {
    // IMPORTANT! Creator uses this
    if (!folder && message.folder) {
      folder = message.folder
    }

    if (message.type === 'broadcast') {
      // HACK: This doesn't belong here, but it's convenient while I refactor
      if (message.name === 'component:reload:complete') {
        return this.findMasterByFolder(folder)._mod.handleReloadComplete(message)
      }

      // Give clients the chance to emit events to all others
      return this.sendBroadcastMessage(message, folder, alias, websocket)
    } else if (message.id && this.requests[message.id]) {
      // If we have an entry in this.requests, that means this is a reply
      const { callback } = this.requests[message.id]
      delete this.requests[message.id]
      return callback(message.error, message.result, message)
    } else if (message.method) { // This condition MUST happen before the one above since .method is present on that one too
      // Ensure that actions/methods occur in order by using a queue
      return this.processMethodMessage(type, alias, folder, message, responder)
    }
  }

  methodMessageBeforeLog (message, alias) {
    if (!IGNORED_METHOD_MESSAGES[message.method]) {
      logger.info(`[plumbing] ↓-- ${message.method} via ${alias} -> ${JSON.stringify(message.params)} --↓`)
    }
  }

  methodMessageAfterLog (message, err, result, alias) {
    if (!IGNORED_METHOD_MESSAGES[message.method]) {
      if ((err && err.message) || (err && err.stack)) {
        logger.info(`[plumbing] ${message.method} error ${err.stack || err.message}`)
      }
      logger.info(`[plumbing] ↑-- ${message.method} via ${alias} --↑`)
    }
  }

  executeMethodMessagesWorker () {
    if (this._isTornDown) return void (0) // Avoid leaking a handle

    let nextMethodMessage = this._methodMessages.shift()
    if (!nextMethodMessage) return setTimeout(this.executeMethodMessagesWorker.bind(this), 64)

    let { type, alias, folder, message, cb } = nextMethodMessage

    this.methodMessageBeforeLog(message, alias)

    // Actions are a special case of methods that end up routed through all of the clients,
    // glass -> timeline -> master before returning. They go through one handler as opposed
    // to the normal 'methods' which plumbing handles on a more a la carte basis
    if (message.type === 'action') {
      return this.handleClientAction(type, alias, folder, message.method, message.params, (err, result) => {
        this.methodMessageAfterLog(message, err, result, alias)
        cb(err, result)
        this.executeMethodMessagesWorker() // Continue with the next queue entry (if any)
      })
    }

    return this.plumbingMethod(message.method, message.params || [], (err, result) => {
      this.methodMessageAfterLog(message, err, result, alias)
      cb(err, result)
      this.executeMethodMessagesWorker() // Continue with the next queue entry (if any)
    })
  }

  processMethodMessage (type, alias, folder, message, cb) {
    // Certain messages aren't of a kind that we can reliably enqueue - either they happen too fast or they are 'fire and forget'
    if (METHOD_MESSAGES_TO_HANDLE_IMMEDIATELY[message.method]) {
      if (message.type === 'action') {
        return this.handleClientAction(type, alias, folder, message.method, message.params, cb)
      } else {
        return this.plumbingMethod(message.method, message.params, cb)
      }
    } else {
      this._methodMessages.push({ type, alias, folder, message, cb })
    }
  }

  sendBroadcastMessage (message, folder, alias, websocket) {
    this.clients.forEach((client) => {
      if (websocket && client === websocket) return void (0) // Skip message's send
      if (client.readyState !== WebSocket.OPEN) return void (0)
      delete message.id // Don't confuse this as a request/response
      sendMessageToClient(client, merge(message, { folder, alias }))
    })
  }

  sentryError (method, error, extras) {
    try {
      logger.info(`[plumbing] error @ ${method}`, error, extras)
      if (!Raven) return null
      if (method && METHODS_TO_SKIP_IN_SENTRY[method]) return null
      if (!error) return null
      if (typeof error === 'object' && !(error instanceof Error)) {
        const fixed = new Error(error.message || `Plumbing.${method} error`)
        if (error.stack) fixed.stack = error.stack
        error = fixed
      } else if (typeof error === 'string') {
        error = new Error(error) // Unfortunately no good stack trace in this case
      }
      crashReport(this.get('organizationName'), this.get('lastOpenedProjectName'), this.get('lastOpenedProjectPath'))
      return Raven.captureException(error, extras)
    } catch (exception) {
      logger.info(`[plumbing] unable to send crash report`)
      logger.error(exception)
    }
  }

  plumbingMethod (method, params = [], cb) {
    if (typeof this[method] !== 'function') return cb(new Error(`Plumbing has no method '${method}'`))
    return this[method].apply(this, params.concat((error, result) => {
      if (error) return cb(error)
      return cb(null, result)
    }))
  }

  awaitFolderClientWithQuery (folder, method, query, timeout, cb) {
    // These throw since there's no circumstance where we'd want to continue if for
    // some reason the query was wrong or the request timed out

    if (!folder) {
      throw new Error(`Folder argument was missing (${method})`)
    }
    if (!this.masters[folder] || !this.masters[folder].active) {
      return cb(new Error('[plumbing] folder inactive'))
    }
    if (!query) {
      throw new Error(`Query argument was missing (${method})`)
    }
    if (timeout <= 0) {
      throw new Error(`Timed out waiting for client ${JSON.stringify(query)} of ${folder} to connect`)
    }

    // HACK: At the time of this writing, there is only "one" creator client, not one per folder.
    // So the method just get ssent to the one client (if available)
    if (query.alias === 'creator') {
      const creatorClient = find(this.clients, { params: query })
      if (creatorClient) {
        return cb(null, creatorClient)
      }
    } else {
      const clientsOfFolder = filter(this.clients, { params: { folder } })

      // // uncomment me for insight into why a request might not be making it
      // if (method !== 'masterHeartbeat') {
      //   console.log('awaiting', method, query, folder, JSON.stringify(this.clients.map((c) => c.params.alias)))
      // }

      if (clientsOfFolder && clientsOfFolder.length > 0) {
        const clientMatching = find(clientsOfFolder, { params: query })
        if (clientMatching) {
          return cb(null, clientMatching)
        }
      }
    }
    return setTimeout(() => {
      return this.awaitFolderClientWithQuery(folder, method, query, timeout - AWAIT_INTERVAL, cb)
    }, AWAIT_INTERVAL)
  }

  sendFolderSpecificClientMethodQuery (folder, query = {}, method, params = [], cb) {
    return this.awaitFolderClientWithQuery(folder, method, query, WAIT_DELAY, (err, client) => {
      if (err) return cb(err)
      return this.sendClientMethod(client, method, params, (error, response) => {
        if (error) {
          this.sentryError(method, error, { tags: query })
          return cb(error)
        }
        return cb(null, response)
      })
    })
  }

  sendClientMethod (websocket, method, params = [], callback) {
    const message = { method, params }
    return this.sendClientRequest(websocket, message, callback)
  }

  sendClientRequest (websocket, message, callback) {
    if (message.id === undefined) message.id = `${Math.random()}`
    this.requests[message.id] = { websocket, message, callback }
    const data = JSON.stringify(message)
    // In case we get an error here, log it and then throw so we can see context
    return websocket.send(data, (err) => {
      if (err) {
        logger.error(err)
        throw err
      }
    })
  }

  teardown (cb) {
    logger.info('[plumbing] teardown method called')

    return async.eachOfSeries(this.masters, (master, folder, next) => {
      return master.teardown(next)
    }, () => {
      this.subprocs.forEach((subproc) => {
        if (subproc.kill) {
          if (subproc.stdin) subproc.stdin.pause()
          // Using sigterm as opposed to kill to give the processes a chance to cleanup
          // so we don't end up with corrupt git objects
          logger.info('[plumbing] sending terminate signal')
          subproc.kill('SIGTERM')
        } else if (subproc.exit) {
          logger.info('[plumbing] calling exit')
          subproc.exit()
        }
      })

      if (this.envoyServer) {
        logger.info('[plumbing] closing envoy server')
        this.envoyServer.close()
      }

      this.servers.forEach((server) => {
        logger.info('[plumbing] closing server')
        server.close()
      })

      this.clients.forEach((client) => {
        if (client.readyState !== WebSocket.OPEN) return void (0)
        logger.info('[plumbing] sending crash signal to client')
        sendMessageToClient(client, { signal: 'CRASH' })
      })

      this._isTornDown = true

      if (cb) cb()
    })
  }

  toggleDevTools (folder, cb) {
    this.sendBroadcastMessage({ type: 'broadcast', name: 'dev-tools:toggle' })
    cb()
  }

  /**
   * Outward-facing
   */

  masterHeartbeat (folder, cb) {
    return this.awaitMasterAndCallMethod(folder, 'masterHeartbeat', [{ from: 'master' }], cb)
  }

  doesProjectHaveUnsavedChanges (folder, cb) {
    return this.awaitMasterAndCallMethod(folder, 'doesProjectHaveUnsavedChanges', [{ from: 'master' }], cb)
  }

  /**
   * @method initializeProject
   * @description Flexible method for setting up a project based on an unknown file system state and possibly missing inputs.
   * We make a decision here as to where + whether to generate a new folder.
   * When it is ready, we kick off the content initialization step with initializeFolder.
   */
  initializeProject (
    maybeProjectName,
    { projectsHome, projectPath, skipContentCreation, organizationName, authorName, repositoryUrl },
    maybeUsername,
    maybePassword,
    finish
  ) {
    const projectOptions = {
      projectsHome,
      projectPath,
      skipContentCreation,
      organizationName,
      repositoryUrl,
      projectName: maybeProjectName,
      username: maybeUsername,
      password: maybePassword
    }

    // TODO/QUESTION: When do these attributes get set upstream?
    if (!projectOptions.organizationName) projectOptions.organizationName = this.get('organizationName')
    if (!projectOptions.authorName) projectOptions.authorName = this.get('username')

    // We don't need to waste time making these bundles before we have done anything -
    // Instead, we'll generate them just-in-time when the user saves.
    projectOptions.skipCDNBundles = true

    let projectFolder
    let didFolderAlreadyExist

    return async.series([
      (cb) => {
        if (projectOptions.organizationName) {
          return cb()
        }
        return this.getCurrentOrganizationName((err, organizationName) => {
          if (err) return cb(err)
          projectOptions.organizationName = organizationName
          return cb()
        })
      },
      (cb) => {
        return ProjectFolder.ensureProject(projectOptions, (err, _projectFolder, _didFolderAlreadyExist) => {
          if (err) return cb(err)
          projectFolder = _projectFolder
          didFolderAlreadyExist = _didFolderAlreadyExist
          return cb()
        })
      },
      (cb) => {
        const haikuInfo = {
          folder: projectFolder,
          username: projectOptions.username,
          organizationName: projectOptions.organizationName,
          projectName: projectOptions.projectName,
          projectPath: projectFolder,
          envoy: {
            host: this.envoyServer.host,
            port: this.envoyServer.port,
            token: process.env.HAIKU_WS_SECURITY_TOKEN
          }
        }
        return this.spawnSubgroup(this.subprocs, haikuInfo, (err, spawned) => {
          if (err) return cb(err)
          this.subprocs.push.apply(this.subprocs, spawned)
          return cb()
        })
      }
    ], (err) => {
      if (err) {
        this.sentryError('initializeProject', err)
        return finish(err)
      }

      // QUESTION: Does this *need* to happen down here after the org fetch?
      const gitInitializeUsername = projectOptions.username || this.get('username')
      const gitInitializePassword = projectOptions.password || this.get('password')

      // A simpler project options to avoid passing options only used for the first pass, e.g. skipContentCreation
      const projectOptionsAgain = {
        didFolderAlreadyExist,
        organizationName: projectOptions.organizationName,
        repositoryUrl: projectOptions.repositoryUrl,
        username: gitInitializeUsername,
        password: gitInitializePassword,
        authorName
      }

      return this.initializeFolder(maybeProjectName, projectFolder, gitInitializeUsername, gitInitializePassword, projectOptionsAgain, (err) => {
        if (err) return finish(err)

        if (Raven) {
          Raven.setContext({
            user: { email: projectOptionsAgain.username }
          })
        }

        this.set('lastOpenedProjectName', maybeProjectName)
        this.set('lastOpenedProjectPath', projectFolder)

        return finish(null, projectFolder)
      })
    })
  }

  /**
   * @method initializeFolder
   * @description Assuming we already have a folder created, an organization name, etc., now bootstrap the folder itself.
   */
  initializeFolder (maybeProjectName, folder, maybeUsername, maybePassword, projectOptions, cb) {
    return this.awaitMasterAndCallMethod(folder, 'initializeFolder', [maybeProjectName, maybeUsername, maybePassword, projectOptions, { from: 'master' }], cb)
  }

  startProject (maybeProjectName, folder, cb) {
    return this.awaitMasterAndCallMethod(folder, 'startProject', [{ from: 'master' }], cb)
  }

  restartProject (folder, projectInfo, cb) {
    // We run initializeFolder first to ensure the Git bootstrapping works correctly, especially setting
    // a branch name and ensuring we have a good baseline commit with which to start; we get errors on restart
    // unless we do this so take care if you plan to re/move this
    return this.awaitMasterAndCallMethod(folder, 'initializeFolder', [projectInfo.name, projectInfo.username, projectInfo.password, projectInfo.options, { from: 'master' }], (err) => {
      if (err) return cb(err)
      return this.awaitMasterAndCallMethod(folder, 'restartProject', [{ from: 'master' }], cb)
    })
  }

  isUserAuthenticated (cb) {
    const answer = sdkClient.config.isAuthenticated()
    if (!answer) {
      return cb(null, { isAuthed: false })
    }
    return this.getCurrentOrganizationName((err, organizationName) => {
      if (err) return cb(err)
      const username = sdkClient.config.getUserId()
      mixpanel.mergeToPayload({ distinct_id: username })
      if (Raven) {
        Raven.setContext({
          user: { email: username }
        })
      }
      return cb(null, {
        isAuthed: true,
        username: username,
        authToken: sdkClient.config.getAuthToken(),
        organizationName
      })
    })
  }

  resendEmailConfirmation (username, cb) {
    return inkstone.user.requestConfirmEmail(username, cb)
  }

  authenticateUser (username, password, cb) {
    this.set('organizationName', null) // Unset this cache to avoid writing others folders if somebody switches accounts in the middle of a session
    return inkstone.user.authenticate(username, password, (authErr, authResponse, httpResponse) => {
      if (authErr) return cb(authErr)
      if (httpResponse.statusCode === 401 || httpResponse.statusCode === 403) {
        // eslint-disable-next-line standard/no-callback-literal
        return cb({
          code: httpResponse.statusCode,
          message: httpResponse.body || 'Unauthorized'
        })
      }

      if (httpResponse.statusCode > 499) {
        const serverErr = new Error(`Auth HTTP Error: ${httpResponse.statusCode}`)
        this.sentryError('authenticateUser', serverErr)
        return cb(serverErr)
      }

      if (httpResponse.statusCode > 299) {
        const unexpectedError = new Error(`Auth HTTP Error: ${httpResponse.statusCode}`)
        return cb(unexpectedError)
      }

      if (!authResponse) return cb(new Error('Auth response was empty'))
      this.set('username', username)
      this.set('password', password)
      this.set('inkstoneAuthToken', authResponse.Token)
      sdkClient.config.setAuthToken(authResponse.Token)
      sdkClient.config.setUserId(username)
      mixpanel.mergeToPayload({ distinct_id: username })
      if (Raven) {
        Raven.setContext({
          user: { email: username }
        })
      }
      return this.getCurrentOrganizationName((err, organizationName) => {
        if (err) return cb(err)
        return cb(null, {
          isAuthed: true,
          username: username,
          authToken: authResponse.Token,
          organizationName
        })
      })
    })
  }

  getCurrentOrganizationName (cb) {
    if (this.get('organizationName')) return cb(null, this.get('organizationName'))
    logger.info('[plumbing] fetching organization name for current user')
    try {
      const authToken = sdkClient.config.getAuthToken()
      return inkstone.organization.list(authToken, (orgErr, orgsArray, orgHttpResp) => {
        if (orgErr) return cb(new Error('Organization error'))
        if (orgHttpResp.statusCode === 401) return cb(new Error('Unauthorized organization'))
        if (orgHttpResp.statusCode > 299) return cb(new Error(`Error status code: ${orgHttpResp.statusCode}`))
        if (!orgsArray || orgsArray.length < 1) return cb(new Error('No organization found'))
        // Cache this since it's used to write/manage some project files
        const organizationName = orgsArray[0].Name
        logger.info('[plumbing] organization name:', organizationName)
        this.set('organizationName', organizationName)
        return cb(null, this.get('organizationName'))
      })
    } catch (exception) {
      logger.error(exception)
      return cb(new Error('Unable to find organization name from Haiku Cloud'))
    }
  }

  listProjects (cb) {
    logger.info('[plumbing] listing projects')
    try {
      const authToken = sdkClient.config.getAuthToken()
      return inkstone.project.list(authToken, (projectListErr, projectsList) => {
        if (projectListErr) {
          this.sentryError('listProjects', projectListErr)
          return cb(projectListErr)
        }

        const finalList = new Array(projectsList.length)
        async.eachOf(projectsList, (project, index, done) => {
          finalList[index] = remapProjectObjectToExpectedFormat(project, this.get('organizationName'))
          done()
        }, () => {
          logger.info('[plumbing] fetched project list', JSON.stringify(finalList))
          cb(null, finalList)
        })
      })
    } catch (exception) {
      logger.error(exception)
      return cb(new Error('Unable to load projects from Haiku Cloud'))
    }
  }

  createProject (name, cb) {
    logger.info('[plumbing] creating project', name)
    const authToken = sdkClient.config.getAuthToken()
    return inkstone.project.create(authToken, { Name: name }, (projectCreateErr, projectPayload) => {
      if (projectCreateErr) {
        this.sentryError('createProject', projectCreateErr)
        return cb(projectCreateErr)
      }
      const remoteProjectObject = remapProjectObjectToExpectedFormat(projectPayload, this.get('organizationName'))
      return cb(null, remoteProjectObject)
    })
  }

  deleteProject (name, path, cb) {
    logger.info('[plumbing] deleting project', name)
    const authToken = sdkClient.config.getAuthToken()
    return inkstone.project.deleteByName(authToken, name, (deleteErr) => {
      if (deleteErr) {
        this.sentryError('deleteProject', deleteErr)
        if (cb) return cb(deleteErr)
      }
      if (fse.existsSync(path)) {
        // Delete the project locally, but in a recoverable state.
        let archivePath = `${path}.bak`
        if (fse.existsSync(archivePath)) {
          let i = 0
          while (fse.existsSync(archivePath = `${path}.bak.${i++}`)) {}
        }
        return fse.move(path, archivePath, cb)
      }
      if (cb) return cb()
    })
  }

  teardownMaster (folder, cb) {
    if (this.masters[folder]) {
      this.masters[folder].active = false
      this.masters[folder].watchOff()
    }

    // Since we're about to nav back to the dashboard, we're also about to drop the
    // connection to the websockets, so here we close them to avoid crashes
    const clientsOfFolder = filter(this.clients, { params: { folder } })
    clientsOfFolder.forEach((clientOfFolder) => {
      const alias = clientOfFolder.params.alias
      if (alias === 'glass' || alias === 'timeline') {
        clientOfFolder.close()
        this.removeWebsocketClient(clientOfFolder)
      }
    })

    cb()
  }

  discardProjectChanges (folder, cb) {
    return this.awaitMasterAndCallMethod(folder, 'discardProjectChanges', [{ from: 'master' }], cb)
  }

  saveProject (folder, projectName, maybeUsername, maybePassword, saveOptions, cb) {
    if (!saveOptions) saveOptions = {}
    if (!saveOptions.authorName) saveOptions.authorName = this.get('username')
    if (!saveOptions.organizationName) saveOptions.organizationName = this.get('organizationName')
    logger.info('[plumbing] saving with options', saveOptions)
    return this.awaitMasterAndCallMethod(folder, 'saveProject', [projectName, maybeUsername, maybePassword, saveOptions, { from: 'master' }], cb)
  }

  fetchProjectInfo (folder, projectName, maybeUsername, maybePassword, fetchOptions, cb) {
    if (!fetchOptions) fetchOptions = {}
    if (!fetchOptions.authorName) fetchOptions.authorName = this.get('username')
    if (!fetchOptions.organizationName) fetchOptions.organizationName = this.get('organizationName')
    return this.awaitMasterAndCallMethod(folder, 'fetchProjectInfo', [projectName, maybeUsername, maybePassword, fetchOptions, { from: 'master' }], cb)
  }

  checkInkstoneUpdates (query = '', cb) {
    const authToken = sdkClient.config.getAuthToken()
    return inkstone.updates.check(authToken, query, cb)
  }

  doLogOut (cb) {
    sdkClient.config.setAuthToken('')
    return cb()
  }

  listAssets (folder, cb) {
    return this.awaitMasterAndCallMethod(folder, 'fetchAssets', [{ from: 'master' }], cb)
  }

  linkAsset (assetAbspath, folder, cb) {
    return this.awaitMasterAndCallMethod(folder, 'linkAsset', [assetAbspath, { from: 'master' }], cb)
  }

  bulkLinkAssets (assetsAbspaths, folder, cb) {
    return this.awaitMasterAndCallMethod(folder, 'bulkLinkAssets', [assetsAbspaths, { from: 'master' }], cb)
  }

  unlinkAsset (assetRelpath, folder, cb) {
    return this.awaitMasterAndCallMethod(folder, 'unlinkAsset', [assetRelpath, { from: 'master' }], cb)
  }

  gitUndo (folder, undoOptions, cb) {
    return this.awaitMasterAndCallMethod(folder, 'gitUndo', [undoOptions, { from: 'master' }], cb)
  }

  gitRedo (folder, redoOptions, cb) {
    return this.awaitMasterAndCallMethod(folder, 'gitRedo', [redoOptions, { from: 'master' }], cb)
  }

  readAllStateValues (folder, relpath, cb) {
    return this.awaitMasterAndCallMethod(folder, 'readAllStateValues', [relpath, { from: 'master' }], cb)
  }

  readAllEventHandlers (folder, relpath, cb) {
    return this.awaitMasterAndCallMethod(folder, 'readAllEventHandlers', [relpath, { from: 'master' }], cb)
  }

  handleClientAction (type, alias, folder, method, params, cb) {
    // Params always arrive with the folder as the first argument, so we strip that off
    params = params.slice(1)

    const collatedOutput = {}

    // Start with glass, since we depend on its handling of insantiateComponent to function correctly
    const asyncMethod = experimentIsEnabled(Experiment.AsyncClientActions) ? 'each' : 'eachSeries'
    return async[asyncMethod]([Q_GLASS, Q_TIMELINE, Q_CREATOR, Q_MASTER], (clientSpec, nextStep) => {
      if (clientSpec.alias === alias) {
        // Don't send methods that originated with ourself
        return nextStep()
      }

      logActionInitiation(method, clientSpec)

      // Master is handled differently because it's not actually a separate process
      if (clientSpec === Q_MASTER) {
        return this.awaitMasterAndCallMethod(folder, method, params.concat({ from: alias }), (err, maybeOutput) => {
          if (err) return nextStep(err)

          // Build accumulated output (if any) returned from each of the subviews
          collatedOutput[clientSpec.alias] = maybeOutput

          return nextStep()
        })
      }

      return this.sendFolderSpecificClientMethodQuery(folder, clientSpec, method, params.concat({ from: alias }), (err, maybeOutput) => {
        if (err) return nextStep(err)

        // HACK: Stupidly we have to rely on glass to tell us where to position the element based on the
        // offset of the artboard. So in this one case we have the glass transmit a return value that
        // we read and then use as the payload to the next actions in this pipeline
        if (method === 'instantiateComponent' && clientSpec.alias === 'glass') {
          if (maybeOutput && maybeOutput.center) {
            // Called 'posdata' in the ActiveComponent method as the second arg.
            // The third arg is the more open-ended 'metadata' (API change from May 10)
            params[2] = maybeOutput.center
          }
        }

        // Build accumulated output (if any) returned from each of the subviews
        collatedOutput[clientSpec.alias] = maybeOutput

        return nextStep()
      })
    }, (err) => {
      return logAndHandleActionResult(err, cb, collatedOutput, method, type, alias)
    })
  }
}

function logActionInitiation (method, clientSpec) {
  if (!IGNORED_METHOD_MESSAGES[method]) {
    logger.info(`[plumbing] -> client action ${method} being sent to ${clientSpec.alias}`)
  }
}

function logAndHandleActionResult (err, cb, output, method, type, alias) {
  if (!IGNORED_METHOD_MESSAGES[method]) {
    const status = (err) ? 'errored' : 'completed'
    logger.info(`[plumbing] <- client action ${method} from ${type}@${alias} ${status}`, err)
  }

  if (err) {
    if (cb) return cb(err)
    return void (0)
  }

  if (cb) return cb(null, output)
  return void (0)
}

Plumbing.prototype.awaitMasterAndCallMethod = function (folder, method, params, cb) {
  const master = this.findMasterByFolder(folder)
  if (!master) return setTimeout(() => this.awaitMasterAndCallMethod(folder, method, params, cb), AWAIT_INTERVAL)
  return master.handleMethodMessage(method, params, cb)
}

Plumbing.prototype.findMasterByFolder = function (folder) {
  return this.masters[folder]
}

Plumbing.prototype.upsertMaster = function ({ folder, fileOptions, envoyOptions }) {
  const remote = (payload, cb) => {
    return this.handleRemoteMessage(
      'controllee',
      'master',
      folder,
      payload,
      null, // websocket
      null, // server
      cb
    )
  }

  // When the user launches a project, we create a Master instance, and we keep it
  // running even if they navigate back to the dashboard to avoid a double expense
  // of initializing file watchers, Git, etc. This is just a simple multiton dict.
  if (!this.masters[folder]) {
    const master = new Master(
      folder,
      fileOptions,
      envoyOptions
    )

    master.on('assets-changed', (master, assets) => {
      remote({
        type: 'broadcast',
        name: 'assets-changed',
        folder: master.folder,
        assets
      }, () => {})
    })

    master.on('component:reload', (master, file) => {
      remote({
        type: 'broadcast',
        name: 'component:reload',
        folder: master.folder,
        relpath: file.relpath
      }, () => {})
    })

    master.on('project-state-change', (payload) => {
      remote(lodash.assign({
        type: 'broadcast',
        name: 'project-state-change',
        folder: master.folder
      }, payload), () => {})
    })

    master.on('merge-designs', (relpath, designs) => {
      this.handleClientAction(
        'controller',
        'plumbing', // We'll delegate on Master's behalf
        master.folder,
        'mergeDesigns',
        [master.folder, relpath, designs],
        () => {}
      )
    })

    this.masters[folder] = master
  }

  this.masters[folder].active = true

  return this.masters[folder]
}

Plumbing.prototype.spawnSubgroup = function (existingSpawnedSubprocs, haiku, cb) {
  if (haiku.folder) {
    this.upsertMaster({
      folder: path.normalize(haiku.folder),
      envoyOptions: lodash.assign({
        host: process.env.ENVOY_HOST,
        port: process.env.ENVOY_PORT,
        token: process.env.ENVOY_TOKEN
      }, haiku.envoy),
      fileOptions: {
        doWriteToDisk: true, // default
        skipDiffLogging: false // default
      }
    })
  }

  if (haiku.mode === 'creator') {
    // If we were spawned as a subprocess inside of electron main, tell our parent to launch creator.
    if (typeof process.send === 'function') {
      process.send({
        message: 'launchCreator',
        haiku: haiku
      })
    } else if (process.versions && !!process.versions.electron) {
      // We are in electron main (e.g. in a test context).
      global.process.env.HAIKU_ENV = JSON.stringify(haiku)
      require('haiku-creator/lib/electron')
    }
  }
  cb()
}

let portrange = 45032

// On the given host, return the port number of an open port. Note that the host must be
// specified otherwise you end up getting false positives! E.g. ipv4 0.0.0.0 vs ipv6 ::.
function getPort (host, cb) {
  let port = portrange
  portrange += 1
  let server = net.createServer()
  server.listen(port, host)
  server.once('listening', () => {
    server.once('close', () => {
      return cb(null, port)
    })
    server.close()
  })
  server.on('error', (err) => {
    if (err && err.code === 'EADDRINUSE') {
      return getPort(host, cb)
    }
    // If not an address-in-use error, something bad has happened and we likely shouldn't continue
    throw err
  })
  return server
}

Plumbing.prototype.launchControlServer = function launchControlServer (socketInfo, cb) {
  const host = (socketInfo && socketInfo.host) || '0.0.0.0'

  if (socketInfo && socketInfo.port) {
    logger.info(`[plumbing] plumbing websocket server listening on specified port ${socketInfo.port}...`)
    const websocketServer = this.createControlSocket({
      host,
      port: socketInfo.port,
      token: socketInfo.token
    })
    return cb(null, websocketServer, host, socketInfo.port)
  }

  return getPort(host, (err, port) => {
    if (err) return cb(err)
    const websocketServer = this.createControlSocket({
      host,
      port,
      token: socketInfo.token
    })
    return cb(null, websocketServer, host, port)
  })
}

Plumbing.prototype.extendEnvironment = function extendEnvironment (haiku) {
  const HAIKU_ENV = JSON.parse(process.env.HAIKU_ENV || '{}')
  merge(HAIKU_ENV, haiku)
  logger.info('[plumbing] environment forwarding:', JSON.stringify(HAIKU_ENV, 2, null))
  process.env.HAIKU_ENV = JSON.stringify(HAIKU_ENV) // Forward env to subprocesses
}

function getWsParams (websocket, request) {
  const url = request.url || ''
  const query = url.split('?')[1] || ''
  const params = qs.parse(query)
  params.url = url
  return params
}

Plumbing.prototype.createControlSocket = function createControlSocket (socketInfo) {
  const websocketServer = new WebSocket.Server({
    port: socketInfo.port,
    host: socketInfo.host
  })

  websocketServer.on('connection', (websocket, request) => {
    const params = getWsParams(websocket, request)

    if (socketInfo.token && params.token !== socketInfo.token) {
      logger.info(`[plumbing] websocket connected with bad token ${params.token}`)
      websocket.close(WS_POLICY_VIOLATION_CODE, 'forbidden')
      return
    }

    if (!params.type) params.type = 'default'
    if (!params.haiku) params.haiku = {}
    if (!websocket.params) websocket.params = params

    const type = websocket.params && websocket.params.type
    const alias = websocket.params && websocket.params.alias

    let folder = websocket.params && websocket.params.folder

    websocketServer.emit('connected', websocket, type, alias, folder, params)

    websocket.on('message', (data) => {
      const message = JSON.parse(data)

      // Allow explicit override; Creator uses this!
      // Also some tests use this.
      if (message.folder) folder = message.folder

      websocketServer.emit('message', type, alias, folder, message, websocket, websocketServer, createResponder(message, websocket))
    })

    // // In case we get an error here, log it and then throw so we can see context
    websocket.on('error', (err) => {
      logger.error(err)
      throw err
    })
  })

  return websocketServer
}

function sendMessageToClient (client, message) {
  const data = JSON.stringify(message)
<<<<<<< HEAD
  // In case we get an error here, log it and then throw so we can see context
  return client.send(data, (err) => {
    if (err) {
      logger.error(err)
      throw err
    }
  })
=======
  if (client.readyState === WebSocket.OPEN) {
    return client.send(data, (err) => {
      if (err) {
        // This should never happen.
        throw new Error(`[plumbing] got error during send: ${err}`)
      }
    })
  } else {
    throw new Error(`[plumbing] attempted to send message to non-OPEN ws: ${data}`)
  }
>>>>>>> 79ae472c
}

function createResponder (message, websocket) {
  return function messageResponder (error, result) {
    const reply = {
      jsonrpc: '2.0',
      id: message.id,
      result: result || void (0),
      error: (error) ? serializeError(error) : void (0)
    }
    sendMessageToClient(websocket, reply)
  }
}

function remapProjectObjectToExpectedFormat (projectObject, organizationName) {
  const projectPath = path.join(
    HOMEDIR_PATH,
    'projects',
    organizationName,
    projectObject.Name
  )
  return {
    projectPath,
    projectName: projectObject.Name,
    projectExistsLocally: fse.existsSync(projectPath),
    projectsHome: HOMEDIR_PATH,
    repositoryUrl: projectObject.RepositoryUrl
    // GitRemoteUrl
    // GitRemoteName
    // GitRemoteArn
  }
}<|MERGE_RESOLUTION|>--- conflicted
+++ resolved
@@ -1203,15 +1203,6 @@
 
 function sendMessageToClient (client, message) {
   const data = JSON.stringify(message)
-<<<<<<< HEAD
-  // In case we get an error here, log it and then throw so we can see context
-  return client.send(data, (err) => {
-    if (err) {
-      logger.error(err)
-      throw err
-    }
-  })
-=======
   if (client.readyState === WebSocket.OPEN) {
     return client.send(data, (err) => {
       if (err) {
@@ -1222,7 +1213,6 @@
   } else {
     throw new Error(`[plumbing] attempted to send message to non-OPEN ws: ${data}`)
   }
->>>>>>> 79ae472c
 }
 
 function createResponder (message, websocket) {
