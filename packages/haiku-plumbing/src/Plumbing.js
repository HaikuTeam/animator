--- conflicted
+++ resolved
@@ -972,14 +972,8 @@
   // const httpServer = http.createServer()
   // httpServer.listen(socketInfo.port)
 
-<<<<<<< HEAD
-  websocketServer.on('connection', (websocket, req) => {
-    websocket.upgradeReq = req
-    const params = getWsParams(websocket)
-=======
   websocketServer.on('connection', (websocket, request) => {
     const params = getWsParams(websocket, request)
->>>>>>> 19dd372b
 
     if (!params.type) params.type = 'default'
     if (!params.haiku) params.haiku = {}
