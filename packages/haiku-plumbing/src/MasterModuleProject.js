--- conflicted
+++ resolved
@@ -46,11 +46,7 @@
 
     if (lastRead < lastWrite) return void (0)
 
-<<<<<<< HEAD
-    logger.info('[master module] module replacment triggering', file.relpath, lastRead, lastWrite)
-=======
     logger.info('[master module] module replacement triggering', file.relpath, lastRead, lastWrite)
->>>>>>> a5b0d8ea
 
     // This is currently only used to detect whether we are in the midst of reloading so
     // that the master undo/redo queue can be smarter about whether to activate or not.
