import {InteractionMode} from './helpers/interactionModes';

const DEFAULTS = {
  // onHaikuComponentWillInitialize: Function|null
  // Optional lifecycle event hook (see below)
  onHaikuComponentWillInitialize: null,

  // onHaikuComponentDidMount: Function|null
  // Optional lifecycle event hook (see below)
  onHaikuComponentDidMount: null,

  // onHaikuComponentWillMount: Function|null
  // Optional lifecycle event hook (see below)
  onHaikuComponentWillMount: null,

  // onHaikuComponentDidInitialize: Function|null
  // Optional lifecycle event hook (see below)
  onHaikuComponentDidInitialize: null,

  // onHaikuComponentWillUnMount: Function|null
  // Optional lifecycle event hook (see below)
  onHaikuComponentWillUnmount: null,

  // Object of configurable options
  options: {
    // seed: String
    // Random seed used for producing deterministic randomness and namespacing CSS selector behavior
    seed: null,

    // automount: Boolean
    // Whether we should mount the given context to the mount element automatically
    automount: true,

    // autoplay: Boolean
    // Whether we should begin playing the context's animation automatically
    autoplay: true,

    // forceFlush: Boolean
    // Whether to fully flush the component on every single frame (warning: this can severely deoptimize animation)
    forceFlush: false,

    // freeze: Boolean
    // Whether we should freeze timelines and not update per global timeline; useful in headless
    freeze: false,

    // loop: Boolean
    // Whether we should loop the animation, i.e. restart from the first frame after reaching the last
    loop: false,

    // frame: Function|null
    // Optional function that we will call on every frame, provided for developer convenience
    frame: null,

    // clock: Object|null
    // Configuration options that will be passed to the HaikuClock instance. See HaikuClock.js for info.
    clock: {},

    // sizing: String|null
    // Configures the sizing mode of the component; may be 'normal', 'stretch', 'contain', or 'cover'. See
    // HaikuComponent.js for info.
    sizing: null,

<<<<<<< HEAD
    // strictSizing: Boolean|null
    // Whether we should listen for resizing events on anything other than window.resize. Here, "strictness" refers to
    // our comfort with assuming the component might be resized by a non-window resize event.
    strictSizing: true,
=======
    // alwaysComputeSizing: Boolean|null
    // Whether we should always assume the size of the mount will change on every tick. There is a significant
    // performance boost for all non-'normal' sizing modes if we *don't* always assume this, but the size of the
    // mount might change underneath for reasons other than changes in media queries. To be safe, we leave this on
    // by default.
    alwaysComputeSizing: true,
>>>>>>> 35eba5e5

    // preserve3d: String
    // Placeholder for an option to control whether to enable preserve-3d mode in DOM environments. [UNUSED]
    preserve3d: 'auto',

    // contextMenu: String
    // Whether or not the Haiku context menu should display when the component is right-clicked; may be 'enabled' or
    // 'disabled'.
    contextMenu: 'enabled',

    // position: String
    // CSS position setting for the root of the component in DOM; recommended to keep as 'relative'.
    position: 'relative',

    // overflowX: String|null
    // CSS overflow-x setting for the component. Convenience for allows user to specify the overflow setting without
    // needing a wrapper element.
    overflowX: null,

    // overflowY: String|null
    // CSS overflow-x setting for the component. Convenience for allows user to specify the overflow setting without
    // needing a wrapper element.
    overflowY: null,

    // overflow: String|null
    // CSS overflow setting for the component. Use this OR overflowX/overflowY
    overflow: null,

    // mixpanel: String|null
    // If provided, a Mixpanel tracking instance will be created using this string as the API token. The default token
    // is Haiku's production token.
    mixpanel: '6f31d4f99cf71024ce27c3e404a79a61',

    // useWebkitPrefix: boolean
    // Whether to prepend a webkit prefix to transform properties
    useWebkitPrefix: void (0),

    // interactionMode: object
    // Control how this instance handles interaction, e.g. preview mode
    interactionMode: InteractionMode.LIVE,
  },

  // states: Object|null
  // Allow states to be passed in at runtime (ASSIGNED)
  states: null,

  // eventHandlers: Object|null
  // Allow custom event handlers to be passed in at runtime (ASSIGNED)
  eventHandlers: null,

  // timelines: Object|null
  // Allow timelines to be passed in at runtime (ASSIGNED)
  timelines: null,

  // vanities: Object|null
  // Allow vanities to be passed in at runtime (ASSIGNED)
  vanities: null,

  // children: Array|null
  // Children may be passed in, typically via the React adapter
  children: null,
};

function seed() {
  return Math.random().toString(36).slice(2);
}

function build(...argums) {
  const config = {
    onHaikuComponentWillInitialize: null,
    onHaikuComponentDidMount: null,
    onHaikuComponentDidInitialize: null,
    onHaikuComponentWillUnmount: null,
    options: null,
    states: null,
    eventHandlers: null,
    timelines: null,
    template: null,
    vanities: null,
    children: null,
  };

  const args = [...argums];

  args.unshift(DEFAULTS);
  args.forEach((incoming) => {
    if (!incoming || typeof incoming !== 'object') {
      return;
    }

    if (incoming.onHaikuComponentWillInitialize) {
      config.onHaikuComponentWillInitialize = incoming.onHaikuComponentWillInitialize;
    }
    if (incoming.onHaikuComponentDidMount) {
      config.onHaikuComponentDidMount = incoming.onHaikuComponentDidMount;
    }
    if (incoming.onHaikuComponentDidInitialize) {
      config.onHaikuComponentDidInitialize = incoming.onHaikuComponentDidInitialize;
    }
    if (incoming.onHaikuComponentWillUnmount) {
      config.onHaikuComponentWillUnmount = incoming.onHaikuComponentWillUnmount;
    }

    if (incoming.options) {
      config.options = {
        ...config.options,
        ...incoming.options,
      };
    }

    // Hoist any 'options' that might have been passed at the root level up into 'options'
    // e.g. { loop: true } -> { options: { loop: true } }
    for (const key in incoming) {
      if (incoming[key] !== undefined && DEFAULTS.options.hasOwnProperty(key)) {
        config.options[key] = incoming[key];
      }
    }

    if (incoming.states) {
      config.states = {
        ...config.states,
        ...incoming.states,
      };
    }

    // For semantic purposes, also allow 'initialStates' to be passed in
    if (incoming.initialStates && typeof incoming.initialStates === 'object') {
      config.states = {
        ...config.states,
        ...incoming.initialStates,
      };
    }

    if (incoming.eventHandlers) {
      config.eventHandlers = {
        ...config.eventHandlers,
        ...incoming.eventHandlers,
      };
    }
    if (incoming.timelines) {
      config.timelines = {
        ...config.timelines,
        ...incoming.timelines,
      };
    }
    if (incoming.vanities) {
      config.vanities = {
        ...config.vanities,
        ...incoming.vanities,
      };
    }

    if (incoming.children) {
      config.children = incoming.children;
    }
  });

  // Validations:
  if (config.options.overflow && (config.options.overflowX || config.options.overflowY)) {
    console.warn('[haiku player] `overflow` overrides `overflowY`/`overflowX`');
    config.options.overflowX = null;
    config.options.overflowY = null;
  }

  return config;
}

export default {
  build,
  seed,
  DEFAULTS,
};<|MERGE_RESOLUTION|>--- conflicted
+++ resolved
@@ -60,19 +60,12 @@
     // HaikuComponent.js for info.
     sizing: null,
 
-<<<<<<< HEAD
-    // strictSizing: Boolean|null
-    // Whether we should listen for resizing events on anything other than window.resize. Here, "strictness" refers to
-    // our comfort with assuming the component might be resized by a non-window resize event.
-    strictSizing: true,
-=======
     // alwaysComputeSizing: Boolean|null
     // Whether we should always assume the size of the mount will change on every tick. There is a significant
     // performance boost for all non-'normal' sizing modes if we *don't* always assume this, but the size of the
     // mount might change underneath for reasons other than changes in media queries. To be safe, we leave this on
     // by default.
     alwaysComputeSizing: true,
->>>>>>> 35eba5e5
 
     // preserve3d: String
     // Placeholder for an option to control whether to enable preserve-3d mode in DOM environments. [UNUSED]
