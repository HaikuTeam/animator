--- conflicted
+++ resolved
@@ -59,16 +59,7 @@
     },
   };
 
-<<<<<<< HEAD
-  if (
-    !this.config ||
-    !this.config.options.sizing ||
-    this.config.options.sizing === 'normal' ||
-    !this.config.options.strictSizing
-  ) {
-=======
   if (!this.hasSizing() || !this.config.options.alwaysComputeSizing) {
->>>>>>> 35eba5e5
     this.shouldCreateContainer = false;
   }
 
