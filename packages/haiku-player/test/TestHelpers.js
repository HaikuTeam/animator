var jsdom = require('jsdom')
var async = require('async')
var Config = require('../lib/Config').default
var HaikuDOMAdapter = require('../lib/adapters/dom').default
var HaikuDOMRenderer = require('../lib/renderers/dom').default
var HaikuContext = require('../lib/HaikuContext').default
var HaikuGlobal = require('../lib/HaikuGlobal').default

var TestHelpers = {}

function createDOM (cb) {
  var html = '<!doctype html><html><body><div id="mount"></div></body></html>'
  var doc = jsdom.jsdom(html)
  var win = doc.defaultView
  global.document = doc
  global.window = win
  for (var key in win) {
    if (!win.hasOwnProperty(key)) continue
    if (key in global) continue
    global[key] = window[key]
  }
  var mount = global.window.document.createElement('div')
  mount.width = 800
  mount.height = 600
  // Trick jsdom into giving us proper layout on mounts so we can write sizing tests.
  Object.defineProperties(win.HTMLElement.prototype, {
    offsetWidth: {
      get: function() { return mount.width }
    },
    offsetHeight: {
      get: function() { return mount.height }
    }
  })
  global.window.document.body.appendChild(mount)
  return cb(null, win, mount, HaikuGlobal)
}

function createRenderTest (template, timelines, baseConfig, cb) {
  return createDOM(function _createDOM (err, window, mount) {
    if (err) throw err
<<<<<<< HEAD
    var config = Config.build({ options: { cache: {}, seed: Config.seed() } })
    var renderer = new HaikuDOMRenderer(config)
    var context = new HaikuContext(null, renderer, {}, { timelines: {}, template: template }, config)
=======
    var config = Config.build(baseConfig, { options: { cache: {}, seed: Config.seed() } })
    var renderer = new HaikuDOMRenderer(config)
    var context = new HaikuContext(mount, renderer, {}, { timelines, template }, config)
>>>>>>> 35eba5e5
    var component = context.component
    var container = renderer.createContainer(mount)
    var tree = component.render(container, context.config.options)
    renderer.render(mount, container, tree, component, false)
    function teardown () {
      component._context.clock.GLOBAL_ANIMATION_HARNESS.cancel()
      return void 0
    }
    return cb(null, mount, renderer, context, component, teardown)
  })
}

function createComponent (bytecode, options, cb) {
  return createDOM(function _createDOM (err, window, mount) {
    if (err) throw err
    var runner = HaikuDOMAdapter(bytecode, options, window)
    var component = runner(mount, options)
    // If rafs and timers aren't cancelled, the tests never finish due to leaked handles
    function teardown () {
      component._context.clock.GLOBAL_ANIMATION_HARNESS.cancel()
      return void 0
    }
    return cb(component, teardown, mount)
  })
}

function simulateEvent (element, name) {
  var document = element.ownerDocument
  var event = document.createEvent('HTMLEvents')
  event.initEvent(name, false, true)
  element.dispatchEvent(event)
  return event
}

function timeBracket (steps, cb) {
  var delta = 0
  return async.eachOfSeries(steps, function (step, key, next) {
    var start = Date.now()
    return step(function () {
      var end = Date.now()
      delta = end - start
      return next()
    }, delta)
  }, cb)
}

function getBytecode (projectName) {
  return require(`../demo/projects/${projectName}/code/main/code.js`)
}

TestHelpers.createDOM = createDOM
TestHelpers.createRenderTest = createRenderTest
TestHelpers.createComponent = createComponent
TestHelpers.getBytecode = getBytecode
TestHelpers.simulateEvent = simulateEvent
TestHelpers.timeBracket = timeBracket

module.exports = TestHelpers<|MERGE_RESOLUTION|>--- conflicted
+++ resolved
@@ -38,15 +38,9 @@
 function createRenderTest (template, timelines, baseConfig, cb) {
   return createDOM(function _createDOM (err, window, mount) {
     if (err) throw err
-<<<<<<< HEAD
-    var config = Config.build({ options: { cache: {}, seed: Config.seed() } })
-    var renderer = new HaikuDOMRenderer(config)
-    var context = new HaikuContext(null, renderer, {}, { timelines: {}, template: template }, config)
-=======
     var config = Config.build(baseConfig, { options: { cache: {}, seed: Config.seed() } })
     var renderer = new HaikuDOMRenderer(config)
     var context = new HaikuContext(mount, renderer, {}, { timelines, template }, config)
->>>>>>> 35eba5e5
     var component = context.component
     var container = renderer.createContainer(mount)
     var tree = component.render(container, context.config.options)
