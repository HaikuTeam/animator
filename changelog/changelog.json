{
  "2.0.101": {
    "2fc3426f5dd0ebd4e3d1eea439920b4ed731ffb4": {
      "project": "haiku-bytecode",
      "label": "fix",
      "message": "Fix transform issue with svg instantiation"
    },
    "7828fb361d86ef0d67b870048ce20fc2c672fec7": {
      "project": "haiku-bytecode",
      "label": "fix",
      "message": "Handle case when path d attribute is blank string"
    },
    "ec226efaa44a13ed5937fe99e0eedfc5f92a6780": {
      "project": "haiku-bytecode",
      "label": "fix",
      "message": "Fix keyframe delete but and add unit test"
    },
    "7eb01262c2b62b49ed0a68bcc70cd28812aad6be": {
      "project": "haiku-bytecode",
      "label": "fix",
      "message": "Handle layout.shown since this was moved outside of Layout3D"
    },
    "b43dc4ba3b91fa9221839ef039c07a1a7600d945": {
      "project": "haiku-bytecode",
      "label": "feat",
      "message": "Add overflow properties"
    },
    "218aef2771fa3c28e00e02b7953113f99af837ad": {
      "project": "haiku-bytecode",
      "label": "fix",
      "message": "keyframe move issues"
    },
    "3045e9b7532a5fb21253ef8d7ab448c9581969ab": {
      "project": "haiku-bytecode",
      "label": "fix",
      "message": "moveKeyframes impl"
    },
    "274791a2b2c0e3d6a8f055567d07cb3a84800752": {
      "project": "haiku-bytecode",
      "label": "fix",
      "message": "Fixes to logic/guards on moving keyframes"
    },
    "c3d3a0907cb7132447d287bdd05d24bce441bad1": {
      "project": "haiku-bytecode",
      "label": "fix",
      "message": "No false if invisible, we still need the transform info"
    },
    "22d3a580fbe3574172a9be9ab5e6cb30b62e98e4": {
      "project": "haiku-bytecode",
      "label": "fix",
      "message": "Let body be dragged past end"
    },
    "8d75fd3f7e56f46816cf386e854a64d51c739759": {
      "project": "haiku-bytecode",
      "label": "fix",
      "message": "Don't put a bunch o' nulls in"
    },
    "edfb03e53f3b7871a06af85bdc97f9ae3e23189b": {
      "project": "haiku-bytecode",
      "label": "fix",
      "message": "Let end segs be moved"
    },
    "5352380d1d2300106e32a188d1a55893a3b8da15": {
      "project": "haiku-bytecode",
      "label": "fix",
      "message": "If no parent size, that also means invisible"
    },
    "828e9e133bd4a330d2b7d9d819784ec23d2b95c4": {
      "project": "haiku-bytecode",
      "label": "feat",
      "message": "controlFlow.insert vs. controlFlow.placeholder"
    },
    "5e04b489c8ac977f2418f9684c02bcf19d45402d": {
      "project": "haiku-bytecode",
      "label": "fix",
      "message": "Make sure we re-write critical values if a full reflow is requested"
    },
    "400a361a9785bd624a27b4b3d8295ae3f599e8ad": {
      "project": "haiku-bytecode",
      "label": "fix",
      "message": "No idea how this got in here"
    },
    "786a71ffbe498d0090532672f9a3a128d03a373a": {
      "project": "haiku-bytecode",
      "label": "fix",
      "message": "Tweak layout3d case when there is nothing to show"
    },
    "8c49ff99b6a9e4fdb13498c655a98b98650bdcab": {
      "project": "haiku-bytecode",
      "label": "fix",
      "message": "Drag keyframe by index instead of key"
    },
    "d5881c8dc6a3455210db3bc3235979456396e74a": {
      "project": "haiku-bytecode",
      "label": "fix",
      "message": "Try the preceding and current value instead of falling back to null"
    },
    "d8b3c49aa1212eb183e1b63afd4f740124c11b8e": {
      "project": "haiku-bytecode",
      "label": "fix",
      "message": "More specific return value when nothing is to be shown"
    },
    "a6d72a0af70c645d70177394a4ea5c284b964289": {
      "project": "haiku-bytecode",
      "label": "fix",
      "message": "Keyframe is an obj not the value itself"
    },
    "82519d6796155d9e65d86cc742d65bdfdfcae2c5": {
      "project": "haiku-bytecode",
      "label": "fix",
      "message": "Check for null since those come in over comlink"
    },
    "42ef09a0db432c59eb8d2009ef59d41c9fc2bd39": {
      "project": "haiku-bytecode",
      "label": "fix",
      "message": "Guards on missing properties"
    },
    "3db3b54258f82621ffb41eb7292b5f08e39b45ae": {
      "project": "haiku-bytecode",
      "label": "feat",
      "message": "Method"
    },
    "ff42b21b640951f3d2af5950c35876f3f110fd29": {
      "project": "haiku-bytecode",
      "label": "fix",
      "message": "Check for presence before prop access"
    },
    "7bcdcee6048bf0480b9e393656e336f75e0c91b2": {
      "project": "haiku-bytecode",
      "label": "fix",
      "message": "Get svg points account for group in fallthru"
    },
    "fcbdcdd5b20734a798dc413bbfe66ce4906956cd": {
      "project": "haiku-bytecode",
      "label": "feat",
      "message": "Method to return points for a mana node"
    },
    "4c84a004ff52dc02fb4b50a29924d4b25efd80e4": {
      "project": "haiku-bytecode",
      "label": "fix",
      "message": "Use new scope-check method"
    },
    "700a125c9ceba04a8fd68ba5bdd60e9ad75886c8": {
      "project": "haiku-bytecode",
      "label": "fix",
      "message": "Lint/lang issues"
    },
    "8bc64e1170a06a785dcab9e5756dd5d37052bcc9": {
      "project": "haiku-bytecode",
      "label": "fix",
      "message": "Use transform attribute, not style, when in IE and inside an SVG context"
    },
    "e3d7be443f41bcfa71066d530505cd1617dc5750": {
      "project": "haiku-bytecode",
      "label": "fix",
      "message": "Don't overwrite style values that were explicitly set upstream by the renderer"
    },
    "297599798195c7faa8e59b3f1bc8ad00df573e7c": {
      "project": "haiku-bytecode",
      "label": "fix",
      "message": "Refactor updates and fix Firefox rendering issue"
    },
    "ceeec221c4ba89114bcdae785b9b2c501b88687c": {
      "project": "haiku-bytecode",
      "label": "fix",
      "message": "style is inside attributes"
    },
    "20422ff8eadbbb5a6fb4086efeefdbf8d966e597": {
      "project": "haiku-bytecode",
      "label": "fix",
      "message": "Include all svg el names, and include style in svg schema"
    },
    "8e467f33f9a48fa089a52eb0a338b0bd7373653f": {
      "project": "haiku-bytecode",
      "label": "fix",
      "message": "Don't use shorthand schema, use the full one"
    },
    "2f44b91b0552ca034e514f9e4e81655ca29b4297": {
      "project": "haiku-bytecode",
      "label": "fix",
      "message": "Don't overwrite valueInCurrentContext if it was passed in"
    },
    "86ec5c7398dcc7094fed81375488dafacb5c5f65": {
      "project": "haiku-bytecode",
      "label": "fix",
      "message": "Set actual value in current context, not just the fallback"
    },
    "3cdc99440f41a26a2a530160de72aeb3f19e41aa": {
      "project": "haiku-bytecode",
      "label": "fix",
      "message": "offset/rotation fixes"
    },
    "998c7773a3cb1101c5572c58d760f11e17557b99": {
      "project": "haiku-bytecode",
      "label": "fix",
      "message": "rotate(n) refers to the z-component"
    },
    "3e7466268be08453d0e26454be7369a8a3eb9d67": {
      "project": "haiku-bytecode",
      "label": "fix",
      "message": "Don't return undefs, accumulate values, fix tests"
    },
    "85d087f25a5f462f39e8d49ef8ec261631f94b14": {
      "project": "haiku-bytecode",
      "label": "fix",
      "message": "maybe make rotation-z work"
    },
    "13b6056f6a8d536dec2c43dbef61730c6d840fa6": {
      "project": "haiku-bytecode",
      "label": "fix",
      "message": "Keyframe edit that doesn't clobber other metaprops"
    },
    "7edfda5aca5f341e5b9cfcb5ee1405445f6631b3": {
      "project": "haiku-bytecode",
      "label": "fix",
      "message": "Ignore explicit quat - fixes z-rotation"
    },
    "e1dca32daaa60558f898a5f064286bc4a797a340": {
      "project": "haiku-bytecode",
      "label": "feat",
      "message": "Use haiku-title as display name"
    },
    "f83d01b8b43b5520122abfd285e49375a0bc88bc": {
      "project": "haiku-bytecode",
      "label": "feat",
      "message": "npm link only actual dep graph and get working"
    },
    "e4a6384deaa30cf2e70a0da83ed938a8b2c6bb71": {
      "project": "haiku-bytecode",
      "label": "fix",
      "message": "Object format"
    },
    "344c20f11a76c1425bb3b07c17ee8f20311e0322": {
      "project": "haiku-bytecode",
      "label": "fix",
      "message": "Numbers can be negative"
    },
    "3a8ee042dba34a8a729cbb04fdba3ecc7ac97de9": {
      "project": "haiku-bytecode",
      "label": "feat",
      "message": "Add transform parse to attr remapping and add test of it"
    },
    "5c123165618d47b72d819f80edcf617aef549805": {
      "project": "haiku-bytecode",
      "label": "fix",
      "message": "Naming was wrong"
    },
    "8506128bf290fea13de301c2d54115b8f38fb0b9": {
      "project": "haiku-bytecode",
      "label": "feat",
      "message": "Method to flexibly parse CSS3 transform strings into usable data"
    },
    "256d559e0dd2ec3e7f8fe44b6bf34492dfb8b3a7": {
      "project": "haiku-cli",
      "label": "feat",
      "message": "add some simple doing-work indicators and tweak some messages"
    },
    "e0637c22c703d9f42a5ed13a8610e95d13721423": {
      "project": "haiku-cli",
      "label": "fix",
      "message": "missed paren"
    },
    "831a56fea10b46dd07566692e41834827148927b": {
      "project": "haiku-cli",
      "label": "feat",
      "message": "add CLI method to claim invite via SDK"
    },
    "ecc56c34f1d6b3143af2e6f21098c48f31ab7ced": {
      "project": "haiku-cli",
      "label": "feat",
      "message": "add CLI command for checking invites via SDK"
    },
    "803daf724625f7ae5601ec0e924838e705ee56ef": {
      "project": "haiku-cli",
      "label": "feat",
      "message": "on haiku install, create project-local .npmrc instead of at ~"
    },
    "8b896cfd01e743fe05180d3addf002b76e0d8e09": {
      "project": "haiku-cli",
      "label": "feat",
      "message": "add await-share wrapper over SDK"
    },
    "e13cd80ceebf1414750e8b3067cb8c60ba7f8c45": {
      "project": "haiku-cli",
      "label": "fix",
      "message": "wrong undefined check; would misleadingly show success message on failed auth"
    },
    "26fc2e9fba6badef12b493520b3278f8f879e39a": {
      "project": "haiku-cli",
      "label": "fix",
      "message": "prepend haiku scope definition in user npmrc instead of append"
    },
    "281296b3ba4e5d0bf7852661fdf7c499d458d4b7": {
      "project": "haiku-cli",
      "label": "feat",
      "message": "add diff-tail command, to see code diffs using CLI"
    },
    "2c2d1eaf683a3a15309bb7e4c0feddcf1bc0f1e4": {
      "project": "haiku-cli",
      "label": "docs",
      "message": "very basic CLI help banner"
    },
    "30b684aa020f9d6d82a083f82193941986eb00c9": {
      "project": "haiku-cli",
      "label": "feat",
      "message": "support CLI project delete"
    },
    "40cc0f95372532c28f47d3613afc849a034bda4a": {
      "project": "haiku-cli",
      "label": "fix",
      "message": "build"
    },
    "8b6f99c20101340d47f29f4b1b8c8b3125f2b563": {
      "project": "haiku-cli",
      "label": "feat",
      "message": "support basic haiku update/upgrade"
    },
    "4a9e8040c70daadc76001a87c0861bd8f6edf2a5": {
      "project": "haiku-cli",
      "label": "feat",
      "message": "haiku install release candidate"
    },
    "3109b4a05bba0f670b0cc9ea8a5041b9d5788b17": {
      "project": "haiku-cli",
      "label": "feat",
      "message": "functional haiku install ProjectName"
    },
    "6fd27024f24176e04b77f8c7b615a3f88835cac8": {
      "project": "haiku-cli",
      "label": "fix",
      "message": "merge, package.json"
    },
    "bed8debfe01e5392d372679718aebace7af7593b": {
      "project": "haiku-cli",
      "label": "feat",
      "message": "add undocumented organization listing command to CLI, bump SDK SHA"
    },
    "da898171b0b827a429bb4c704f9be45a66dc5a18": {
      "project": "haiku-cli",
      "label": "feat",
      "message": "support haiku clone projectname, with modest error handling"
    },
    "3b4ec5980c627501cbd41b75391dd96bc9ba9b0a": {
      "project": "haiku-cli",
      "label": "feat",
      "message": "add prepublish script for npm integration"
    },
    "4c6d1debeb56b71604f6b968162379054907e765": {
      "project": "haiku-cli",
      "label": "feat",
      "message": "npm scripts for dev, build (extremely long build time), install"
    },
    "272c69372bd7d849ebc6bdfcd775a73885ea9622": {
      "project": "haiku-cli",
      "label": "feat",
      "message": "prompt for folder overwrites; support verbose logging"
    },
    "22d1ec65ce5f2dc9db00e9611994d8af102fba25": {
      "project": "haiku-cli",
      "label": "feat",
      "message": "add basic project creation command (not really intended for end-users yet)"
    },
    "8a086121029d695dcde5236c18f79b9ea510b096": {
      "project": "haiku-cli",
      "label": "feat",
      "message": "peel out SDK, load as external lib via git"
    },
    "b205ad0d17848e07e3be7e58e90a3f1c4241924e": {
      "project": "haiku-cli",
      "label": "fix",
      "message": "handle undefined auth tokens, make git subtree happy about paths"
    },
    "78f9f19d887bafad29d75960dbb0f300844ed41d": {
      "project": "haiku-cli",
      "label": "feat",
      "message": "get git HTTPS credentials from API and store with config"
    },
    "3d3702c0b40d13b373c0892fdce7e3628c9be9b1": {
      "project": "haiku-cli",
      "label": "feat",
      "message": "hook up project getByName to API, start to hook up to import"
    },
    "bcde388e6a9ab154a1578c71b5e8843644058bda": {
      "project": "haiku-cli",
      "label": "feat",
      "message": "implement passable project listing CLI command"
    },
    "c109aa09fd6b548f0aba07e3944e14d968804157": {
      "project": "haiku-cli",
      "label": "feat",
      "message": "add project list method to sdk"
    },
    "fdab36bff139f9838d4e97b9166852b3b4bc814a": {
      "project": "haiku-cli",
      "label": "feat",
      "message": "implement logout"
    },
    "cba44921648a7e0bbef0e6e0f63f762ee6d5603c": {
      "project": "haiku-cli",
      "label": "feat",
      "message": "persist auth token to home directory; support retrieval via SDK"
    },
    "45f7b69670ba9ed119f5892353ab72dca82a16e0": {
      "project": "haiku-cli",
      "label": "docs",
      "message": "tweak"
    },
    "432447caa045923eb5823521d26667038ef25d4e": {
      "project": "haiku-cli",
      "label": "feat",
      "message": "implement login prompt and API call"
    },
    "9be39050f655aff893a6c788e82cd43ce8f192ed": {
      "project": "haiku-cli",
      "label": "feat",
      "message": "initial commit and typescript setup"
    },
    "fa31d66b1a705284f8fb5314429d117f2877014b": {
      "project": "haiku-creator",
      "label": "feat",
      "message": "Add keyboard shortcuts for cut/copy/paste to the global menu"
    },
    "372e67105faacc2916790912a8799fc17fa7e489": {
      "project": "haiku-creator",
      "label": "feat",
      "message": "quit for rookies"
    },
    "174ac4b99f80eea956a90decceb6444c9fd9aaea": {
      "project": "haiku-creator",
      "label": "feat",
      "message": "(inception) skeleton state for asset loading in library"
    },
    "50eeb2acc277b2d1f68b2cee178af7e53a43457b": {
      "project": "haiku-creator",
      "label": "fix",
      "message": "Allow save/publish to work even if no unsaved changes"
    },
    "86d1ed94ba8e2005cf0b3450f44e4fb363ffba4d": {
      "project": "haiku-creator",
      "label": "feat",
      "message": "Inform user when update is ready to install"
    },
    "4aee8a783d357e3eb97923768e5fcf5cfd632ecf": {
      "project": "haiku-creator",
      "label": "fix",
      "message": "moveKeyframes impl"
    },
    "eaa505771c7a66ca579d551b140f7c54e010aafc": {
      "project": "haiku-creator",
      "label": "fix",
      "message": "disallow copying share-page link when loading"
    },
    "05d49a7ee8455588323ebce6d6248865cf7e1811": {
      "project": "haiku-creator",
      "label": "fix",
      "message": "Track add'l auth data including org name"
    },
    "8a9a2070e09faddbed05ccbdac76dd96fbc0c23f": {
      "project": "haiku-creator",
      "label": "fix",
      "message": "Check for snapshotData and use safer flow if error comes back"
    },
    "c7d4229ec1185120f55723d89b469f0f9ee5e723": {
      "project": "haiku-creator",
      "label": "fix",
      "message": "more spinner fixing"
    },
    "556a296961e63d8276c51f97398797b4b5d8e623": {
      "project": "haiku-creator",
      "label": "fix",
      "message": "loading project spinner glitch"
    },
    "d306d334fd89ee521cc18d49dd8c1f5ab2e46cd7": {
      "project": "haiku-creator",
      "label": "fix",
      "message": "Disable native zoom"
    },
    "35b09b995790038bf0be2f03137a508a1c9eeec4": {
      "project": "haiku-creator",
      "label": "feat",
      "message": "Fetch project info when stage title bar loads"
    },
    "915ca8a598127499bfee7b8c5ace7e6ecb5fc91e": {
      "project": "haiku-creator",
      "label": "feat",
      "message": "hook up inkstone share link to UI"
    },
    "35720eb7b3e5aee49ff2d88eed383cf7147df807": {
      "project": "haiku-creator",
      "label": "fix",
      "message": "Close window when if plumbing is dead"
    },
    "097183ec66f59d0584b19647da729a482b64c5b3": {
      "project": "haiku-creator",
      "label": "feat",
      "message": "add ui for savestuffs"
    },
    "59902c835e5a6330407383a550f291830b1e932d": {
      "project": "haiku-creator",
      "label": "fix",
      "message": "Access websocket"
    },
    "8f0491c730986b20cdfd7ceb459ac3a0b165a0eb": {
      "project": "haiku-creator",
      "label": "fix",
      "message": "Correct ws url spec"
    },
    "db3a62ffb3da3a4960cd72971f46b50dd1fc6286": {
      "project": "haiku-creator",
      "label": "feat",
      "message": "EULA link"
    },
    "5daa686d6c9c31d20c85f85ceff5e62ddfb19a41": {
      "project": "haiku-creator",
      "label": "fix",
      "message": "Not prop, state"
    },
    "2273dd9bbc5ed50b5658a3392a6d2f25ba4ca56e": {
      "project": "haiku-creator",
      "label": "fix",
      "message": "Save button"
    },
    "c690be6d907365c390902c75904ad5aedbdde9d9": {
      "project": "haiku-creator",
      "label": "fix",
      "message": "three different setState react warnings"
    },
    "6005ba6e15578658a2d7cd398c9dc6c792f81150": {
      "project": "haiku-creator",
      "label": "fix",
      "message": "Correctly create asset list so asset preview updates"
    },
    "bcc2d42fb67d6063bff85c61d21f459381e68e94": {
      "project": "haiku-creator",
      "label": "fix",
      "message": "Back to dashboard arg (typezzz)"
    },
    "ba3cd7bbbede000e0745a4c5e0689617abbb179c": {
      "project": "haiku-creator",
      "label": "fix",
      "message": "Toast needs access to notice removal function"
    },
    "8d982e011972635e878972b14752896dec70836f": {
      "project": "haiku-creator",
      "label": "fix",
      "message": "Pass explicit (and correct) props"
    },
    "93b354333d8eddb4c576d66cbad20eda9c282c75": {
      "project": "haiku-creator",
      "label": "fix",
      "message": "Check if app is already ready"
    },
    "9135f294773e24e0335cf875dd0f81d7706daeb3": {
      "project": "haiku-creator",
      "label": "fix",
      "message": "Pass the correct folder arg"
    },
    "e653915c7de7e1ba5d38d9a973f89de93604bf67": {
      "project": "haiku-creator",
      "label": "fix",
      "message": "Box size to avoid gray bar"
    },
    "5397df8335f914f5900c65f0288552d35355e1a3": {
      "project": "haiku-creator",
      "label": "fix",
      "message": "Top-level keys seem broke? Use combokeys for refresh, quit, etc."
    },
    "a06ebb77c847d13013c2ae1052f3753a135f4d35": {
      "project": "haiku-creator",
      "label": "fix",
      "message": "Pass folder so loading existing proj works"
    },
    "742e2b7dc317d95cb460dd191ca892e0dcbf5b3e": {
      "project": "haiku-creator",
      "label": "fix",
      "message": "Modification to glass webview setup"
    },
    "cae268f8b0277a243cfc86a45fd7a28a4f6e80ed": {
      "project": "haiku-creator",
      "label": "fix",
      "message": "don't lose mousedown when user accidentally leaves stage; remove asset drag&drop for now"
    },
    "7b05663eba2d660fe8e76317a1b932cac88f78de": {
      "project": "haiku-creator",
      "label": "fix",
      "message": "electron-vibrancy as a webpack external, also update build"
    },
    "ef5b20627cce6576193dcb4f9ecff1ff997dc667": {
      "project": "haiku-creator",
      "label": "fix",
      "message": "add vibrancy to non-bundled file this time (ha)"
    },
    "5309251be9fe5995552619c9e0ec6162fa5be987": {
      "project": "haiku-creator",
      "label": "feat",
      "message": "Refresh element when element has been changed in webview (for selec control motion)"
    },
    "a683a4c63119cb57065ce9f127859d84e4aebb48": {
      "project": "haiku-creator",
      "label": "feat",
      "message": "reinstate background blur"
    },
    "d9793472026127be1cd0578b1fde5ae0c556bfe1": {
      "project": "haiku-creator",
      "label": "fix",
      "message": "Debounce 'reloadAssets' call that can happen many times when Sketch files are gen'd"
    },
    "bcf57654fa06e91d786e9889f42e5dc310f5e219": {
      "project": "haiku-creator",
      "label": "feat",
      "message": "Pass position metadata to instantiation call"
    },
    "c09964ca779d627b3e62a51aadd9a78308c66bd1": {
      "project": "haiku-creator",
      "label": "fix",
      "message": "empty state project creation and react className warning"
    },
    "3ec104f4fd5bcdb7db2c80c1aaf5fe98b9f406dd": {
      "project": "haiku-creator",
      "label": "feat",
      "message": "basic events hookeruper-er"
    },
    "75c4b58c8ed2f29e524905da2a932059f943bb80": {
      "project": "haiku-creator",
      "label": "feat",
      "message": "Hook up actual error sources to toasts"
    },
    "a30395ab72447865f4a28e240694f43a1666ca24": {
      "project": "haiku-creator",
      "label": "feat",
      "message": "reimplement top-level toasts"
    },
    "de53f7c16010008f521d656df55c77c5d5a8fe05": {
      "project": "haiku-creator",
      "label": "feat",
      "message": "light theme support for notifications"
    },
    "522d405ccd29ed49d5a5a2c569c6e0207eee3c70": {
      "project": "haiku-creator",
      "label": "fix",
      "message": "error from missing argument"
    },
    "1196c1c03a951693a5afcb447dddf0b13e79528b": {
      "project": "haiku-creator",
      "label": "feat",
      "message": "make btn layout aware of browser fullscreen"
    },
    "0ae836c6ce0c1d4e71927e68e4dfd05cff476a68": {
      "project": "haiku-creator",
      "label": "feat",
      "message": "some rotation math"
    },
    "b1d0d23dc5bf1397ea37633cdd88b9392571cdb2": {
      "project": "haiku-creator",
      "label": "fix",
      "message": "Fix big preview so it updates when the design does"
    },
    "5fe0b73c48cedc6af7ba02618f1adf6adb05ec0d": {
      "project": "haiku-creator",
      "label": "fix",
      "message": "Avoid dupe keys"
    },
    "bf30f3432b02e11e311f16995c20b84eaf9d689b": {
      "project": "haiku-creator",
      "label": "feat",
      "message": "add zack npm script"
    },
    "107cba2cff4df603e9603649b9b2ac624eb26e8d": {
      "project": "haiku-glass",
      "label": "feat",
      "message": "enable a visually active glass state"
    },
    "83b6144beead5ecb9f187eea8baffa4baf1b1f0a": {
      "project": "haiku-glass",
      "label": "fix",
      "message": "Artboard goes crazy issue"
    },
    "81c0cdc2ce2a67fe50768d66bad1db8aef25241a": {
      "project": "haiku-glass",
      "label": "fix",
      "message": "Path"
    },
    "2fdfa580b256ca4e8daa4ee6fd8445a9c5033768": {
      "project": "haiku-glass",
      "label": "fix",
      "message": "Unset other control states if we did a ctx menu click?"
    },
    "8e480d9a7150d223f70a1cc1d810fdd00807da44": {
      "project": "haiku-glass",
      "label": "fix",
      "message": "Compat"
    },
    "4158b45e31ff00133e8cd6e19b01a99dd89cb4a1": {
      "project": "haiku-glass",
      "label": "fix",
      "message": "Don't allow artboard to move, period"
    },
    "67bb1851377e846aa5c89066be5367462c863035": {
      "project": "haiku-glass",
      "label": "fix",
      "message": "Use property size instead of computed size for closer artboard sizing"
    },
    "7fcdd044cfcc12ba61894c5141d4a85e7180499e": {
      "project": "haiku-glass",
      "label": "fix",
      "message": "Remove testing style"
    },
    "ffa7ff8265b045692f76fc2cfce5dc43641bc1b5": {
      "project": "haiku-glass",
      "label": "fix",
      "message": "Account for inversion when deciding cursor for control point"
    },
    "898204333740734bfbd1d7ed42bf995dd79a504e": {
      "project": "haiku-glass",
      "label": "fix",
      "message": "Click outside artboard should deselect too"
    },
    "b12128e01e370fd213fcaafd69cb37885075eff7": {
      "project": "haiku-glass",
      "label": "fix",
      "message": "Use actual rotation when accounting for scale"
    },
    "a4ffce2849bbb21a26d81f7c99a239c34c9989c2": {
      "project": "haiku-glass",
      "label": "fix",
      "message": "Change cursor per rotation"
    },
    "aae18138863616a27bbffc5fb0402aa2e86070d7": {
      "project": "haiku-glass",
      "label": "fix",
      "message": "Rotation handle should remain when moved out of the hitbox if rotation is continuing"
    },
    "13cac384f5c2c34b005a41a96b1be769d0e4fd26": {
      "project": "haiku-glass",
      "label": "fix",
      "message": "Don't deselect after transform"
    },
    "c2012409231cb8b85c840f0d1163d7db7af9a20a": {
      "project": "haiku-glass",
      "label": "fix",
      "message": "Scale becomes rotate bug"
    },
    "80fee5d3bd54b43cde9d758f6d00bccb85445fda": {
      "project": "haiku-glass",
      "label": "fix",
      "message": "Hide edit source"
    },
    "7421ea10b6c4f01f405204bf0b13c4b145fbbf97": {
      "project": "haiku-glass",
      "label": "fix",
      "message": "Select element upon instantiation"
    },
    "f63b322842df1533f54a008441c348ac2dd7ce0f": {
      "project": "haiku-glass",
      "label": "fix",
      "message": "Ensure only top-level svgs get selected for now"
    },
    "eb8186c73d2076acb2a79d827248f7c69c0d732f": {
      "project": "haiku-glass",
      "label": "fix",
      "message": "Prevent rotate/scale of groups until we write the correct logic"
    },
    "dedd7b18728e9c8de16c70ec12b6dff684268c3a": {
      "project": "haiku-glass",
      "label": "fix",
      "message": "Prevent artboard rotation and translation for now"
    },
    "83507037734917b17b20075f8a503f123e8f515d": {
      "project": "haiku-glass",
      "label": "fix",
      "message": "Deselect others when artboard is clicked"
    },
    "ef7bd5c4c94a34728ef1b9a43ba0e9089f0a4d8d": {
      "project": "haiku-glass",
      "label": "docs",
      "message": "Add some comments regarding a few scary parts of the code"
    },
    "fed00e22d5d471349c06b55ff1d5e3a08183e530": {
      "project": "haiku-glass",
      "label": "fix",
      "message": "Remove api signature needs to accept metadata"
    },
    "8e378bf344d5d629df865cd50f94c8b8c52a21df": {
      "project": "haiku-glass",
      "label": "fix",
      "message": "Transmit artboard size update when it is resized"
    },
    "cece321a3db89bb256b1d7aa05c34260eaaa96ed": {
      "project": "haiku-glass",
      "label": "fix",
      "message": "Track which elements were selected previously to reduce websocket sends"
    },
    "329aa6d7f6728c9791e9d93ae3eed02207123018": {
      "project": "haiku-glass",
      "label": "fix",
      "message": "Artboard should reflect new size after code reload"
    },
    "63c3fb1359f00b4eb1d2d92d376493596485b17c": {
      "project": "haiku-glass",
      "label": "fix",
      "message": "Use extant method"
    },
    "3694d2d4799d5e638a0ffddc3c80e398e364db69": {
      "project": "haiku-glass",
      "label": "fix",
      "message": "rotate & scale controls were unclickable behind comment box"
    },
    "fd669c7aec1d93897738f209d87f6a1202efa683": {
      "project": "haiku-glass",
      "label": "fix",
      "message": "Don't throttle this action (this doesn't cover all cases but at least fixes that instantiation issue Taylor had)"
    },
    "b33b267aa19aa2151f4a1ff4004e7cac473c3e52": {
      "project": "haiku-glass",
      "label": "fix",
      "message": "Clear max cache on update"
    },
    "4268595ad0e5687e1026152d839fb0d5b38ce240": {
      "project": "haiku-glass",
      "label": "fix",
      "message": "Another player cache to clear on hot update"
    },
    "334c39bf279daa6fd3b820838b456fde2ee8b655": {
      "project": "haiku-glass",
      "label": "fix",
      "message": "Don't throttle some cbs because we end up dropping callbacks"
    },
    "703dbdc24c3ce93c60adf767e0f31bd7e80f3cce": {
      "project": "haiku-glass",
      "label": "feat",
      "message": "make off-stage elements visible"
    },
    "d64f3df9a657d4ecfd7138f3508ca6e87ec00053": {
      "project": "haiku-glass",
      "label": "fix",
      "message": "Clear caches when component is instantiated"
    },
    "54ffea9d5b9fd5d6010b3db318355216e9eadac4": {
      "project": "haiku-glass",
      "label": "fix",
      "message": "Selection/deselection pointer coords need to be offset by mount position"
    },
    "f8d65a794540555946e92798ddc49627b559991c": {
      "project": "haiku-glass",
      "label": "fix",
      "message": "occasional stutters in scale and rotate logic related to react state lifecycle"
    },
    "13b89fb29f96730036b73cd9a47814cb4689f3d8": {
      "project": "haiku-glass",
      "label": "fix",
      "message": "Start runner after file gets reinited"
    },
    "a0f2e76a7fea0bd9dd3e631378c46867313f85f3": {
      "project": "haiku-glass",
      "label": "fix",
      "message": "Make sure bytecode gets basic initialization in the hot component context"
    },
    "ff07e425a54e6276d395fc8d97a494adf77da126": {
      "project": "haiku-glass",
      "label": "fix",
      "message": "Typo"
    },
    "af1a686156f5f5fe95420bc706795ed0d5560bb9": {
      "project": "haiku-glass",
      "label": "feat",
      "message": "support stage resize in Glass"
    },
    "6b06368a5f81522ac8705bd570658e5d7c744396": {
      "project": "haiku-glass",
      "label": "feat",
      "message": "hover, click, and display logic for stage transform controls"
    },
    "43434a2faeed6ca0840fe46b5c45139ef45697f1": {
      "project": "haiku-glass",
      "label": "fix",
      "message": "adjust for stage position with selection marquee, also disable marquee for now"
    },
    "6de7ad306a36510507576d4f7b126baaa3e45252": {
      "project": "haiku-glass",
      "label": "fix",
      "message": "updateTransformOverlay logic"
    },
    "aa6114bf4b994b70e832257b1708636a2d67ed61": {
      "project": "haiku-glass",
      "label": "feat",
      "message": "update transform box as transforms occur; make cursors respond to current transform"
    },
    "8c7c8adc4d9a3b862a1848a731cd328603df4214": {
      "project": "haiku-glass",
      "label": "fix",
      "message": "allow scaling from corners"
    },
    "d9044dbcf5dfac462e935be8987df3d77570a064": {
      "project": "haiku-glass",
      "label": "feat",
      "message": "account for rotation when scaling, also only scale correct axes when scaling from edges"
    },
    "0e3286045aefb85af3e389f619c58385994d91b0": {
      "project": "haiku-glass",
      "label": "feat",
      "message": "make transform controls stay expected size"
    },
    "53a849b0fcbac6a7f95eb67cb551dfd92eedaee5": {
      "project": "haiku-glass",
      "label": "feat",
      "message": "transform the transform controls with the selected element"
    },
    "f65494ba82f101ff9190dc9b17a4bc4c750ad74a": {
      "project": "haiku-glass",
      "label": "feat",
      "message": "Notify other views when props update (for minions)"
    },
    "6349f8ac1ddbb22bb6e344877719492a714817b4": {
      "project": "haiku-glass",
      "label": "fix",
      "message": "Access the property by the key, not the property named 'key'"
    },
    "5807a454698e8f6ef56b3971430df422d39d7849": {
      "project": "haiku-player",
      "label": "docs",
      "message": "Quick instructions on running the player repo"
    },
    "5546f3c6c919f81024be7a554690e0e3100620ec": {
      "project": "haiku-player",
      "label": "fix",
      "message": "Clone element so new versions can be correctly compared (for removals especially)"
    },
    "f4b40884aa554dda3e34c9980f0ed5c74c9e8c4a": {
      "project": "haiku-player",
      "label": "fix",
      "message": "Allow options to be assigned later; fix 'shown' handling in layout"
    },
    "660ca634e48821e79abc802d7c0b85d92e61574d": {
      "project": "haiku-player",
      "label": "feat",
      "message": "Ability to forcibly override the position and overflow settings of the root (note"
    },
    "af3a9efd3adb7cdc74153045f482aa1cba0d0a2a": {
      "project": "haiku-player",
      "label": "fix",
      "message": "Add overflow settings"
    },
    "efc5a7eea72e1e494a0437f08fab42e142f81545": {
      "project": "haiku-player",
      "label": "fix",
      "message": "context menu position when target is on a larger-than-one-screen-size page"
    },
    "654daefdc9eb79c5130e05033db3ba033f9bb0b1": {
      "project": "haiku-player",
      "label": "feat",
      "message": "Public API for isPlaying and getting events re"
    },
    "a6f27baaf4b2ea69f3139c3804497c25ca76ac2e": {
      "project": "haiku-player",
      "label": "fix",
      "message": "Indicate invisible but still return a size"
    },
    "e9faa67eb3b39e4971cbdf77552033b3f91174c5": {
      "project": "haiku-player",
      "label": "fix",
      "message": "Tweaks to rc menu"
    },
    "29c5ca2937870271901955319a88759029d4cfce": {
      "project": "haiku-player",
      "label": "feat",
      "message": "Timeline time methods"
    },
    "730630852e02de3a07ee7b60fe16d95bc44e8aaa": {
      "project": "haiku-player",
      "label": "feat",
      "message": "Share link stuff in right-click menu"
    },
    "a408c498c9f385755278674efd89653edc4be45f": {
      "project": "haiku-player",
      "label": "feat",
      "message": "Modification for more correct (?) placeholder feature"
    },
    "0acc23fbcf1ad14011a99f94b433feb6401b24d7": {
      "project": "haiku-player",
      "label": "feat",
      "message": "Timeline API MVP"
    },
    "42fb1ff774e0d3975e7f3cebdab21dc178120356": {
      "project": "haiku-player",
      "label": "fix",
      "message": "Apply layout after attribute updates so cleared values get re-et"
    },
    "6b2b2181f3cffdc8643bb57cd2e827a32b504473": {
      "project": "haiku-player",
      "label": "fix",
      "message": "If computed layout isn't there, that signals invisible"
    },
    "0aab7e928583857cbb7986f1eb9e54c196732c58": {
      "project": "haiku-player",
      "label": "fix",
      "message": "Initialize tree before patches too, otherwise deep access may fail"
    },
    "83627500338ea2eec381179b34e6472007eec53b": {
      "project": "haiku-player",
      "label": "fix",
      "message": "Don't clear on patch (hack)"
    },
    "ea09322412ecfa4f67807dd72cc10429d80baa70": {
      "project": "haiku-player",
      "label": "fix",
      "message": "Why can't I have no kids and three money"
    },
    "f844b8984802d2ee3be0effc1dcac96d32cd8e07": {
      "project": "haiku-player",
      "label": "fix",
      "message": "Remove old attrs/values on each run"
    },
    "5903eaa26e4e849a2e379c787f71d8ff5084323f": {
      "project": "haiku-player",
      "label": "fix",
      "message": "Put replaceElement here to avoid cyclic deps issues"
    },
    "1efd71e53f94d1a6bbe5e13cf10ebb5063e9ac2c": {
      "project": "haiku-player",
      "label": "feat",
      "message": "Allow a modifier function to replace elements on the fly"
    },
    "da7dd36c558d3468cf071d9ca42148686dba9edf": {
      "project": "haiku-player",
      "label": "feat",
      "message": "Allow a modifier function to replace elements on the fly"
    },
    "827c688c39e752cd641cdf40828a679a52d88de2": {
      "project": "haiku-player",
      "label": "fix",
      "message": "Assuming/autoconverting event names leads to bad props passing thru"
    },
    "c4c9f2ea10cc3d45042b63b965175e4b2a86a55d": {
      "project": "haiku-player",
      "label": "fix",
      "message": "Add demo of gradients and masks (frag ident issue)"
    },
    "52d86035285068d6802e311317b49eb7bb88d33b": {
      "project": "haiku-player",
      "label": "feat",
      "message": "Some lifecycle events for the programmatic api"
    },
    "2843f682b1e5264fa2295601b878e2c8239a5274": {
      "project": "haiku-player",
      "label": "fix",
      "message": "Use better scope method to fix IE issue"
    },
    "2ab355c6ac9ff499a67ac2ed905f12edb672daba": {
      "project": "haiku-player",
      "label": "fix",
      "message": "Use method for assignment to current scope el"
    },
    "850a72eac6c358c5387af499da24ab9b2687153c": {
      "project": "haiku-player",
      "label": "feat",
      "message": "Pass platform info thru to the layout applyer"
    },
    "5af165f69358ee5cc34cbdd8899fc00c95dc17e7": {
      "project": "haiku-player",
      "label": "feat",
      "message": "A few platform/device check methods"
    },
    "f668729952737e170f3617eeea5af6a659a4abc2": {
      "project": "haiku-player",
      "label": "fix",
      "message": "Instead of stopping the clock for autoplay, pause timelines - allows top-level layout to be dynamic without recalcing the whole tree"
    },
    "d0f9711bff805c70bde56886986d20331162efcf": {
      "project": "haiku-player",
      "label": "fix",
      "message": "In patch mode, we have to change the 'scope' on a per-patch basis"
    },
    "ef81c530f27900b25c541872131744d406b91d75": {
      "project": "haiku-player",
      "label": "feat",
      "message": "Sizing mode from programmatic api"
    },
    "98dc670406d1f505f9d35563e62c2a580c7bf29c": {
      "project": "haiku-player",
      "label": "fix",
      "message": "React bundle needs to be standalone"
    },
    "11eb0666239b9ab9dd6c4700ad6df890e924b462": {
      "project": "haiku-player",
      "label": "fix",
      "message": "Whack a mole"
    },
    "08a7085491817a0da110fb9e0ead92c65657e23f": {
      "project": "haiku-player",
      "label": "fix",
      "message": "If time is in control mode, use that value no matter what"
    },
    "46254b13391ec9b9d0d0c255eb4926b9125d74d4": {
      "project": "haiku-player",
      "label": "fix",
      "message": "Jumping outside timeline's domain should use the bookend frame's calcs, not the last visited frame"
    },
    "468db48f6974936d7ee0cc7e425cd2ed8bba6738": {
      "project": "haiku-player",
      "label": "feat",
      "message": "Looping"
    },
    "93068448fb0aca81b95c7f0d3c4d1c6b36688b48": {
      "project": "haiku-player",
      "label": "fix",
      "message": "Refactor some random things and fix Firefox rendering"
    },
    "3d9fb3d5c1e2372eb00d42502ab5e4941682be7e": {
      "project": "haiku-player",
      "label": "feat",
      "message": "Fixes and example showing programmatic control of default timeline"
    },
    "b4b6e8d826068716421a2d2b27fc6417f31dc547": {
      "project": "haiku-player",
      "label": "feat",
      "message": "Programmatic api"
    },
    "4c20ec5dcb8033a15a42901095ea5f1424acd6d4": {
      "project": "haiku-player",
      "label": "fix",
      "message": "On second thought, this warning doesn't make sense until we can inspect the schema"
    },
    "9ec757ce0ea1cd67b78166853c766f762f0d2af9": {
      "project": "haiku-player",
      "label": "fix",
      "message": "Check for NaN, not falsy"
    },
    "297be7eab7401deb7870d84fd6becd4fe9fd34c7": {
      "project": "haiku-player",
      "label": "fix",
      "message": "Remove log"
    },
    "3d16e609a4df70d2ee8382dfd00ee27f3a93ec8e": {
      "project": "haiku-player",
      "label": "fix",
      "message": "xlink inline image"
    },
    "d5c386c351fcf36aa2238a8e311bbd5a66c01ac6": {
      "project": "haiku-player",
      "label": "fix",
      "message": "Registry isn't needed in here"
    },
    "d2b001396eb36d31d2e27660d8480422180e6541": {
      "project": "haiku-player",
      "label": "feat",
      "message": "Caching and some teensy optimizations"
    },
    "a37830d02bb6743243c3d77cfd465d726b907171": {
      "project": "haiku-player",
      "label": "feat",
      "message": "Stop timeline (except Default) when time reaches end"
    },
    "a803d724e8fa62df87bd1e78b15ba87da08626ee": {
      "project": "haiku-player",
      "label": "fix",
      "message": "Ensure layout prop for all elements, not just those we happen to match via CSS selection"
    },
    "6dcf3b67401e9a51a5c10a9d4e8284c357f188a8": {
      "project": "haiku-player",
      "label": "fix",
      "message": "Check for null before accessing node property"
    },
    "dcde8bb4341b504cc007e3ddd5aa55fc34bff7a0": {
      "project": "haiku-player",
      "label": "fix",
      "message": "Lost timeline time update during refactor"
    },
    "d67a442588bf06fe8ba719df480eb91e4fb2e3fa": {
      "project": "haiku-npm",
      "label": "fix",
      "message": "Standalone bundle"
    },
    "12c43ec962f023025769180c705ec7e9ce3a5190": {
      "project": "haiku-plumbing",
      "label": "fix",
      "message": "Make sure the bytecode's metadata gets assigned immediately when it is generated"
    },
    "3fe2da3ca9acb192e2596d098dffd91f6b28d4aa": {
      "project": "haiku-plumbing",
      "label": "docs",
      "message": "Add some notes about plumbing program flow"
    },
    "8fe6ac79202d70708a9c2664f2ff288d6f3a6d3b": {
      "project": "haiku-plumbing",
      "label": "feat",
      "message": "Handle fast undo/redo and undo/redo during component reload events more gracefully"
    },
    "d778ca1a558e87ffc9374fb024912faa3d3e3225": {
      "project": "haiku-plumbing",
      "label": "fix",
      "message": "I think this needs the npmrc"
    },
    "b5f4cc25ee30fea1749951fcddc097128d2fa867": {
      "project": "haiku-plumbing",
      "label": "fix",
      "message": "Adjust gamma so opacity is consistent across browsers?"
    },
    "b2f8b6976171fbd8fdf9efa2db4557e9d72b9781": {
      "project": "haiku-plumbing",
      "label": "fix",
      "message": "Hold undo until commits/saves are finished"
    },
    "aeb31a73b578e642d1ad0cff6801f032329a8f44": {
      "project": "haiku-plumbing",
      "label": "fix",
      "message": "Still create tmp folder even if no contents"
    },
    "e9523594adb0a3548fa935379f208dd31b13c785": {
      "project": "haiku-plumbing",
      "label": "fix",
      "message": "Dumb logic and add log prefix"
    },
    "151ad9e5bef4c16a8d0846587cd2aa50848849f3": {
      "project": "haiku-plumbing",
      "label": "fix",
      "message": "Add time padding on mod replace back before pushing, and move in-memory globals around"
    },
    "4928eea8cbbf5c4214855733bf6febaf9c47dae7": {
      "project": "haiku-plumbing",
      "label": "fix",
      "message": "Clear off add'l ephemeral states in master process"
    },
    "1ceb7e7635d6572a7ea256f4c7f9a4401933f5c0": {
      "project": "haiku-plumbing",
      "label": "fix",
      "message": "Add paths by index needs async handling"
    },
    "d46203d2e06d932e91aa89ff419bf91d8652ff51": {
      "project": "haiku-plumbing",
      "label": "feat",
      "message": "masterHeartbeat method in MasterProcess"
    },
    "01b814e2525f1c3324360edf01d32b7f2c228ae9": {
      "project": "haiku-plumbing",
      "label": "feat",
      "message": "masterHeartbeat method"
    },
    "dda5f59ddd7516320122b409b734966c95761581": {
      "project": "haiku-plumbing",
      "label": "fix",
      "message": "Move npm i into forked proc"
    },
    "ba92853b1b9c9a64c7ed6d53ae25592b17fc6578": {
      "project": "haiku-plumbing",
      "label": "fix",
      "message": "Use actual npm client instead of enpeem"
    },
    "3fc5b37984926977a6bf104eefc35602275aee29": {
      "project": "haiku-plumbing",
      "label": "fix",
      "message": "Return error if we time out waiting for publish"
    },
    "92b3232abb1a13f9395a872fd0324890bc1b3456": {
      "project": "haiku-plumbing",
      "label": "fix",
      "message": "Clear old subprocs too"
    },
    "b9aa308f85260bb96cfb3bdf4fec580d1e65bec1": {
      "project": "haiku-plumbing",
      "label": "fix",
      "message": "Semver bump so hard reset via semver works"
    },
    "dc97ba1fca72b9f8c137acbdab154d0ab5f7187b": {
      "project": "haiku-plumbing",
      "label": "fix",
      "message": "moveKeyframes impl"
    },
    "e7a84b248620f3ef2f22862680cfd5c6b326db68": {
      "project": "haiku-plumbing",
      "label": "fix",
      "message": "Remove log"
    },
    "e99c6ec90de0e5439031d175ac089f610db3d11d": {
      "project": "haiku-plumbing",
      "label": "feat",
      "message": "Endpoint"
    },
    "47eae01d39234502b62a39f5082cfdad5eee43c9": {
      "project": "haiku-plumbing",
      "label": "fix",
      "message": "Master needs to know about the merge despite sending it"
    },
    "7837c020e6052cef7d45487a71665e6d79ea11a9": {
      "project": "haiku-plumbing",
      "label": "fix",
      "message": "support dev API in MasterProcess"
    },
    "7661192681d4086384553a882ae6bb16e53bfafe": {
      "project": "haiku-plumbing",
      "label": "fix",
      "message": "Path normalization issue; also added many logs"
    },
    "eddc6e91a1b56f56fb08f26eb27dc2e5b232935e": {
      "project": "haiku-plumbing",
      "label": "fix",
      "message": "Extra data provided in auth hook including org name"
    },
    "5ef2e0910cbce57b23e182d7dbcce2341990014e": {
      "project": "haiku-plumbing",
      "label": "fix",
      "message": "Use folder if passed explicitly"
    },
    "f5bf2db448da105d75ef71e025f7fcc3bfc1f4f3": {
      "project": "haiku-plumbing",
      "label": "fix",
      "message": "Don't send this method to creator"
    },
    "69c49503cea28ec00a3ea3d9489773f9ba122f0b": {
      "project": "haiku-plumbing",
      "label": "fix",
      "message": "Correct params for merge design"
    },
    "f001840dc6d783b542159ad56cc43773ce72d1c4": {
      "project": "haiku-plumbing",
      "label": "fix",
      "message": "Comm API update"
    },
    "01064966333c3ee688fb21d12d3c3cf8963a90d3": {
      "project": "haiku-plumbing",
      "label": "fix",
      "message": "Wait longer and log share info"
    },
    "9f9bc49c8d80bb3982f05470f5be6946385ab5bc": {
      "project": "haiku-plumbing",
      "label": "feat",
      "message": "Harness for running 'migrations' in users projects"
    },
    "dc65e010e90673017a310bbbca0e146e94f4d74f": {
      "project": "haiku-plumbing",
      "label": "feat",
      "message": "Project info method and add metadata to bytecode on save"
    },
    "ba4cd135059083d4fa209071dee584909dd8ce58": {
      "project": "haiku-plumbing",
      "label": "fix",
      "message": "Actual method names"
    },
    "860cb428147409f0501c2e315349169514aa2070": {
      "project": "haiku-plumbing",
      "label": "fix",
      "message": "Need to track subprocs so we can reuse them"
    },
    "89129beaf2bd04c574a99be7643a678d594f3145": {
      "project": "haiku-plumbing",
      "label": "fix",
      "message": "Missed callback"
    },
    "a1cbd05e93042bd5bb9b2329f4112fd651d8ee52": {
      "project": "haiku-plumbing",
      "label": "feat",
      "message": "Create standalone bundle on save, prior to committing&pushing"
    },
    "0ada01938ecaabdc21bcf7b47af087f466d6504d": {
      "project": "haiku-plumbing",
      "label": "feat",
      "message": "hook into inkstone share link logic when saving project"
    },
    "ae7b676d308cc9a056f0b3fb009605a67ed974e7": {
      "project": "haiku-plumbing",
      "label": "fix",
      "message": "Try logging error when master crashes"
    },
    "c9da98694f38a9a456369bf5fc22b50a10768d28": {
      "project": "haiku-plumbing",
      "label": "fix",
      "message": "Folder abspath"
    },
    "26c99700dadbd6c20d3c8057b4891d59eecda294": {
      "project": "haiku-plumbing",
      "label": "fix",
      "message": "Don't transmit to glass if not ready"
    },
    "6d760d9f4d7cf54df707f11639d2034ef2c9304b": {
      "project": "haiku-plumbing",
      "label": "fix",
      "message": "Cached require caused overwrite of edits to package.json"
    },
    "5e568edf4b4f612e5135c6b699ea04940c36ba9b": {
      "project": "haiku-plumbing",
      "label": "fix",
      "message": "Only code reload if the change occurred from fs"
    },
    "551487dcd3e9f3644d017adfe8163efb3e062d8f": {
      "project": "haiku-plumbing",
      "label": "fix",
      "message": "npmignore .haiku folder"
    },
    "0f8c0370c083ce7f8ff72b404afdd42a4b2c80f2": {
      "project": "haiku-plumbing",
      "label": "fix",
      "message": "Install bundled CLI executable on startup"
    },
    "85a455938dfe47a1689f7003609b41a771cc4569": {
      "project": "haiku-plumbing",
      "label": "fix",
      "message": "Add cli executable files to this repo"
    },
    "68fff79442610f184e57730ebf19f7b3119236c0": {
      "project": "haiku-plumbing",
      "label": "fix",
      "message": "Reinit the bytecode after the file is ingested/re-ingested"
    },
    "bcb1d8be6cd4f7bb575df5233def26c930289821": {
      "project": "haiku-plumbing",
      "label": "fix",
      "message": "Ensure logs get written"
    },
    "9b3592c2d2ad61251fb321e447d994ebd8fb2f5f": {
      "project": "haiku-plumbing",
      "label": "feat",
      "message": "Ensure interpreter caches are cleared when necessary; cache dom nodes"
    },
    "ffaa1024364a318c96f486217462bcc88dac20b2": {
      "project": "haiku-plumbing",
      "label": "feat",
      "message": "Truncate/snip the diff logs"
    },
    "155656356574311463fd287c2ad497bc91102187": {
      "project": "haiku-plumbing",
      "label": "feat",
      "message": "Log colored diffs when js or svg files change"
    },
    "c4d344be1c4233a6c8ecbd57df29501c4d40186d": {
      "project": "haiku-sdk-inkstone",
      "label": "fix",
      "message": "target es5 to make other build tools happy"
    },
    "99b50b7ec34b3aadbf734afe6559db0a15b0861c": {
      "project": "haiku-sdk-inkstone",
      "label": "feat",
      "message": "pass preset details with invite status check from SDK"
    },
    "3963af363506bdc7ce5121643ea88c029953e214": {
      "project": "haiku-serialization",
      "label": "fix",
      "message": "Make sure pasted elements' reference urls don't collide with ones already on stage"
    },
    "38fabf52b6071bb5ff62210502cdd5037e232124": {
      "project": "haiku-serialization",
      "label": "feat",
      "message": "resize from center when alt key is pressed"
    },
    "d40b3db525d7cb6fab885eaf0b27605a0cb511d2": {
      "project": "haiku-serialization",
      "label": "feat",
      "message": "support resizing from edge instead of center (need to fix rounding error)"
    },
    "86c9fc73f1e7cf1d9d854c8791096cb544792602": {
      "project": "haiku-serialization",
      "label": "feat",
      "message": "support proportion-constrained resizing on edges"
    },
    "2bf8b25f7d75399a0a68be008c163dddc9de24d5": {
      "project": "haiku-serialization",
      "label": "feat",
      "message": "support shift to constrain proportions on resize (corners only)"
    },
    "b98922aefb6cd609933ec7cb4326fe30099b98ad": {
      "project": "haiku-serialization",
      "label": "fix",
      "message": "SVG elements can now safely contain xlink:href='' references"
    },
    "7911c8d4b38ec1d7422706c567861eb90adc72eb": {
      "project": "haiku-serialization",
      "label": "docs",
      "message": "Quick description of hoist attributes method"
    },
    "4aadff8b73dbf20e801decf90f92fa62f36dcfbd": {
      "project": "haiku-serialization",
      "label": "fix",
      "message": "Use new attr hoisting method with correct layout calcs"
    },
    "8be8556a4b0a538a794b6e18b146f1680940f883": {
      "project": "haiku-serialization",
      "label": "fix",
      "message": "Ensure bytecode object pointer on subsequent actions is correct"
    },
    "134baa89d554abb2fdb3ff6cb30574e5816ee092": {
      "project": "haiku-serialization",
      "label": "fix",
      "message": "Prevent clipping after module replace"
    },
    "9bb48718e02e7fe4cea537f54c5133c841785579": {
      "project": "haiku-serialization",
      "label": "fix",
      "message": "Use computed, not declared, property for z-setting to avoid undefineds->NaNs [HaikuTeam/mono#5]"
    },
    "30e038889900998334a60cd9e111931003a57a32": {
      "project": "haiku-serialization",
      "label": "fix",
      "message": "Return context size always"
    },
    "93b8fe3ee4b72d33f05d30dec11987c380b4a099": {
      "project": "haiku-serialization",
      "label": "fix",
      "message": "Context size method"
    },
    "72242bb3c222dfe026243f8c849bb84c116cfddd": {
      "project": "haiku-serialization",
      "label": "fix",
      "message": "moveKeyframes impl"
    },
    "eb6fb709ced29c51a738cad1ccac8e638a9a3a92": {
      "project": "haiku-serialization",
      "label": "feat",
      "message": "Endpoint"
    },
    "b9e38f8f6f617812a2aa86b180544ff330acf807": {
      "project": "haiku-serialization",
      "label": "fix",
      "message": "Missing callbacks"
    },
    "a2c386c712a5585d8e0b9f264542031fd5f4a343": {
      "project": "haiku-serialization",
      "label": "fix",
      "message": "Load prop val at time"
    },
    "1714b01b7022c386d9e81f31791406ef7b3a925a": {
      "project": "haiku-serialization",
      "label": "fix",
      "message": "Vars missing"
    },
    "2368346bfbd9e824c15e62c2de53308708e4a70e": {
      "project": "haiku-serialization",
      "label": "fix",
      "message": "Add missing aspects"
    },
    "980f717d3fdcba20f17bee6144388859ce8381f2": {
      "project": "haiku-serialization",
      "label": "feat",
      "message": "Write metadata to bytecode file"
    },
    "f6bd16ec102e815f293cbc14bf3e380fa3e7eb30": {
      "project": "haiku-serialization",
      "label": "fix",
      "message": "Move segment endpoints accepts keyframe index"
    },
    "7d490fb38c25a3c9d9c8c66f395eb6a20d8abf2c": {
      "project": "haiku-serialization",
      "label": "fix",
      "message": "Quiet websocket request logging"
    },
    "12a31b3c2c12cc1ae229240d102f92a83c92905f": {
      "project": "haiku-serialization",
      "label": "fix",
      "message": "API"
    },
    "219051fe03bc3968f0b99916beb4a9c58eead12c": {
      "project": "haiku-serialization",
      "label": "fix",
      "message": "Fix gradient and mask clobber issue due to id collisions in Sketch's outputs"
    },
    "48334ffba9691e3c1eff2dbbb128c52b60fed739": {
      "project": "haiku-serialization",
      "label": "fix",
      "message": "Gotta set size mode on the context (artboard)"
    },
    "366f20611f4d864bad024aa86f457b17b3868f80": {
      "project": "haiku-serialization",
      "label": "fix",
      "message": "Wait for writes to complete before reading, fixes crash issue"
    },
    "faaff7767260221cd5c640e3c39d8d38b5f9cdf3": {
      "project": "haiku-serialization",
      "label": "fix",
      "message": "Not default"
    },
    "aa60789c96ee3effa7e704ba3d234ba3aea3f1ef": {
      "project": "haiku-state-object",
      "label": "feat",
      "message": "npm link only actual dep graph and get working"
    },
    "38ed839cd417be8a834ee3f0b3c7e8219ca09331": {
      "project": "haiku-timeline",
      "label": "feat",
      "message": "increase input by 1 or 10 on up arrow"
    },
    "3f1c0713af10784d0b5f3d367c5b29d0539e3a53": {
      "project": "haiku-timeline",
      "label": "fix",
      "message": "Remove merge conflict lines"
    },
    "867ba3913d2e639a9af115b4bb25a3be912ac9ae": {
      "project": "haiku-timeline",
      "label": "feat",
      "message": "enable visually active timeline state"
    },
    "3966ab85f9340dcb45d08e72618b68e31b3a394e": {
      "project": "haiku-timeline",
      "label": "fix",
      "message": "Disallow overflow settings until we can depict it in glass"
    },
    "f53991b4358ed976e1bf41e07ec6dfa04dda8e0a": {
      "project": "haiku-timeline",
      "label": "fix",
      "message": "Only children, no grandchildren [HaikuTeam/mono#4]"
    },
    "573753d09f4de25e967eda297232c3a1595a896b": {
      "project": "haiku-timeline",
      "label": "fix",
      "message": "Allow more than 10 rows to display [HaikuTeam/mono#4]"
    },
    "0e6bf9f1008158df9d620d3cd9c535d5044039e5": {
      "project": "haiku-timeline",
      "label": "fix",
      "message": "Remove bgcolor until supported by expression input"
    },
    "134db83c31080d41f5c59eecde1e264979973691": {
      "project": "haiku-timeline",
      "label": "fix",
      "message": "Remove all caching for now"
    },
    "971becebc58b5e3db410f718bad2376b86e0a43a": {
      "project": "haiku-timeline",
      "label": "fix",
      "message": "Correct ms for removing a tween"
    },
    "5a47e19a9fe4b9ee67c70807e056ce6a06c495e9": {
      "project": "haiku-timeline",
      "label": "fix",
      "message": "remove wip scrollTo"
    },
    "1a03eb6e6b8a6d4759462370c8a635b4fe3dd457": {
      "project": "haiku-timeline",
      "label": "fix",
      "message": "allow strings in certain inputs; show custom errors"
    },
    "f7277e09fcd7fec027d75ae37c0cc819325ff04c": {
      "project": "haiku-timeline",
      "label": "fix",
      "message": "make hover selector more specific"
    },
    "8fc8f38e26c94492123f7b8ddea5a04643bcf5f7": {
      "project": "haiku-timeline",
      "label": "feat",
      "message": "show inner shadow on timeline if not a horz scroll 0"
    },
    "1e5c32e6dc5ec963e92ddbd359f620ef74f9995c": {
      "project": "haiku-timeline",
      "label": "fix",
      "message": "active color logic"
    },
    "689aca095a0dea4e57ca9b9aecf4f7613f6359ca": {
      "project": "haiku-timeline",
      "label": "fix",
      "message": "Unset cache on certain updates"
    },
    "961f231a08ec98c51f9c00fc43f53553a865ed5c": {
      "project": "haiku-timeline",
      "label": "fix",
      "message": "active seg borders and label color"
    },
    "da4b21442c67a0603592d314371fa13b1c9763e3": {
      "project": "haiku-timeline",
      "label": "fix",
      "message": "don't show duplicate times in gauge"
    },
    "53e9b76b91ce20524e531d5a01feb5c515c26f80": {
      "project": "haiku-timeline",
      "label": "fix",
      "message": "visual issues with alignment on horz scroll"
    },
    "0603571fe6a6cc99e0aadc96a74d90e5766fafb2": {
      "project": "haiku-timeline",
      "label": "fix",
      "message": "input visual issues"
    },
    "1de3c25f96b4dee73657703ce176ff35ac099514": {
      "project": "haiku-timeline",
      "label": "fix",
      "message": "Compat"
    },
    "5347adfc6169a23544c9de48bb1bbc3d098f54c4": {
      "project": "haiku-timeline",
      "label": "fix",
      "message": "Disable native zoom"
    },
    "84cf6e5494498217a5f6ffaa3dfc6382495845d1": {
      "project": "haiku-timeline",
      "label": "fix",
      "message": "Make pixels line up"
    },
    "0132baddef0b99a014cf71133316f7d885df29cc": {
      "project": "haiku-timeline",
      "label": "feat",
      "message": "add input NaN check and simple evaluator"
    },
    "a71108b4cf02d6786da210ec8f3cf8e5607e478d": {
      "project": "haiku-timeline",
      "label": "fix",
      "message": "Math for playback speed"
    },
    "669ae50fa068f095039cb28e1da9d91702d10942": {
      "project": "haiku-timeline",
      "label": "fix",
      "message": "Playback speed meter"
    },
    "23d5f7cf0e7d7426c1829a158e317414e42358f4": {
      "project": "haiku-timeline",
      "label": "fix",
      "message": "Caching was broken during playback"
    },
    "f5c1e764b00842f5ebb154fe6cbc763155ff1526": {
      "project": "haiku-timeline",
      "label": "fix",
      "message": "Send correct frame when updating time in glass during playback jump"
    },
    "f50e6a815f2752a9ede973730454924240d64936": {
      "project": "haiku-timeline",
      "label": "fix",
      "message": "Put scroller in own div to prevent scroll-down bug"
    },
    "30ba58d5304353bf9c1ad8514aa771e3e6e1d1ad": {
      "project": "haiku-timeline",
      "label": "fix",
      "message": "Don't show keyframes on top of gauge"
    },
    "6f1551d3bcf9f66325dd535e146f96a8b292b58d": {
      "project": "haiku-timeline",
      "label": "feat",
      "message": "show duration in segs on hover"
    },
    "6443607df9436188e78189cb849a68827b7aa824": {
      "project": "haiku-timeline",
      "label": "fix",
      "message": "Targeting keyframe 'pole' ctx menu"
    },
    "8ac45c96cd37b51d1c718e99b79f3fb92dffec59": {
      "project": "haiku-timeline",
      "label": "fix",
      "message": "Minion activations"
    },
    "b3c8fe550b5d5ec058cac6181bc57b674f1ea8cc": {
      "project": "haiku-timeline",
      "label": "fix",
      "message": "Scroll to selected node"
    },
    "ed7c8d4f5d490846932236c31b63a89197f102f6": {
      "project": "haiku-timeline",
      "label": "fix",
      "message": "Right endpoint must be offset when someone moves the scroller quickly to 0"
    },
    "502e5717d5dff7a285bde3ceaa660c2d7a25bab7": {
      "project": "haiku-timeline",
      "label": "fix",
      "message": "Humanize sizeAbsolute.* prop names"
    },
    "5f4621c0d54cefd4bdaa6f4688f32dfa6d0a284d": {
      "project": "haiku-timeline",
      "label": "fix",
      "message": "Let component heading be clicked to expand it"
    },
    "0780d7a2670c48040ba5bfbdf664d066bc4460bd": {
      "project": "haiku-timeline",
      "label": "fix",
      "message": "Prevent visible overflow of collapsed heading seg"
    },
    "68cd38542951ac4360a992a6b6eabb535a81bc10": {
      "project": "haiku-timeline",
      "label": "fix",
      "message": "Playback skip-back state change ordering so scrubber goes back to beginning"
    },
    "37d0e8675a0ebdf759d2cbbf53fe9305db1a4e92": {
      "project": "haiku-timeline",
      "label": "fix",
      "message": "Better keys to fix render glitches"
    },
    "c4e3887b94f3435062cee7b9181b618f8f5c0220": {
      "project": "haiku-timeline",
      "label": "fix",
      "message": "Need to check for NaN in case of bad data here too I guess"
    },
    "7b99125c1ea36b6cccf2f94d11866a731e51a421": {
      "project": "haiku-timeline",
      "label": "fix",
      "message": "Calc the correct thing"
    },
    "1598276488d2225a1fcdd3d02d4fe7f1a0e32478": {
      "project": "haiku-timeline",
      "label": "fix",
      "message": "Check for boolean-ish strings (Does this belong inside ExpressionInput itself?)"
    },
    "9202504827b5d8f25154554ce050ba904018a2e4": {
      "project": "haiku-timeline",
      "label": "fix",
      "message": "Use round, not floor, so keyframes get set at the right place"
    },
    "f1ed6a6629b5da5bb147c526f3a10fb11a18d005": {
      "project": "haiku-timeline",
      "label": "fix",
      "message": "Set expanded on top level after comparing the trees so the setting doesn't get lost"
    },
    "e483c637d549bf83c0520eddaa037d637013f6f2": {
      "project": "haiku-timeline",
      "label": "fix",
      "message": "Ensure preloaded bytecode fixture hydrates correctly"
    },
    "e38e92ea03502b9ae0d11112f0c78b3bf5192067": {
      "project": "haiku-timeline",
      "label": "fix",
      "message": "Track whether an input is focused to avoid scrubber motion on key arrow movement"
    },
    "3c87ebce5154c8ac9b7ebb93abfa3f9aeda2e8d3": {
      "project": "haiku-timeline",
      "label": "feat",
      "message": "Expression input triggers focus/blur props if passed"
    },
    "4597af58e08f2571983c1c4e09f5d06c81caa2aa": {
      "project": "haiku-timeline",
      "label": "feat",
      "message": "Collapsed segments in component row heading"
    },
    "0be74d4f11e1253752b6cbafdf6eaaa56d897503": {
      "project": "haiku-timeline",
      "label": "fix",
      "message": "Make this list of keyframes the same as the list used by the bytecode mutation method so the keyframeIndex is the same in both places"
    },
    "dd8d8e7f378667e20f7936ca863654ee4bab59bb": {
      "project": "haiku-timeline",
      "label": "fix",
      "message": "Lock keyframe create to nearest frame to avoid 'invisibles'"
    },
    "02f9c284e7e7449cb3a8a99ed4bd17c846ab536b": {
      "project": "haiku-websockets",
      "label": "feat",
      "message": "npm link only actual dep graph and get working"
    },
    "d3c09c81b57183e764483c0d5b0aa1151aeccfa6": {
      "project": "haiku-websockets",
      "label": "feat",
      "message": "isOpen method"
    },
    "7bacfb30abe574be619b756d508537931287b7ae": {
      "project": "haiku-websockets",
      "label": "feat",
      "message": "Add 'broadcast' hook"
    },
    "7537e6f4c2857ebbe6b66e607985494d7df8b76c": {
      "project": "haiku-websockets",
      "label": "feat",
      "message": "Basic client reply ability"
    },
    "f42b39d6d2aff9e73f0b2539df476461d3742b93": {
      "project": "haiku-websockets",
      "label": "feat",
      "message": "Enhancements and a test"
    },
    "99158130c72037e17d2835359afa866609f7e71d": {
      "project": "haiku-serialization",
      "label": "feat",
      "message": "Testing that changelog generation works"
    }
  },
  "2.0.102": {},
  "2.0.103": {
    "ad8659db1d3467e56b0af9c85e6f63655dceda23": {
      "project": "haiku-serialization",
      "label": "fix",
      "message": "rounding error when resizing from edge"
    }
  },
  "2.0.104": {
    "717a8d811dbb0aaa66543c57b1b98888e39b7ddc": {
      "project": "haiku-serialization",
      "label": "fix",
      "message": "resize from edge when element is rotated"
    }
  },
  "2.0.105": {
    "02670312d9e052ba4df5f9f851f86fef840f3d4f": {
      "project": "haiku-glass",
      "label": "fix",
      "message": "Fix on-stage transform perf regression"
    }
  },
  "2.0.107": {
    "5b9d21be8ea2e0b6253c533853008713c729c886": {
      "project": "haiku-serialization",
      "label": "fix",
      "message": "don't use browser bounding box for scale calculations; refactor accordingly; make resize work as expected for various axes"
    }
  },
  "2.0.110": {
    "83a0d41305d66d68526b531713bba8cda0046cae": {
      "project": "haiku-glass",
      "label": "fix",
      "message": "allow shift, alt, cmd, ctrl to be toggled partway through a transform"
    },
    "fe94fdd4bd7f0cc40015acb32d98188541e02eba": {
      "project": "haiku-player",
      "label": "fix",
      "message": "Address memory leak from POC code on the player public API"
    },
    "54c17c74a1a0b116cd99a2b5be92f529e3c21a92": {
      "project": "haiku-player",
      "label": "fix",
      "message": "clipping on context menu"
    },
    "4181c27100cc48dd7dd7cf0023deea63149a2d70": {
      "project": "haiku-serialization",
      "label": "fix",
      "message": "Pass in the clock time for correct calc, and format comment on guard condition"
    },
    "1e986f3781e02058278db9380af02458b245874b": {
      "project": "haiku-serialization",
      "label": "feat",
      "message": "snap rotation to increments of pi/12 (15deg) when shift key is held"
    },
    "e1f25bcd409eb7bd02d35d7066a1290ee20a75fb": {
      "project": "haiku-timeline",
      "label": "feat",
      "message": "Allow code expressions to be written inside timeline property input fields"
    },
    "8633cfc46378a5c911e24accaad3461660a3d8f3": {
      "project": "haiku-timeline",
      "label": "fix",
      "message": "better add-frames control"
    },
    "c52252eecfdac1bfd97e835c29a952aaaed0a1b0": {
      "project": "haiku-timeline",
      "label": "fix",
      "message": "duration trim overdrag protections"
    },
    "19bb944cb72a73362d579bb853f97492b1eefebc": {
      "project": "haiku-timeline",
      "label": "fix",
      "message": "trim duration dragged pixels"
    },
    "680703112914a8df5f714a8a5e70749e0b49470c": {
      "project": "haiku-timeline",
      "label": "feat",
      "message": "prototype timeline duration adjustor (warning bugs)"
    }
  },
  "2.0.113": {
    "aa74bd1816ba6a64800c2ae118d95d8409a53555": {
      "project": "haiku-serialization",
      "label": "fix",
      "message": "Callback needed to be fired here or the queue wouldn't finish in plumbing"
    },
    "d19aee1cb9fdece334620c32325d81cd4a1c0da3": {
      "project": "haiku-timeline",
      "label": "feat",
      "message": "add frame grid"
    }
  },
  "2.0.115": {
    "c2217cc003f22ed165d4bdc9543ed7212a61f403": {
      "project": "haiku-timeline",
      "label": "fix",
      "message": "dragging for keyframe segment ends"
    }
  },
  "2.0.119": {
    "6e0a2a723b62b3dbd0f8cbdf8e8ae54e6d16388e": {
      "project": "haiku-glass",
      "label": "fix",
      "message": "instantiate elements where expected when zoomed"
    },
    "b365f073e8a1643d4a1a9a1a5ce34fd8515fed17": {
      "project": "haiku-glass",
      "label": "fix",
      "message": "dragging elements should only go as far as mouse cursor when zoomed"
    },
    "445dc5a3236e67cc15bf7dcdbd11dce8a9241b76": {
      "project": "haiku-glass",
      "label": "fix",
      "message": "keep control points and lines same size across zoom levels"
    },
    "3c85a00178570f96c649273ff91fb4daaa5542ce": {
      "project": "haiku-player",
      "label": "feat",
      "message": "add sizing cover support and center sizing contain"
    },
    "d8478ba590f9a919b96ae0f66c5ba24218024cf6": {
      "project": "haiku-serialization",
      "label": "fix",
      "message": "instantiate elements where expected when zoomed"
    },
    "3dd982ce374d71084c38df9ceb95d5b2dfe875cd": {
      "project": "haiku-serialization",
      "label": "fix",
      "message": "scale objects as expected when zoomed"
    },
    "ef9c6e34ba4aac7d053b1f599a094d9c6ef604a8": {
      "project": "haiku-serialization",
      "label": "fix",
      "message": "don't apply margin 0 auto to root element of new projects by default (breaks sizing logic)"
    }
  },
  "2.0.120": {
    "38a3b621cb20b346fb79218fbd71567ee5870423": {
      "project": "haiku-glass",
      "label": "fix",
      "message": "Fix perf regression and use clipboard module instead of element"
    }
  },
  "2.0.121": {},
  "2.0.122": {},
  "2.0.124": {},
  "2.0.125": {
    "a0cc4ac3b33181865d9ea2e43957075f2b61750d": {
      "project": "haiku-player",
      "label": "fix",
      "message": "Don't start timeline when initialized, and modify API via changes to transition/machine handling"
    }
  },
  "2.0.126": {
    "687ad666fcc4cb504dd5ab6f53d37106f7264047": {
      "project": "haiku-plumbing",
      "label": "fix",
      "message": "Make sure org name gets set and fix package names we detect to be wrong"
    }
  },
  "2.0.127": {
    "ed3366bd2ca071691b60aa3a449ec9b5ec048fcc": {
      "project": "haiku-player",
      "label": "fix",
      "message": "Ensure sizing='contain' and sizing='cover' modes work correctly when the element is resized"
    }
  },
  "2.0.129": {
    "28f110f1d955306ede0bc09a47d71150342baa30": {
      "project": "haiku-serialization",
      "label": "fix",
      "message": "Clear cache after creating keyframe so timeline edits to existing keyframes update on the first time"
    }
  },
  "2.0.131": {
    "4e00cc35de152ced1e9f39b46b120c73c6818dfa": {
      "project": "haiku-timeline",
      "label": "feat",
      "message": "When component rows are expanded, select the respective elements on stage"
    }
  },
  "2.0.132": {},
  "2.1.0": {
    "4bf1f08b3b8dffff743d21dead511d70285af5a3": {
      "project": "haiku-plumbing",
      "label": "fix",
      "message": "Fix bug where undo/redo would never become available"
    }
  },
  "2.1.3": {
    "e7fd7c4b50c6ede48469709e231738dc267c5d4a": {
      "project": "haiku-cli",
      "label": "feat",
      "message": "add cli command to change password"
    },
    "d2e9bb66709c1c8eceb0e472a9bf28f9a5684cab": {
      "project": "haiku-cli",
      "label": "fix",
      "message": "misplaced process.exit"
    },
    "bd804152aee17a8a935e670f5b84aa948706a911": {
      "project": "haiku-plumbing",
      "label": "feat",
      "message": "Rename 'haiku-interpreter' to 'haiku-player'"
    },
    "be961e0f089c4ee602bea31af73a2698bdc2a55d": {
      "project": "haiku-sdk-inkstone",
      "label": "feat",
      "message": "add sdk method to change password"
    }
  },
  "2.1.5": {},
  "2.1.6": {
    "4c83a74190becd88d35c6a7362951e7c0c045bda": {
      "project": "haiku-player",
      "label": "fix",
      "message": "My npmignore didn't re-include a necessary package"
    }
  },
  "2.1.7": {},
  "2.1.9": {
    "f13d55e574b7eadd39c390a0f880cfce2249a3cf": {
      "project": "haiku-player",
      "label": "fix",
      "message": "Implement correct change detection on contain/cover; may solve the performance issues on haiku.ai"
    },
    "9a5ab2ddcd3716b5d8f7bd70f36d770241d59815": {
      "project": "haiku-player",
      "label": "feat",
      "message": "Migrate to our own simple parser instead of loading all of babylon etc"
    },
    "8aa6b7230b9b92373f0d231bd9e670a0d8ed846d": {
      "project": "haiku-timeline",
      "label": "feat",
      "message": "special handle opacity inputs"
    },
    "2c5315572b3039f6909fe7fda89a4003ee0b000b": {
      "project": "haiku-timeline",
      "label": "fix",
      "message": "mouseout state of const segs"
    }
  },
  "2.1.10": {
    "dc7bdd7b163c7e2b31b4206af9c7d6f2638a4078": {
      "project": "haiku-player",
      "label": "fix",
      "message": "Ensure React-adapted components don't pause prior to mounting the first time"
    },
    "e4ae788afcdf3b2d8d5d23d316b03fb3dc9634e8": {
      "project": "haiku-player",
      "label": "fix",
      "message": "Make sure React-adapted components behave properly when un/re-mounted"
    },
    "02db0fe47acadaaf8fbb439c407b5c93ec6a789f": {
      "project": "haiku-player",
      "label": "fix",
      "message": "Files were missing from the npmignore"
    },
    "1f189fb441ba5375e5bb9bbd1b3becfcf295e00d": {
      "project": "haiku-plumbing",
      "label": "fix",
      "message": "Fix problem causing failed updates when teammate's work has gone ahead by multiple tags"
    }
  },
  "2.1.11": {
    "a9eb123a423d3681bd74045829bd7c637dad6ee7": {
      "project": "haiku-plumbing",
      "label": "fix",
      "message": "Fix issue with bundling when loading a legacy-constructed project"
    }
  },
  "2.1.12": {
    "a5f66d66648ffaab17595791e72a9353013e02bc": {
      "project": "haiku-plumbing",
      "label": "fix",
      "message": "Plumbing now correctly locates an open port"
    }
  },
  "2.1.13": {},
  "2.1.14": {
    "b6f99a13b45d99f9a3f6ff27490504b9b8a3d08f": {
      "project": "haiku-player",
      "label": "fix",
      "message": "Fix bug preventing states from being reassigned during react render"
    },
    "2ffa7b9fd52c86516b7847cae712bda604aaf367": {
      "project": "haiku-player",
      "label": "fix",
      "message": "Fix problems re-/mounting React-adapted Haiku components when new elements are fed in"
    },
    "47e1af400e96a6bf1f0f0b8bab4faca45420f23f": {
      "project": "haiku-player",
      "label": "fix",
      "message": "Load orig source to prevent webpack complaints and 3rd-party bundling issues"
    }
  },
  "2.1.15": {},
  "2.1.20": {
    "2f88eff4001db834bfa15152c6e94848dc96ae6a": {
      "project": "haiku-glass",
      "label": "fix",
      "message": "re-enable visibility of elements off stage"
    },
    "c580177f8b9c24fec0250d76f06bd95a96c348da": {
      "project": "haiku-timeline",
      "label": "fix",
      "message": "show the bottom of the timeline without clipping"
    }
  },
  "2.1.21": {
    "a76aa03056103bf050c4e98866c7f20ebae42267": {
      "project": "haiku-cli",
      "label": "feat",
      "message": "hook into sdk-client's setUserId when logging in from CLI"
    },
    "fde882e58e8d919cd685e16d46dd0668fb9ea6cd": {
      "project": "haiku-creator",
      "label": "feat",
      "message": "v0 State Inpector"
    },
    "3754e5d47b6c1b28d558de82c9c4b71e25c29d6d": {
      "project": "haiku-creator",
      "label": "feat",
      "message": "switch library preview to inline; remove replaced code"
    },
    "784319263344b334bdb71a59807f380b3b662f70": {
      "project": "haiku-player",
      "label": "fix",
      "message": "Reifying a reference object needs to handle already-reified functions"
    },
    "4c541e4f08a22f39aafb42b0437e00c1fe436b59": {
      "project": "haiku-sdk-client",
      "label": "feat",
      "message": "update auth logic and include userid getter/setter + fs persist"
    },
    "e722d85f8103da7b65aa98f14906878cd5b24fc4": {
      "project": "haiku-serialization",
      "label": "feat",
      "message": "Move parseExpression logic in here for easier integration and unit testing"
    },
    "ebde07cf67c0dc28a960f14f1d311d4d738b2375": {
      "project": "haiku-timeline",
      "label": "fix",
      "message": "Naive check for 'is this an expr' should be a bit less naive"
    },
    "6b25362cf27eee40f5f533e71a5a76f152a99721": {
      "project": "haiku-timeline",
      "label": "feat",
      "message": "show both keyframes active on pill drag"
    },
    "21c7007008fd1af05706d1e8bd08f091e820286f": {
      "project": "haiku-timeline",
      "label": "feat",
      "message": "color blade with gradient on side of keyframe active"
    },
    "9ea8740f9dbc1ad7fabe462bea38210d269c98ea": {
      "project": "haiku-timeline",
      "label": "feat",
      "message": "highlight keyframe being dragged"
    },
    "7f5ea1f416326b753271df7d18a97b6e35922150": {
      "project": "haiku-timeline",
      "label": "fix",
      "message": "finish tree pruning"
    },
    "b09acb79c786154b37d09b387cfb190467d5f8f3": {
      "project": "haiku-timeline",
      "label": "fix",
      "message": "less broken treeline"
    },
    "780651a419b9f8d7a59c6f24277b546a5197fce1": {
      "project": "haiku-timeline",
      "label": "fix",
      "message": "Component name truncation"
    },
    "398dc414d1c9580684f77ac5fe3418059e4b12b0": {
      "project": "haiku-timeline",
      "label": "fix",
      "message": "starfield bug"
    },
    "d8317002804802cb7b17741a243e1de36f16636b": {
      "project": "haiku-timeline",
      "label": "fix",
      "message": "collapse property carrot"
    },
    "da3d0a65e0df8995bbf506ee646bcdaee97e0357": {
      "project": "haiku-timeline",
      "label": "feat",
      "message": "better blades"
    }
  },
  "2.1.22": {},
  "2.1.23": {
    "664e1a023be22242e68c4c5ff053ad5b0420003a": {
      "project": "haiku-plumbing",
      "label": "fix",
      "message": "Fulfill design merge request before reinitializing in-mem bytecode in master"
    }
  },
  "2.1.24": {},
  "2.1.25": {
    "9269a9382db29b0aca1962607fadd105b8e558de": {
      "project": "haiku-player",
      "label": "fix",
      "message": "This fixes the drop shadow issue"
    }
  },
  "2.1.26": {
    "7eeb0f3b983e6950a067cdf235e896da30d848cb": {
      "project": "haiku-player",
      "label": "fix",
      "message": "Don't cache on the function which is shared"
    },
    "f3ad66bb9e99024be284ab4d93ec57cff379d885": {
      "project": "haiku-player",
      "label": "fix",
      "message": "Dumb bug because of shared template object"
    }
  },
  "2.1.27": {},
  "2.1.28": {
    "3781bfe8a97c5addd3a6fec77738d11897f2f545": {
      "project": "haiku-player",
      "label": "fix",
      "message": "When ids change, we need to completely replace the existing DOM so SVG url() references update"
    }
  },
  "2.1.31": {
    "c43b57f46147567e442b5d4388f25434e9315279": {
      "project": "haiku-player",
      "label": "fix",
      "message": "At least better handling of overflow logic"
    },
    "56ea10c52c79e9fecd8bbb238c82525eda0e3a0e": {
      "project": "haiku-timeline",
      "label": "fix",
      "message": "gridline and trim-area heights"
    },
    "d62be2e409126c98c81b7616eb35303ae115ff81": {
      "project": "haiku-timeline",
      "label": "fix",
      "message": "remove shadow on 0 visible range rather than 0 scrubber"
    },
    "a7d638d05fd4405732d3a26a210eddbfa46bbeda": {
      "project": "haiku-timeline",
      "label": "fix",
      "message": "show/hide timeline scrolled-in shadow on arrowkeying"
    },
    "a2198784603477fa937146ccb874b7242c5cf8dc": {
      "project": "haiku-timeline",
      "label": "feat",
      "message": "shift+meta+leftArrow moves time to position 0"
    },
    "e7cc4b087b0a13be7f4a517ab266cacdad330a25": {
      "project": "haiku-timeline",
      "label": "fix",
      "message": "easeOutBounce and easeInOutQuint curves"
    },
    "18fcdd91295b9a3a0e015ef4bfbb8963c8f82d64": {
      "project": "haiku-timeline",
      "label": "fix",
      "message": "prevent incidental vertical scrolling on scrubber drag"
    },
    "bb677ad4aa2b86b1d22b02c3a6c80deb8653e6ea": {
      "project": "haiku-timeline",
      "label": "fix",
      "message": "container sizing for playback speed dail"
    }
  },
  "2.1.32": {
    "e3fa3bd41efa8c055de8a12fda8f5f7b8d121b2d": {
      "project": "haiku-player",
      "label": "fix",
      "message": "Make sure we can use controlFlow.placeholder with React and Haiku elements"
    },
    "5e0789b02d940c4e7b921e38410d376ffaa83497": {
      "project": "haiku-player",
      "label": "fix",
      "message": "Placeholder with nested Haiku in React"
    }
  },
  "2.1.33": {},
  "2.1.34": {
    "6fc8579b78e8aaf1955a5ab53fc7059d487ac344": {
      "project": "haiku-player",
      "label": "fix",
      "message": "When doing the type check, don't make the classic blunder"
    },
    "b5f0ee11dc4879668405c3d860847578db379c92": {
      "project": "haiku-player",
      "label": "fix",
      "message": "Ensure vanities are correctly applied to placeholder elements"
    }
  },
  "2.1.35": {
    "83dc2db764d31644e1cdef007dbb3a425e6c74f3": {
      "project": "haiku-player",
      "label": "fix",
      "message": "Apply transform as attribute if browser is IE or Edge"
    }
  },
  "2.1.36": {},
  "2.1.37": {},
  "2.1.39": {},
  "2.1.40": {},
  "2.1.42": {
    "050374667abfddb4e52e2a9a030652b37303fe38": {
      "project": "haiku-player",
      "label": "fix",
      "message": "update user.mouse on scroll as well as move"
    }
  },
  "2.1.46": {
    "b8e351a7450a5c3f949869e12bdf385f67452ba8": {
      "project": "haiku-player",
      "label": "fix",
      "message": "Handle case if no children and use ES5 until we add tooling for ES+"
    },
    "538bb723e1111070a263541f1eedf0d709fd28df": {
      "project": "haiku-plumbing",
      "label": "feat",
      "message": "npm link the project after installing npm packages"
    },
    "d952a3392b872add6ab09e394c6ebfb262db548e": {
      "project": "haiku-serialization",
      "label": "feat",
      "message": "ast manip to normalize bytecode file according to destructure-fix changes"
    }
  },
  "2.1.47": {
    "fd8b0c59f9fd1ffcb1f5641d5e037c13039d43fc": {
      "project": "haiku-plumbing",
      "label": "fix",
      "message": "npm link throws EROFS when running in Haiku.app"
    }
  },
  "2.1.48": {
    "3f7cebeafce96749f4fa7653cecf69cd2f7ec97b": {
      "project": "haiku-glass",
      "label": "fix",
      "message": "Load the actual function not the player's handler wrapper"
    }
  },
  "2.1.49": {
    "20d35f23303066bbab5bfde37f8a6fdd45795475": {
      "project": "haiku-glass",
      "label": "fix",
      "message": "make overlays render on (almost) every frame instead of using an on-demand draw loop.  fixes control-rendering race condition and support for updating controls on transform; minor perf cost"
    },
    "69310285162e523c8c82d1ddcf159538c0c97e8e": {
      "project": "haiku-glass",
      "label": "fix",
      "message": "overlay control race condition (hack, didn't dive into the source of the RC.)"
    },
    "0ae2e56966f842f65d898d4b4da44363f222ea2e": {
      "project": "haiku-glass",
      "label": "feat",
      "message": "hook into envoy for glass playback and seek + overlay rendering; pause still has some funkiness"
    },
    "0cbb645812fb376fb5959490cd63099286cda05d": {
      "project": "haiku-plumbing",
      "label": "fix",
      "message": "pass in ref to server for envoy"
    },
    "ad73e92ea1e48def49b99cd9162a0627670a172d": {
      "project": "haiku-sdk-creator",
      "label": "feat",
      "message": "start to wire up event triggers"
    },
    "3c1323363274946b35c52c6af1dc4e4814f2d801": {
      "project": "haiku-sdk-creator",
      "label": "fix",
      "message": "accidental multiple connections, test for events"
    },
    "28e12fdbdbe10a1d9b0dd4a5bff12e100638b8e2": {
      "project": "haiku-sdk-creator",
      "label": "feat",
      "message": "add single/synchronous seekToFrameAndPause method to timeline handler"
    },
    "3f0212255ac6126ec6543527398c71dd902c8718": {
      "project": "haiku-sdk-creator",
      "label": "feat",
      "message": "support custom log levels; fix perf reduction from constant log spewing"
    },
    "9e2c6a42c85813ed1396a9ea3fa9b9bfa8ab6071": {
      "project": "haiku-sdk-creator",
      "label": "fix",
      "message": "loop closure, promise warning, timelineRegistry instantiation"
    },
    "0fe84293c17b7c82baa34a296622660344afb3f5": {
      "project": "haiku-sdk-creator",
      "label": "docs",
      "message": "clean-up and basic jsdoc"
    },
    "5565111f39a09c21ab6c61cb54e1fd39d31fcd98": {
      "project": "haiku-sdk-creator",
      "label": "feat",
      "message": "function end-to-end server/handler/client setup"
    },
    "4e4c37e97ebbb39aad9d77f3d1d0a05b46cdb5a1": {
      "project": "haiku-sdk-creator",
      "label": "feat",
      "message": "get schema transmission working"
    },
    "625a675cd41af3c64f8cac203cc49b45fcb135eb": {
      "project": "haiku-sdk-creator",
      "label": "feat",
      "message": "set up basic fs structure and ts config"
    },
    "dff5bba88a961ba5ab912f12bedfea5df158e955": {
      "project": "haiku-serialization",
      "label": "fix",
      "message": "merge boof"
    },
    "b17db530a916f35a3fd539c473a20e8a983a3ca2": {
      "project": "haiku-serialization",
      "label": "feat",
      "message": "pass envoy timeline client to Glass for playback hookups"
    },
    "06901fb3585e798a5cb5bf05a37d19605a963d66": {
      "project": "haiku-serialization",
      "label": "feat",
      "message": "hook envoy timeline client into activecomponent"
    },
    "7c99166f8fad9eae2a77203a078555465bbbe2a9": {
      "project": "haiku-timeline",
      "label": "fix",
      "message": "merge issues for envoy + timeline"
    },
    "bb39b3e04cf4e26ce8a8c9f892451af26e76c31a": {
      "project": "haiku-timeline",
      "label": "fix",
      "message": "seek logic, fwd/back logic"
    },
    "297379598a1265756e764f0d84914d1bbe338167": {
      "project": "haiku-timeline",
      "label": "feat",
      "message": "keep local approximations of playback; use envoy as a 'time server'; reduce flood of requests"
    }
  },
  "2.1.50": {
    "9ca3fa3e9e7b138192556c2d3721e99009daf7d0": {
      "project": "haiku-sdk-creator",
      "label": "feat",
      "message": "add sample TourHandler"
    }
  },
  "2.1.51": {
    "9f3c5502b8db7fa81077e0ec2b72136161147b36": {
      "project": "haiku-glass",
      "label": "fix",
      "message": "set _currentTimelineTime with ActiveComponent so that transforms work at frames other than 0"
    }
  },
  "2.2.0": {},
  "2.3.1": {
    "ebddc71039cc56810c9593fd092c21c99fa221a5": {
      "project": "haiku-player",
      "label": "fix",
      "message": "Make sure opacity gets set and fix flash of placeholder default content when rendering in React"
    }
  },
  "2.3.3": {
    "f08f5bd77b794c470d1b5b1e63d50141852daa2c": {
      "project": "haiku-cli",
      "label": "feat",
      "message": "add undocumented method for checking prefinery invite codes through SDK"
    },
    "a415bcf61cf2c5e5e853b598aa9b2a2074bfb42d": {
      "project": "haiku-glass",
      "label": "fix",
      "message": "I messed this flag up, playing should be false to start or keyframe creation doesn't work"
    },
    "69e538e0bc162b44230597a508720e38fab0c35a": {
      "project": "haiku-glass",
      "label": "fix",
      "message": "Make sure rotation still works"
    },
    "96ac924439e6e79f2758564bc54cb684e7a868c9": {
      "project": "haiku-glass",
      "label": "fix",
      "message": "After refactor, need to pass component into render, not context"
    },
    "2534008a7f04ed05ad482872b80de479fefb0f01": {
      "project": "haiku-player",
      "label": "fix",
      "message": "Make sure DOM node removal logic works"
    },
    "40e1f24779e0a58568280b6989a93b2be2b3c642": {
      "project": "haiku-sdk-creator",
      "label": "fix",
      "message": "Default options were being clobbered"
    },
    "bfd602611f7ce306fb4cb98253022ef3b194b372": {
      "project": "haiku-sdk-creator",
      "label": "feat",
      "message": "Remove closed clients; let server be closed to avoid leaked handles; add test"
    },
    "132b2515890d71ae9515ab573a833832e04326da": {
      "project": "haiku-sdk-creator",
      "label": "feat",
      "message": "Add port discovery, more logging, and test proving multiple servers can coexist"
    },
    "df3851e481e015d79bfa988df496c63578cd721e": {
      "project": "haiku-sdk-creator",
      "label": "feat",
      "message": "Add util function to retrieve an open port, and a smoke test for it"
    },
    "3ee16dc91daf0cd449f410e9b3917c8dd038133d": {
      "project": "haiku-sdk-inkstone",
      "label": "feat",
      "message": "add sdk method for checking prefinery codes via Inkstone"
    },
    "6274eddcd1ad8aa844c3784aaa096c407c5d0470": {
      "project": "haiku-serialization",
      "label": "fix",
      "message": "Dumb coding error"
    },
    "5122f49d4a4555aabec1dbc159e67add5e56b82a": {
      "project": "haiku-bytecode",
      "label": "fix",
      "message": "My poor variable naming made ambiguity of 'maxf' vs 'friMax' cause scrollbar bug"
    },
    "ce1267a242696885fa4297606806d3687fe32bf2": {
      "project": "haiku-bytecode",
      "label": "fix",
      "message": "Need to check for git statuses which might be empty if no changes recorded"
    },
    "2c02bc30ead944f7027cbae5572632c0c83ecead": {
      "project": "haiku-bytecode",
      "label": "fix",
      "message": "Bad interactions between concurrent file watchers and save process"
    },
    "4e787f20cd9b304242a5df9f3ed21116e4560a59": {
      "project": "haiku-bytecode",
      "label": "fix",
      "message": "Saving flag"
    },
    "b7f55b32ca57fbd4e0c1051d0b3da189d5796d5d": {
      "project": "haiku-bytecode",
      "label": "fix",
      "message": "Code copy mistake"
    },
    "52cc25834726c411cea1c03ccf87dba743339975": {
      "project": "haiku-bytecode",
      "label": "feat",
      "message": "Add 'yarn go' for starting up with sane defaults"
    },
    "4bb182396705e716b15982bb5c2639a24326e0e8": {
      "project": "haiku-bytecode",
      "label": "fix",
      "message": "Player compilation introduced unforeseen problem with dom-embed snippets"
    },
    "15b508becb69e89f9f6bef7c5d139e60576b27a1": {
      "project": "haiku-bytecode",
      "label": "fix",
      "message": "Opacity wasn't being set correctly but not sure what changed upstream to cause this problem"
    },
    "3c202c91a93da3ba2792b3bca0956f8249ed928c": {
      "project": "haiku-bytecode",
      "label": "fix",
      "message": "For tests to succeed, need mock mode check in this method"
    },
    "6d3f5d5b436af3d3a333309cb37dd2e7e7fcecb5": {
      "project": "haiku-bytecode",
      "label": "feat",
      "message": "Add closeConnection method to envoy client"
    },
    "c5ebc962145f3fed8e149cea52c4d035f8d9491b": {
      "project": "haiku-bytecode",
      "label": "fix",
      "message": "loading multiple projects under the same plumbing session broke playhead positioning"
    },
    "4a7e112edc459f142734737cc40320b92f50cb0a": {
      "project": "haiku-bytecode",
      "label": "fix",
      "message": "undraggability of timeline horiz scrollbar when position indicator was on top"
    },
    "f73d40cd663e9263c78ce661a70ad586f69c2209": {
      "project": "haiku-bytecode",
      "label": "fix",
      "message": "prevent publish popover from jumping when finished"
    },
    "41f908fa6a561dae2cc3c636b3197659e3875d0f": {
      "project": "haiku-bytecode",
      "label": "fix",
      "message": "scrolling on library & SI"
    },
    "d192e55f3948564a011356eda549b13e98c3d688": {
      "project": "haiku-bytecode",
      "label": "fix",
      "message": "tooltip arrows on expressions"
    },
    "ca5d23f21645244e95d235f5b8eec04852669d06": {
      "project": "haiku-bytecode",
      "label": "fix",
      "message": "I munged the playback logic during a refactor"
    },
    "2ca32764f75f9a03cc588d37be6f30b0686e2c86": {
      "project": "haiku-bytecode",
      "label": "fix",
      "message": "Stage transform wasn't working at certain frames due to lack of rounding...probably some player weirdness"
    },
    "4f4b28e58c60c0916708130cefec733096eb6d77": {
      "project": "haiku-bytecode",
      "label": "fix",
      "message": "Envoy client needs the host and port specified since it's dynamic"
    },
    "bf9ca1eef8963fb7acd215112c2788ec3c343c3f": {
      "project": "haiku-bytecode",
      "label": "docs",
      "message": "README update"
    },
    "3118fed3213e676e97cb86c9ee52a09f8d2bc0a9": {
      "project": "haiku-bytecode",
      "label": "fix",
      "message": "When using yarn to run npm yarn ends up setting env var that conflicts with npm's"
    },
    "6fd387e844be7e88aa01b70a1f9747a8be479f4e": {
      "project": "haiku-bytecode",
      "label": "fix",
      "message": "watch timeout for zack's slow machine"
    },
    "b8262f20ea3f0b092424a99b62d35fe95edf401d": {
      "project": "haiku-bytecode",
      "label": "feat",
      "message": "Scripts take branch and remote into account"
    },
    "aaf9b1bd6be949188e6c5f7fd98ab73b3411a324": {
      "project": "haiku-bytecode",
      "label": "feat",
      "message": "remove haiku-sdk and refactor everything to haiku-sdk-client/haiku-sdk-inkstone"
    },
    "5bfbf59cae06ad6e45bff47b964bb1803e34f151": {
      "project": "haiku-bytecode",
      "label": "feat",
      "message": "auto-inject version into CLI banner"
    },
    "72215a94b6e72b531c17e9c9e25697b9b7e4f6ae": {
      "project": "haiku-bytecode",
      "label": "feat",
      "message": "Script stuff"
    },
    "c440b109eb9bda89db793a37436f35f00d56dcad": {
      "project": "haiku-bytecode",
      "label": "fix",
      "message": "Missing step to finalize script"
    },
    "dcac1c4558d8937688b2c4f8fbd6685d18494c25": {
      "project": "haiku-bytecode",
      "label": "feat",
      "message": "Script improvements"
    },
    "25dfb4bc4e9eb20470f286e73149c856eb2bb177": {
      "project": "haiku-bytecode",
      "label": "feat",
      "message": "More scripts"
    },
    "b00aa3d50d6a422cef4193055100c3c090de8790": {
      "project": "haiku-bytecode",
      "label": "fix",
      "message": "try/catch bundle thing"
    },
    "e1876b73fa4c55db57638294afa00b41eff80ab0": {
      "project": "haiku-bytecode",
      "label": "fix",
      "message": "Typo"
    },
    "08b8e3c20b1467ebe040e1a96c1a070c955e11cb": {
      "project": "haiku-bytecode",
      "label": "docs",
      "message": "README"
    },
    "973ae92d21ca93d9d019d6926e358022956d3825": {
      "project": "haiku-bytecode",
      "label": "fix",
      "message": "Use different start command"
    },
    "3cc350a3237a4ab7b25e13ee649d8ad1657a6ce7": {
      "project": "haiku-bytecode",
      "label": "docs",
      "message": "README update"
    },
    "d5598a5654f18eb57c8cdcfb6805a54f0d51153b": {
      "project": "haiku-bytecode",
      "label": "fix",
      "message": "mono:sha-norm 'error"
    },
    "fd568606401ccb0d7f984ef83795f692f457b4d7": {
      "project": "haiku-bytecode",
      "label": "fix",
      "message": "Typo"
    },
    "e10b468c4192a4c17c1ecd732055c372fc5bd0b5": {
      "project": "haiku-bytecode",
      "label": "fix",
      "message": "(hopefully) mono:npm-install maxBuffer issue"
    },
    "ab318a8cb7b6b62f712faf0ec1515add78ea447b": {
      "project": "haiku-bytecode",
      "label": "feat",
      "message": "Show color in dev logs"
    },
    "15c5e3805eb1711e427a41fdb85fdd67a392c191": {
      "project": "haiku-bytecode",
      "label": "fix",
      "message": "npm publish has to be run from the haiku.ai dir, not the parent"
    },
    "00d3b327036abb42c2e2be383377f4a65c69fb4c": {
      "project": "haiku-bytecode",
      "label": "fix",
      "message": "Add mono:git-diff to package.json"
    },
    "7bb92a943af7062925ae40909e23e2a26528f925": {
      "project": "haiku-bytecode",
      "label": "feat",
      "message": "mono:git-diff script"
    },
    "2095d4a33f9a4f274452a0665ad33d04f16c53c8": {
      "project": "haiku-bytecode",
      "label": "fix",
      "message": "mono:git-push"
    },
    "268ce953a94f57bf23cf91b5832c5f00d4208ddc": {
      "project": "haiku-bytecode",
      "label": "feat",
      "message": "npm link only actual dep graph and get working"
    },
    "8810d6592c8af04413befbfba364b569159ace33": {
      "project": "haiku-bytecode",
      "label": "fix",
      "message": "Scripts must be sync if expectation is that they be sync"
    },
    "5dd234e2c43864d7201969e571eec00d6666c851": {
      "project": "haiku-bytecode",
      "label": "feat",
      "message": "add fast-open project"
    },
    "1eb8f0664053281580096abff73bb11430a0eb6c": {
      "project": "haiku-bytecode",
      "label": "feat",
      "message": "make btn layout aware of browser fullscreen"
    },
    "a79a37ec325a50ec60668847b472b640f28052d8": {
      "project": "haiku-bytecode",
      "label": "feat",
      "message": "Script to bundle creator"
    },
    "dd1062a2d82a56f59e39b9c89b4865c5d63d1500": {
      "project": "haiku-bytecode",
      "label": "fix",
      "message": "Dep graph based sha normalization"
    },
    "53574c71a1447e37a65934f0a6639c77cbff8dc9": {
      "project": "haiku-bytecode",
      "label": "feat",
      "message": "git checkout"
    },
    "e1091e79f2b9f5ca71f776030c09fac18764d696": {
      "project": "haiku-bytecode",
      "label": "fix",
      "message": "Path lib"
    },
    "3707e7658dc6df0951855180739771a15d83c21c": {
      "project": "haiku-bytecode",
      "label": "feat",
      "message": "Tasks"
    },
    "ba634f5b46b1c3ff3196934d7dfb7172b3392b04": {
      "project": "haiku-bytecode",
      "label": "docs",
      "message": "generate markdown for changelog"
    },
    "1e5cef88382615c112e63fcb0c3f181f7c744bbc": {
      "project": "haiku-bytecode",
      "label": "docs",
      "message": "sort changelog markdown by semver desc"
    },
    "55fd41152633a9689eb16cf5dc61e81d3485681b": {
      "project": "haiku-bytecode",
      "label": "docs",
      "message": "sort changelog markdown by semver desc"
    },
    "446b669d694aadc082868ca5f76d47678f066c55": {
      "project": "haiku-bytecode",
      "label": "docs",
      "message": "generate markdown for changelog"
    }
  },
  "2.3.4": {
    "a5acd7ce89e907a59380f0c5168d2ad49a90e200": {
      "project": "haiku-bytecode",
      "label": "fix",
      "message": "Subtree push needs the working dir not the package dir"
    },
    "60ba10a50f52eddc9bcd8f9e6b33fe6c90b61591": {
      "project": "haiku-bytecode",
      "label": "fix",
      "message": "Problem with rotation flicker/corruption when roation y and z are present"
    },
    "4c2b06ad87aaa5e1908ad7516f752ab27d85d2cb": {
      "project": "haiku-bytecode",
      "label": "fix",
      "message": "Remove duplicate play call and assign last authoritative frame property in constructor"
    },
    "7509f2589ab489815cb234f4f8dacb4834e89458": {
      "project": "haiku-bytecode",
      "label": "fix",
      "message": "Move methods into helpers and address issues with timeline playback past the max frame"
    }
  },
  "2.3.6": {
    "26e193791523e04b9d28d6a389053b9ff5c6e686": {
      "project": "haiku-bytecode",
      "label": "fix",
      "message": "Syntax issue which uglify was choking on"
    },
    "646ca4059ef7da46103972ba39f100af555b51df": {
      "project": "haiku-bytecode",
      "label": "feat",
      "message": "Start new projects out with a blank sketch file"
    },
    "35f37ed80505fc146a9693cca70a9495db64f92e": {
      "project": "haiku-bytecode",
      "label": "fix",
      "message": "Reduce ipc messages by not doing screen size notification when tour isn't happening"
    },
    "758b072c0e7889dbc9572808aab33dcf7e251238": {
      "project": "haiku-bytecode",
      "label": "fix",
      "message": "SVG path 'd' parsing lib wasn't accounting for exponentials"
    },
    "89d7ba45ba4abbf2b0739533c38289eec5ef0d2e": {
      "project": "haiku-bytecode",
      "label": "feat",
      "message": "finish v0 project loader"
    },
    "4be6f9b40090cab8ba2b1e610fe9b2ec6c78dbf9": {
      "project": "haiku-bytecode",
      "label": "fix",
      "message": "disable dragging of collapsed segments"
    },
    "13e797fa29f2ce4c9b2d476b1d1343d192d26306": {
      "project": "haiku-bytecode",
      "label": "fix",
      "message": "Remove this attempt at caching which isn't UX ideal anywa"
    },
    "da5159c7b4b28f8bf22ed296f75708e66e3bc3be": {
      "project": "haiku-bytecode",
      "label": "fix",
      "message": "Only show the tour if we see 'CheckProject' in the list"
    }
  },
  "2.3.7": {
    "aa6fe0370e3e6614e88cef452c13d01690cebafc": {
      "project": "haiku-bytecode",
      "label": "fix",
      "message": "Make sure we update the component pointer so the timeline maxes get reloaded properly"
    },
    "7da61868182320d1a27254e533f929efeb2547e0": {
      "project": "haiku-bytecode",
      "label": "fix",
      "message": "Make sure NODE_ENV is set and separate distro configure step"
    },
    "eecb33256edc10a36020ad733757829aad67b601": {
      "project": "haiku-bytecode",
      "label": "fix",
      "message": "stop publish popover from shifting"
    },
    "e1e6bbe0d1627d252c528e5602bc0307f7471f69": {
      "project": "haiku-bytecode",
      "label": "fix",
      "message": "robustify envoy connection handling and awareness"
    },
    "ee0d33d8c0ce77746f8b9caa792485b04ef28733": {
      "project": "haiku-bytecode",
      "label": "fix",
      "message": "Ensure timeline component caches are cleared on updates so fields reflect correctly after deletions"
    },
    "eea9ec7cf4252b0473fecca71871d190da483705": {
      "project": "haiku-bytecode",
      "label": "fix",
      "message": "react warning for setting state on un-mounted component"
    }
  },
  "2.3.20": {
    "f4dc34b7786b17837d58d77d3a7b6f0a12af81ce": {
      "project": "haiku-player",
      "label": "fix",
      "message": "Resolve z-index conflicts during Lottie export."
    },
    "8dc8287e2d244c145f70229887b7b812b8c8121c": {
      "project": "haiku-player",
      "label": "feat",
      "message": "Simplifies experiments and releases."
    },
    "d1b58446869db1583272c969800b5c73f58fb833": {
      "project": "haiku-player",
      "label": "fix",
      "message": "Don't require collapse to select the element row"
    },
    "f12e59a92419497a15b79cb53463ec32c2f22f97": {
      "project": "haiku-player",
      "label": "fix",
      "message": "Called method on wrong object for deleting keyframes (TODO TypeScript kthxbye)"
    },
    "9d5566478d6793274b00db5926cbb2b11928ba58": {
      "project": "haiku-player",
      "label": "fix",
      "message": "Upsert keyframe correctly when extant keyframe has been assigned a curve"
    },
    "5674580a959ee1284fcbc2660b97646e11264a06": {
      "project": "haiku-player",
      "label": "fix",
      "message": "Package order sorting by name not by the object"
    },
    "b0f0a05165416d60377d15876353120f1099adb9": {
      "project": "haiku-player",
      "label": "fix",
      "message": "`yarn sync` should link/unlink pkgname, not name."
    },
    "4636629beece7f286eb3419b37e97b7a6452571c": {
      "project": "haiku-player",
      "label": "fix",
      "message": "Support 2D rotation of <svg /> subelements."
    },
    "958dd8578ba6561bdc4390479201fb50f83bf6fd": {
      "project": "haiku-player",
      "label": "fix",
      "message": "fixes haiku-formats tests to resolve Promises; provide {} failsafe export handling."
    },
    "123ea12237ee9cc9d141eb4998ca61d6ff0a6580": {
      "project": "haiku-player",
      "label": "fix",
      "message": "I failed to fix the changed syntax after the merge"
    },
    "16af46924daa6913fb8f3db3191b3864fb003678": {
      "project": "haiku-player",
      "label": "feat",
      "message": "Install player from local source, only using network as a fallback (perf improvement)"
    },
    "b9cdd7f754b6c4a77ec52bb9bea80fb580408ddf": {
      "project": "haiku-player",
      "label": "fix",
      "message": "Make sure stage recalibrates when window starts out smaller than artboard"
    },
    "ce1eeee553839004e00facd1a0f0d8e92c571905": {
      "project": "haiku-player",
      "label": "feat",
      "message": "Publish lottie.json in project code folder after writing out metadata."
    },
    "2e283a867fbb2ea35fd750acf8f01cb4e0b8d58c": {
      "project": "haiku-player",
      "label": "feat",
      "message": "Support injectables and stubbed-out summonables when exporting bytecode."
    },
    "71419a264167ad4222e36dd21d895c6fe890c62f": {
      "project": "haiku-player",
      "label": "feat",
      "message": "Final full support for all features of our demo (built-in) projects for Lottie."
    },
    "10d5525e30aec18deadc336e013a1cb6052da979": {
      "project": "haiku-player",
      "label": "fix",
      "message": "Need to set -e in the shell script; HT @sasha.com"
    },
    "76f819336a6949b84787d1af3ad5d716b7098f11": {
      "project": "haiku-player",
      "label": "fix",
      "message": "Missing script expected by distro"
    },
    "fdb90aa38e0dba6c084e6d8d912bb1c2cf46aae3": {
      "project": "haiku-player",
      "label": "fix",
      "message": "I think this was the intendex syntax"
    },
    "adf69f8620ef227967a38f81ede64c9e0b8558c3": {
      "project": "haiku-player",
      "label": "feat",
      "message": "Support all ...Bounce and ...Elastic curves in Haiku."
    },
    "1ffc573e22f229ce28e50b456164088241c48f9a": {
      "project": "haiku-player",
      "label": "fix",
      "message": "Use a more surgical approach to reloading bytecode before munging on it during export."
    },
    "bf2ce2557f9f52264f41efbf9eac8b01361cae12": {
      "project": "haiku-player",
      "label": "fix",
      "message": "re-mount the ActiveComponent after extracting reified bytecode and before mutating it during Bodymovin export."
    },
    "81320580f7359b01f7e8a4a68e00ba5c87c28b81": {
      "project": "haiku-player",
      "label": "feat",
      "message": "Add support for inconsistently decomposed compound animated elements, e.g. scale.x and scale.y with different keyframes."
    },
    "df2d25db6e59ee090c37694a3d1388e7acf98661": {
      "project": "haiku-player",
      "label": "feat",
      "message": "Provide final set of features required to support \"80%\" of Lottie Export. Can be tested with Moto, but not Move!"
    },
    "d5ac8c1fd459391486e508cb605a023ea8655c6f": {
      "project": "haiku-player",
      "label": "feat",
      "message": "Adds support for SVG `<g>`, `<defs>`, and `<use>`."
    },
    "f929d4525a63a30e9b5f5ae582debde67e947912": {
      "project": "haiku-player",
      "label": "feat",
      "message": "add generate-presigned-url endpoint"
    },
    "7adc9390ad99be487cf687ada2b29fb712ab128c": {
      "project": "haiku-player",
      "label": "feat",
      "message": "implement nib, refactor CLI to use nib"
    },
    "8ce97f7494211a16561b884d90f4e3c4b97b60b0": {
      "project": "haiku-player",
      "label": "feat",
      "message": "Add support for drawing SVG `<path>` elements."
    },
    "906b8caa9f68b621d8c0dfa8c0689133e88bb5a0": {
      "project": "haiku-player",
      "label": "feat",
      "message": "Add full support for all simple shapes"
    },
    "d94d4c72bfd6979f28b921ec672c95a5f08187ff": {
      "project": "haiku-player",
      "label": "feat",
      "message": "Add support for easings in BodyMovin export."
    },
    "e52b3cc2d782e0c1da1078464601006ea8940bdc": {
      "project": "haiku-player",
      "label": "fix",
      "message": "Bug resizing artboard from timeline and curves reflecting on stage"
    },
    "7aa831961bc6235c51b4a5d267217638c9c9f16a": {
      "project": "haiku-player",
      "label": "feat",
      "message": "Initial work to support Lottie export"
    },
    "b1faa8597b85181c91e29ba8f99fe5d8153a0360": {
      "project": "haiku-player",
      "label": "fix",
      "message": "Badly written condition causing states not to rehydrate"
    },
    "0d9583f089ecd6ed7a795dc7d9f5e64ca9bbfcbd": {
      "project": "haiku-player",
      "label": "fix",
      "message": "Sleep the player while merging design to avoid fragment bugs"
    },
    "37b6f9ad2cd0e5c67f585e4ff41a8e5f505160f5": {
      "project": "haiku-player",
      "label": "fix",
      "message": "Fix installer path and add uploader script"
    },
    "89a812e2345db48c5937971ab83c440923e40d77": {
      "project": "haiku-player",
      "label": "fix",
      "message": "Don't cache if there is no id under which to cache"
    },
    "23a926b6d79785afc3487d9c3368ee3e85940a92": {
      "project": "haiku-player",
      "label": "fix",
      "message": "Path offset calc was mistakenly using previous commands point instead of the previous point when using relative commands"
    },
    "0016faaec618cf0fde6ceeb708e5bcbcc9ed6060": {
      "project": "haiku-player",
      "label": "fix",
      "message": "Wait until other commits are finished before calling git status otherwise the status will be wrong when the thread continues"
    }
  },
  "2.3.21": {
    "9a0bd464f608d221d00ae6898eef67e9460e2c46": {
      "project": "haiku-player",
      "label": "fix",
      "message": "Add 'bin' field to package.json"
    },
    "ecd0dd984e65dcce53f3605ab64c18c6fa7caf97": {
      "project": "haiku-player",
      "label": "fix",
      "message": "Commit after recompiling in case of changes"
    },
    "41f65c4213811d885abf9a3681ecae59170feedb": {
      "project": "haiku-player",
      "label": "fix",
      "message": "Need to commit before subtree-pushing the changelog"
    },
    "f04012741181c94e821faf38bff30331661d6cbc": {
      "project": "haiku-player",
      "label": "fix",
      "message": "Uncomment mistakenly commented-out line"
    }
  },
  "2.3.22": {
    "75e2bd7d191587e8904af36ca896514cd02b5045": {
      "project": "haiku-player",
      "label": "fix",
      "message": "Add proper bin file with necessary node shebang"
    }
  },
  "2.3.23": {
    "18b3306efc5c87bc16aec0e1036121cdda6d440a": {
      "project": "haiku-player",
      "label": "fix",
      "message": "Install react peer dep before running compile"
    }
  },
  "2.3.24": {
    "0ef9949dd91398258e8a999d57a4dc8d2a512fd2": {
      "project": "haiku-player",
      "label": "fix",
      "message": "Missed these dependency naming changes"
    }
  },
  "2.3.25": {
    "410b445555c143215f3f80f3ee4778b31e28f214": {
      "project": "haiku-player",
      "label": "fix",
      "message": "Calc mouse position via the top element, not the mount"
    },
    "4d6dcc7a913fe1a3956715c546c28c5fea870cac": {
      "project": "haiku-player",
      "label": "fix",
      "message": "Only bump actual internal deps, not e.g. haiku components"
    },
    "50b962a0ab1cbc606a6f26029a04a92a299c15c6": {
      "project": "haiku-player",
      "label": "fix",
      "message": "Did not mean to upgrade this haiku component dependency"
    }
  },
  "2.3.26": {
    "b786239a8d5632b9c183b268e97a601222ae2bd5": {
      "project": "haiku-player",
      "label": "feat",
      "message": "Rewrite publish flow to keep evergreen dependencies in mono."
    }
  },
  "2.3.35": {
    "a131158995429919fb5db6b99febf68d5687c704": {
      "project": "haiku-player",
      "label": "fix",
      "message": "Fix logic on deselecting keyframes when other views are clicked; didn't remember that parent receives events on the webview :/"
    },
    "c6fc6c6a1bebbc82b39c05106f1f9274c87e8faa": {
      "project": "haiku-player",
      "label": "feat",
      "message": "Indicate the row/frame matching the mouse position"
    },
    "e41f9dbe5b941e73905a4f27c643871a5d2c474a": {
      "project": "haiku-player",
      "label": "fix",
      "message": "Correct coloring for various keyframe selection situations"
    },
    "9335042226fcf3f01a8b3023df2568e7f6c45244": {
      "project": "haiku-player",
      "label": "fix",
      "message": "Deselect keyframes when other view clicked"
    },
    "aee01e725d45a0632a1a63559854691d0cf90e63": {
      "project": "haiku-player",
      "label": "fix",
      "message": "stop removing multi-selected curves if only leading keyframe is selected"
    },
    "8ff9d6af8435f16d9fed26706c5da56625443c28": {
      "project": "haiku-player",
      "label": "fix",
      "message": "continued decoupling of keyframes & segments"
    },
    "5ca04c0fa01dbb6e0acb9e7b1b4302b7cc6d96db": {
      "project": "haiku-player",
      "label": "fix",
      "message": "decouple const seg selection from their leading keyframe selection"
    },
    "8ecf633e814460d135b47c85832c86631486a6c4": {
      "project": "haiku-player",
      "label": "fix",
      "message": "support clicking & changing multiple segments (select both keyframes)"
    },
    "e2364f8210203afa0e84ba85ac8e2c448b843fa1": {
      "project": "haiku-player",
      "label": "fix",
      "message": "make clicking outside of keyframes deselects selected"
    },
    "5f7083764305d4a0d9e6bc0f0d8fb7464b77c382": {
      "project": "haiku-player",
      "label": "fix",
      "message": "Prevent dragging on the element heading level"
    },
    "50441151301df5872ba4af6eebe0d7e7e7478934": {
      "project": "haiku-player",
      "label": "fix",
      "message": "Better condition for when to deselect other keyframes"
    },
    "d3c3ee3ec3a736c728d5584652080b593cfe0d4b": {
      "project": "haiku-player",
      "label": "fix",
      "message": "Move logic for setting globals and fix toggle that never fires when the context menu is open"
    },
    "561c28ecfa80127ab192e02f93d8b6d037fbfc4b": {
      "project": "haiku-player",
      "label": "fix",
      "message": "All setup steps should be synchronous."
    },
    "20da6932c2839a581249786a594f0d25b52b9676": {
      "project": "haiku-player",
      "label": "fix",
      "message": "Don't overwrite latest automatically (use -pending)"
    },
    "71678360b2c35d0b64bb50472ce2961fad3131c0": {
      "project": "haiku-player",
      "label": "fix",
      "message": "Fix CLI/SDK paths so haiku command works"
    },
    "9109237f8e89e784c2eae2147849b95a5c676266": {
      "project": "haiku-player",
      "label": "fix",
      "message": "Changes required for a working build"
    },
    "2a503af5505a85b4af7347763406bfd999b148dc": {
      "project": "haiku-player",
      "label": "fix",
      "message": "Ensure we seek to the correct time after a forced code reload"
    }
  },
  "2.3.36": {
    "e40dd920dc2960d615838e1aae4ecc5766680e6d": {
      "project": "haiku-player",
      "label": "fix",
      "message": "Avoid EPIPE crash by unblocking the websocket ready state change"
    },
    "2e94131b55c3e8686d2413583ff6698df454a5bb": {
      "project": "haiku-player",
      "label": "fix",
      "message": "Add other built-in projects to the clone routine"
    },
    "989780613c282e4eb3ab4a7e2ecbdc4f304032e7": {
      "project": "haiku-player",
      "label": "fix",
      "message": "If the project is CheckTutorial, ensure we clone the project content or else the tour doesn't work"
    },
    "f9808fcf3461376aa5c1be8e737079ba9f04f526": {
      "project": "haiku-player",
      "label": "fix",
      "message": "The timeline listener was registered too late, never triggering the next tour step"
    },
    "70b0db528bc10938c7dd3b7e185e615ca2d8b6db": {
      "project": "haiku-player",
      "label": "fix",
      "message": "Make expression parser more forgiving and remove flawed impurity check until we can look at this more closely"
    },
    "5a8485e0a8f84c99b6f26bb078aa773baf0f2a79": {
      "project": "haiku-player",
      "label": "fix",
      "message": "Match the mini-playhead indicator to correct proportion"
    },
    "ad6fbf10b5561d997e5c0eb60890a1f7f10b3176": {
      "project": "haiku-player",
      "label": "fix",
      "message": "Use unrounded pxpf value that seems to make everything better"
    },
    "061f347f6e02c57d5cb23da14a0d77fb4efd87e9": {
      "project": "haiku-player",
      "label": "fix",
      "message": "Preview mode was only toggling when the mouse entered the glass (triggering a React update); this fix forces an update when the mode is toggled"
    },
    "a0189cdee22796d72576b12545144c80ec068511": {
      "project": "haiku-player",
      "label": "fix",
      "message": "Updates put at the wrong level were interrupting draggable"
    }
  },
  "2.3.37": {
    "c066796ddf255aa9a6130d8b6bdc9f47e82dabd1": {
      "project": "haiku-player",
      "label": "feat",
      "message": "Add haiku-ui-common module."
    },
    "a1f9efbdb03c8f79579c829af83728da8ce91955": {
      "project": "haiku-player",
      "label": "fix",
      "message": "Add space after \"An update is available.\""
    },
    "8398f0d939a7e6d6a5b4417fa4cd1c94060d5840": {
      "project": "haiku-player",
      "label": "fix",
      "message": "Always assume controlFlow properties are mutable."
    },
    "59a2876c1c2816bb99e82c09bbd9efeffb2183ff": {
      "project": "haiku-player",
      "label": "fix",
      "message": "Recalculate the flat mana tree every time a full flush render is performed."
    }
  },
  "2.3.38": {
    "05ac562b81bbb000ec7bc3928ec95c89f9ef4137": {
      "project": "haiku-player",
      "label": "fix",
      "message": "ensure {sizing"
    },
    "435354ff4319c3941af6a49d13cf9a2e5f358c17": {
      "project": "haiku-player",
      "label": "fix",
      "message": "Use good unique key for rendering React keyframe; fixes weird copy+paste behavior in Timeline UI"
    },
    "1fb9277328364ac69e78e02b1c955307b2d36494": {
      "project": "haiku-player",
      "label": "fix",
      "message": "Don't use pkey to determine BLL entity equivalence"
    },
    "c93e0bc5ab4613b34f5f24ee99963c9cd409006b": {
      "project": "haiku-player",
      "label": "fix",
      "message": "Ensure the timeline property display updates when keyframes are created/deleted"
    },
    "144bfd19f056687a3ca1f3c79fa0bb415b1058ec": {
      "project": "haiku-player",
      "label": "fix",
      "message": "After dragging keyframes, ensure a 0th keyframe for any affected rows"
    },
    "d1376087b7aba668cd74efd695e882133651db7d": {
      "project": "haiku-player",
      "label": "fix",
      "message": "When creating and deleting keyframes, make sure a 0th keyframe is also created"
    },
    "e4ab6ab8a3f10326be9564b3ea7215336db2d69c": {
      "project": "haiku-player",
      "label": "feat",
      "message": "Add BLL method to return a row's property's default ('fallback') value"
    },
    "ce962f9b615f7cb3a1967a037cf8dd6a068edfc2": {
      "project": "haiku-player",
      "label": "feat",
      "message": "For debugging convenience, add method to return a BLL entity's full collection including deleted entities"
    },
    "e5bb50c3cb8ea4430bd841db6659d738c5658ae0": {
      "project": "haiku-player",
      "label": "fix",
      "message": "Prevent broken logic for curve removal from prior when keyframe is deleted from bytecode"
    },
    "ce227c768f8ec20a4e2482a15d0a40ef0f2680be": {
      "project": "haiku-player",
      "label": "fix",
      "message": "use setAttribute() during DOM render instead of setting className directly."
    }
  },
  "2.3.39": {},
  "2.3.40": {
    "a90ac712058d5507ab1bc179e1c2a2c6c4a916a3": {
      "project": "haiku-player",
      "label": "fix",
      "message": "Evaluate handler bodies inside a function's lexical scope."
    },
    "967ad1113f8f01d158596b009910ae36650d3134": {
      "project": "haiku-player",
      "label": "fix",
      "message": "Hack into Node's module loader to bypass require() in dash thumbs."
    },
    "66cc88dc9553a044c636e5f7a1a6eef94d06162f": {
      "project": "haiku-player",
      "label": "fix",
      "message": "Upgrade @haiku/zack2-checktutorial to require the necessary version of player."
    },
    "b557c45da3df1f3ad45adca1c75c51fa7d50ef0d": {
      "project": "haiku-player",
      "label": "fix",
      "message": "Prevent too-long project names and strip invalid chars"
    },
    "263955a3881ab6d5db7bc2e8935878908e328cae": {
      "project": "haiku-player",
      "label": "fix",
      "message": "Ensure event is passed in to handler function and guard against missing property"
    },
    "1b461be1670833446634d64d5bf7b6e3f1c45514": {
      "project": "haiku-player",
      "label": "fix",
      "message": "Ensure we don't access properties on null"
    },
    "f3ea6705b7fe6937fbd75243c842b3f0b375a1db": {
      "project": "haiku-player",
      "label": "fix",
      "message": "Assume element is at front/back ('only element') if no stacking info; fixes error when accessing property length of undefined"
    },
    "2dd03ad1e3512aec777c00d88dfb2a56240d4398": {
      "project": "haiku-player",
      "label": "fix",
      "message": "recalc the atProjectLimit state value after removing a project from the list."
    },
    "4fdb9df5119ddeb09895b9741735401a8428aaee": {
      "project": "haiku-player",
      "label": "fix",
      "message": "Add id to div for CheckTutorial tour, where it will actually render."
    },
    "d974dbf8335148aa21bcfc4c746fa0384d5f2fe2": {
      "project": "haiku-player",
      "label": "fix",
      "message": "Tour button style was removed during Dashboard 2 work; this fixes the button style"
    },
    "ff396dea510e21f9741a94d116d7d27669894ba4": {
      "project": "haiku-player",
      "label": "fix",
      "message": "Install prettier to fix prod missing module issue"
    },
    "7970f8b63292e16afd55f46dfd1bacfa7dd01f93": {
      "project": "haiku-player",
      "label": "fix",
      "message": "In prod, unlike dev, import paths are case-sensitive"
    },
    "01d9eb63dd3ce64b0f1cd7fdd35e56d71ded55d1": {
      "project": "haiku-player",
      "label": "fix",
      "message": "Still display an empty thumbnail when project not cloned yet (and display message for the tut/default projects"
    },
    "2823310533ee52511fc46bef67f133a408ce8451": {
      "project": "haiku-player",
      "label": "fix",
      "message": "Fail silently whenever we can't load a preview from existing bytecode."
    },
    "4d5eddaab888f7831524c944866456a9f12b7ec6": {
      "project": "haiku-player",
      "label": "fix",
      "message": "Ensure correct first rendering on Dashboard v2 thumbnails."
    },
    "c9551a98b0667afee207615fa6d605edb0030375": {
      "project": "haiku-player",
      "label": "fix",
      "message": "Use ref stored in property, and use const instead of var"
    },
    "89275ad0e69ef4f8ceb72e83f3a8d39638b7ce6f": {
      "project": "haiku-player",
      "label": "feat",
      "message": "proj delete w confirm modal"
    },
    "1ab2d1293673ad43bd1ae7c488279c2220c00223": {
      "project": "haiku-player",
      "label": "feat",
      "message": "user logout"
    },
    "8f4de07aafb3abe688b6c15cfc164ad296906d87": {
      "project": "haiku-player",
      "label": "fix",
      "message": "reveal in finder path"
    },
    "e762b1506cb92e8ba3c36dca2dc0a2c9c9511bb3": {
      "project": "haiku-player",
      "label": "fix",
      "message": "flex layout"
    }
  },
  "2.3.41": {
    "cb5ab434f236e2dc38ee1c0c3e84189bfee444b9": {
      "project": "haiku-player",
      "label": "feat",
      "message": "Publish silently, and fetch the share link as soon as we have a commit sha."
    }
  },
  "2.3.42": {
    "d8fdfa5023fa74cd3d97881578856901be1068b6": {
      "project": "haiku-player",
      "label": "fix",
      "message": "remove unused code"
    },
    "891b0278544f8223a9965d855e3e61f189865a00": {
      "project": "haiku-player",
      "label": "feat",
      "message": "report on rising edge of returning users' activity"
    },
    "429825a740e81903f911c681e5e04d1574a72c3e": {
      "project": "haiku-player",
      "label": "fix",
      "message": "Preserve the coordinate system for transforms on images."
    }
  },
  "2.3.50": {
    "953af7aaabea741545d647850b6dfb0056629a3f": {
      "project": "haiku-player",
      "label": "fix",
      "message": "lock ws at version 3.2.0 in all packages."
    }
  },
  "2.3.53": {},
  "2.3.54": {},
  "2.3.55": {},
  "2.3.56": {
    "2e5e2438b1eafebc8fc08700abe64278fbfb67e9": {
      "project": "haiku-player",
      "label": "feat",
      "message": "Adds @haiku/sdk-inkstone endpoint for notifying inkstone a GIF has been published."
    },
    "2c49121a6665a174a0f89d44ee618f989a3cefbe": {
      "project": "haiku-player",
      "label": "fix",
      "message": "Deal with missed import paths, remove Radium causing compile problems, and fix side effects of this"
    }
  },
  "2.3.57": {
    "fc1105bb0a9ab159b594b6acf93456cfabd30871": {
      "project": "haiku-player",
      "label": "feat",
      "message": "Add a new player config option for strictSizing."
    }
  },
  "2.3.58": {
    "cd22c309fc3e8ea9d1e03c12127d62eaf9cf85fb": {
      "project": "haiku-player",
      "label": "fix",
      "message": "get haiku-ui-common into our release build."
    }
  },
  "2.3.59": {},
  "2.3.60": {},
  "2.3.61": {
    "2d7efa433540c598a794f3de09e66f04da789198": {
      "project": "haiku-player",
      "label": "fix",
      "message": "disable uglify compress.unused for now."
    }
  },
  "2.3.62": {
    "8a8a0159c5c41e3d0a749b49ac3d042898aecce3": {
      "project": "@haiku/player",
      "label": "fix",
      "message": "Get `yarn push` working fully."
    },
    "d6b3fd88441e1add1c236206ee72cea9ff21346f": {
      "project": "@haiku/player",
      "label": "fix",
      "message": "actually place haiku-fs-extra deps."
    },
    "3b4f9df469d176c71b6d34550f01f96a352ac717": {
      "project": "@haiku/player",
      "label": "fix",
      "message": "Implement topological sort correctly ¯\\_(ツ)_/¯!"
    },
    "00d757d9a4753ed16167e1681044c11a14b1d9e5": {
      "project": "@haiku/player",
      "label": "fix",
      "message": "Get push working with new package accounting system."
    },
    "6a43ac325c796819b0d0cabf483c01594000792b": {
      "project": "@haiku/player",
      "label": "fix",
      "message": "only allow valid glass start projects."
    },
    "54d5b1fca120b424a9eed8b754db8e511ef2fb84": {
      "project": "@haiku/player",
      "label": "fix",
      "message": "Ensure 'content' property gets written correctly to tspan elements"
    },
    "5164dde39f6a79591e0f4e0ab30bc35d485291e4": {
      "project": "@haiku/player",
      "label": "fix",
      "message": "Correct prop to indicate rot cursor"
    },
    "c19226127d9493fa5fbc6c04a4b96f7d0f78828f": {
      "project": "@haiku/player",
      "label": "fix",
      "message": "Make sure preview mode messages get passed correctly"
    },
    "29c156ebb6447a87777c1ef6e8e44b5ea5f109ab": {
      "project": "@haiku/player",
      "label": "fix",
      "message": "Use correct path when 'instantiating' Sketch asset"
    },
    "2719723618d741559814136698bb1d1d4663ae91": {
      "project": "@haiku/player",
      "label": "fix",
      "message": "Use the correct property for the element node"
    },
    "e6f7a1f32ce108d5a581c9bd4a3f58a0b45c5e2d": {
      "project": "@haiku/player",
      "label": "fix",
      "message": "Make sure hand-edits trigger code reloading"
    },
    "498a95671ec63497925b193d7d4139a7bc7e3485": {
      "project": "@haiku/player",
      "label": "fix",
      "message": "Fix regression displaying event handlers editor via frame action plus button"
    },
    "f2b5371c9b42999a2e4a25daabd4af6d728f763a": {
      "project": "@haiku/player",
      "label": "fix",
      "message": "Use the correct zoom/pan data when transforming elements on stage"
    },
    "dbd388ca71264c38e4654ce9f18d89b74f1b6b65": {
      "project": "@haiku/player",
      "label": "fix",
      "message": "Recenter the artboard when it is resized"
    },
    "da56d2e3baa3a8716701a394d088e0173a660ea2": {
      "project": "@haiku/player",
      "label": "fix",
      "message": "Fix bugs with cut/copy/paste"
    },
    "ce7a756b0cf62705ae9b8194659b3ed6ec9791b7": {
      "project": "@haiku/player",
      "label": "fix",
      "message": "Propagate mergeDesign through all the views"
    }
  },
  "2.3.63": {},
  "2.3.64": {
    "58dbdd8fbe18beb861cf7ec7e48acd8e91390b18": {
      "project": "@haiku/player",
      "label": "feat",
      "message": "Add a new player config option for strictSizing."
    },
    "af8bc378c24a450e3a2767084fbebaf00d44d3a7": {
      "project": "@haiku/player",
      "label": "feat",
      "message": "Adds @haiku/sdk-inkstone endpoint for notifying inkstone a GIF has been published."
    },
    "117ef0f50c7850ed24bd1f3ca01448a2f4203086": {
      "project": "@haiku/player",
      "label": "fix",
      "message": "Preserve the coordinate system for transforms on images."
    },
    "c2778872833231aff2a4c6df5b516d2464a48248": {
      "project": "@haiku/player",
      "label": "feat",
      "message": "Publish silently, and fetch the share link as soon as we have a commit sha."
    },
    "d39149ddb3f1465656a373bba47e626b58b7f807": {
      "project": "@haiku/player",
      "label": "fix",
      "message": "ensure {sizing"
    }
  },
  "2.3.65": {
    "0cd8c1a27bcf10be06e9d428c0dc5f32410e9609": {
      "project": "@haiku/player",
      "label": "fix",
      "message": "skip private timeline members during timeline preprocessing."
    },
    "456babce65c99cfae8784e8c3bbb8bcebba4eeb0": {
      "project": "@haiku/player",
      "label": "fix",
      "message": "Ensure event handler gets written (pkey != haiku-id after multi-component)"
    },
    "ee7481a2f18e012cc1266133fd7fab7fd811d559": {
      "project": "@haiku/player",
      "label": "fix",
      "message": "Add svgo back to pipeline"
    },
    "4f831ef73e025d1de7597916cbd640b4bf0921df": {
      "project": "@haiku/player",
      "label": "docs",
      "message": "Update README with electron-aligned Node version"
    },
    "57f054592e90f138b895d5d2b6fd4a99043aff94": {
      "project": "@haiku/player",
      "label": "fix",
      "message": "always write out dom-embed.js to ensure we don't flunk embeds for the wrong @haiku/player version"
    },
    "850d1a904700ba9e1cc86b445e33e158e03b76f9": {
      "project": "@haiku/player",
      "label": "fix",
      "message": "with the advent of sane deps, we can remove haikuify."
    },
    "34d5d15b6709334f39f8c0258eb4755f128ba6db": {
      "project": "@haiku/player",
      "label": "fix",
      "message": "use case-insensitive test for all nodgit errors."
    },
    "b3fe5da0195dc017448bd691354e774a9a5dd325": {
      "project": "@haiku/player",
      "label": "fix",
      "message": "update module paths to match node_modules hoisted into haiku-plumbing for build."
    },
    "fcf6b565471db18d1b9b45cea491dbf49e1f39ed": {
      "project": "@haiku/player",
      "label": "feat",
      "message": "Enable JIT properties; consolidate menus; fix issues"
    },
    "107bc422c662b82e3adccbe15e3fd9a371fa2224": {
      "project": "@haiku/player",
      "label": "fix",
      "message": "Get build working with yarn workspaces."
    },
    "56e7f48032941c46fa93ad29c49ba68a3c339094": {
      "project": "@haiku/player",
      "label": "feat",
      "message": "support cmd+0 to reset stage zoom and pan"
    },
    "0ca84eebdce3384e13388b1409f50bfa81d84f80": {
      "project": "@haiku/player",
      "label": "fix",
      "message": "adjust pan sensitivity based on zoom level; also fix issue where clicking would mysteriously break panning (snapshotOriginalPan); also hack around issue where Artboard.getZoom returns an invalid result, breaking pan and zoom"
    },
    "967a3f7cff491fa3a910f1a0afcb832bcd827fad": {
      "project": "@haiku/player",
      "label": "feat",
      "message": "support two-finger panning on trackpad"
    },
    "559af4059277a7ef91402727f4f746bb8bf22668": {
      "project": "@haiku/player",
      "label": "fix",
      "message": "detach frame event listeners on clearPreviouslyRegisteredEventListeners."
    }
  },
  "2.3.66": {
    "08861035f2d5915bf25829dff95c7ebf4256c7fa": {
      "project": "@haiku/player",
      "label": "fix",
      "message": "move electron to a devDependency to restore \"correct\" app size."
    }
  },
  "2.3.67": {},
  "2.3.68": {},
  "2.3.69": {},
  "2.3.70": {
    "8e0bb2ff65f976b63c3e70050945b22e5f24467e": {
      "project": "@haiku/player",
      "label": "fix",
      "message": "bypass the 'request' module's strictSSL in browser."
    },
    "9c20a3ec8f25a9d58b07ec13cba2825ab6c33397": {
      "project": "@haiku/player",
      "label": "fix",
      "message": "Add frame to options to correctly configure action editor to open in frame mode"
    },
    "971b6d4c6d401b040a74d075558c9c1c51b6a4df": {
      "project": "@haiku/player",
      "label": "fix",
      "message": "Ensure comms for selecting elements works stage <-> timeline"
    },
    "1f5e269707879b5152680b5075f56c424ba2650f": {
      "project": "@haiku/player",
      "label": "feat",
      "message": "Clear svgs of removed slices so Sketch slice changes reflect correctly in the library"
    },
    "a18436649d269f753e1668252298f9a6f4c4cc77": {
      "project": "@haiku/player",
      "label": "feat",
      "message": "Enable tranform-style and perspective as CSS settings"
    },
    "6bc71b9a60c20af4959eccd39ad34b4a68e8d336": {
      "project": "@haiku/player",
      "label": "feat",
      "message": "Upgrade player's react DOM adapter to be compatible with React 16"
    },
    "7473e19ac44982f636833f5544b73fb4e8562b77": {
      "project": "@haiku/player",
      "label": "fix",
      "message": "Don't crash if we see .DS_Store files where multicomponent folders live"
    },
    "0c836a566f78b221077251a8d71b59f3fcaaba75": {
      "project": "@haiku/player",
      "label": "fix",
      "message": "Exclude correct properties from the root element in the timeline"
    },
    "ec38c8cd6fa7afc4e2622fd377590e5aae9565f6": {
      "project": "@haiku/player",
      "label": "fix",
      "message": "Handle error if snapshot request fails"
    },
    "2a83585fc5dd9e0733245203b86c77a7b0343d92": {
      "project": "@haiku/player",
      "label": "fix",
      "message": "Comments can be added to elements and components"
    },
    "01eda6710798ab89cb993e164f4db835d9ffd2e9": {
      "project": "@haiku/player",
      "label": "feat",
      "message": "Rudiments of allowing Haiku to work offline"
    },
    "fed416e0ed606580d46ccf632fc2d8525a777b87": {
      "project": "@haiku/player",
      "label": "fix",
      "message": "thwart clicking of guage numbers from opening actions editor"
    },
    "c4a9badd27d5ad523e5b05d946f27588097e6dec": {
      "project": "@haiku/player",
      "label": "fix",
      "message": "immediately show bolt as blue when actions are added"
    },
    "c82a277f6f53925d52dca852877278f1064fee3b": {
      "project": "@haiku/player",
      "label": "fix",
      "message": "toasts coloring & transitions"
    },
    "a258e6c47f3d6671887e9913818bc0bcac2c48d6": {
      "project": "@haiku/player",
      "label": "fix",
      "message": "user icon coloring/style"
    }
  },
  "2.3.71": {
    "719378a3ecaf82fa0c5c5c94cb49c880935e353a": {
      "project": "@haiku/player",
      "label": "feat",
      "message": "start scrubbing timeline instantly from any frame"
    },
    "ce5b46409c04ee25f18ae610227214b47ced0fc2": {
      "project": "@haiku/player",
      "label": "feat",
      "message": "add endpoints to sdk-instone for password management"
    },
    "bf71b274c8f82ca7ea002620d6b34a46f7c9f85b": {
      "project": "@haiku/player",
      "label": "feat",
      "message": "save default and per proj timedisplay setting"
    },
    "9baf9e023f4ee281b74d4c8b111d64d724d2c277": {
      "project": "@haiku/player",
      "label": "fix",
      "message": "avoid error when creating keyframes on collapsed properties"
    },
    "7245573c84de7a4541456bb4dbac5b64e800f4a0": {
      "project": "@haiku/player",
      "label": "feat",
      "message": "let user save time display mode preference"
    },
    "6d891963ec030e7a6ce902da3a782a276a2662a7": {
      "project": "@haiku/player",
      "label": "fix",
      "message": "debounce absolute positioning (otherwise a lot of shift-dragging will take a really long time to get persisted to disk; effect could be lost work)"
    },
    "6d7d2f675124dc904c5fbd2b50218731adcfa540": {
      "project": "@haiku/player",
      "label": "fix",
      "message": "update event string name to match method name (typo)"
    },
    "a3dab5d53a3d907c613e2fc6789ceb2f0458dc44": {
      "project": "@haiku/player",
      "label": "fix",
      "message": "Avoid memory leak in view-model instance->class emitter hack"
    },
    "9f24ae2173e9c606339a178d936cc792dda42418": {
      "project": "@haiku/player",
      "label": "fix",
      "message": "grandfather in support for plain \"backgroundColor\" style setter."
    },
    "734dc43c6e3b73c87b4ce60240b0358e6d2b34c9": {
      "project": "@haiku/player",
      "label": "fix",
      "message": "Correct massive memory leak introduced in 783ac163."
    },
    "5d2ac71c6aec32b59ad261243d75c03eb6f4d8cc": {
      "project": "@haiku/player",
      "label": "fix",
      "message": "Ensure metadata is passed where needed (todo types)"
    },
    "8fb852927b4dbdebb45d77d464021dbb2d262ee2": {
      "project": "@haiku/player",
      "label": "feat",
      "message": "support alt-click-dragging to duplicate element"
    },
    "8802ff2a1d7c67a5982d6f3c4a9f6e7a81d2c6c5": {
      "project": "@haiku/player",
      "label": "feat",
      "message": "support shift + click + drag to snap elements to x/y axes while translating"
    }
  },
  "2.3.72": {
    "3826be6044ec795b08f67d7ffa149966e7e613f4": {
      "project": "@haiku/player",
      "label": "fix",
      "message": "migrate rowDepth hack in ActiveComponent#rehydrate() to the intended functionality."
    },
    "3796319737b0f6bc130fe8599b4bd58bde8764fe": {
      "project": "@haiku/player",
      "label": "feat",
      "message": "swap out browserify with rollup for generating standalones."
    },
    "c8421633a0a90a3e730a19426bc6c5244d98c3b9": {
      "project": "@haiku/player",
      "label": "feat",
      "message": "add a reset password link to the auth ui"
    },
    "43f4737e1143e7dc02256f027afad2e2f4bfba2d": {
      "project": "@haiku/player",
      "label": "fix",
      "message": "delete stading-zeroth keyframe if sibling is dragged to zero"
    }
  },
  "2.3.73": {
    "d8809dd6c3bdf1d3c55ca0aec9c5e2a165964201": {
      "project": "@haiku/player",
      "label": "fix",
      "message": "Don't break reference attributes when merging designs (fixes issue where els with gradient disappear on merge design)"
    },
    "078250b4f01bdf96fd7abba51820fb9c1372af37": {
      "project": "@haiku/player",
      "label": "fix",
      "message": "Prevent reload from creating an exponentially growing list of player components"
    },
    "cec9e12aac655396529f829e416e6fda550f9d43": {
      "project": "@haiku/player",
      "label": "fix",
      "message": "Ensure padded id references are properly tranfers (fixes element disappearance on delete)"
    },
    "af3db76905566acc8aa7021434c6b387cdb5ba23": {
      "project": "@haiku/player",
      "label": "fix",
      "message": "restore a working File.expelOne() method and actually tear down watchers."
    },
    "1c9b45512a6aa4ce7e60045ad7e70b7897432e65": {
      "project": "@haiku/player",
      "label": "fix",
      "message": "ensure new project init is successful on CodeCommit-backed inkstone."
    },
    "200d6c77037eb0653af279d14f80355f21188d13": {
      "project": "@haiku/player",
      "label": "feat",
      "message": "Upgrade mono to support GitLab-backed repositories."
    },
    "498af69d995f92ed65068ff72eb350af871ca9c8": {
      "project": "@haiku/player",
      "label": "fix",
      "message": "Avoid updates getting out of phase by subscribing at the Keyframe class level"
    },
    "7909f2c66767ce7c6acea1f49d9ae69a6b797637": {
      "project": "@haiku/player",
      "label": "fix",
      "message": "More correct differentiation of selection states"
    },
    "3cc2ea536135efc6f914d2cf9aa7484a2a9a59e0": {
      "project": "@haiku/player",
      "label": "fix",
      "message": "Remove call to method that doesn't exist"
    },
    "358b67e52fa2833d59ef6dcdc76a540758893b5b": {
      "project": "@haiku/player",
      "label": "fix",
      "message": "Remove call to method that doesn't exist"
    },
    "42f1ebaeb5b6b4fd9da15ad32989260782202c11": {
      "project": "@haiku/player",
      "label": "fix",
      "message": "The opposite method was being called here"
    },
    "2329649524ae7a6d64b750ab1fae65f6a0b89ae4": {
      "project": "@haiku/player",
      "label": "feat",
      "message": "add endpoint for self-service organization creation."
    },
    "14f1df8a23fc9ad8650f5dc6ea26f0deb9d4b2cc": {
      "project": "@haiku/player",
      "label": "fix",
      "message": "Use correct logic for determining whether to highlight the curve"
    },
    "f84927e18beb184cfe7b5f2cc4cdd909d9bb9002": {
      "project": "@haiku/player",
      "label": "fix",
      "message": "Make curve assignment logic aware of selection state"
    },
    "20d332a17b9056d4fdb2cdc41739e70276b044a9": {
      "project": "@haiku/player",
      "label": "fix",
      "message": "Handle type mistmatches in interpolation endpoints"
    },
    "fdc38d2224a14df133b6a0effc0529a553bd835c": {
      "project": "@haiku/player",
      "label": "fix",
      "message": "Missed API change caused keyframe curve assignment bug; how was this working at all?; todo types"
    },
    "9b3ec8849ef8c9a5f4ea2211709df9f39df07dab": {
      "project": "@haiku/player",
      "label": "fix",
      "message": "Prevent unfilled states from crashing app when switching between projects"
    },
    "5121dc0f471269483aaa1c06e4a99448b18d8f14": {
      "project": "@haiku/player",
      "label": "feat",
      "message": "add haiku as loader for timeline skeleton state"
    },
    "3974256f2094cc87f49bb0f3fd99a1555e4f36ae": {
      "project": "@haiku/player",
      "label": "fix",
      "message": "create keyframe at correct location on rt-click"
    },
    "85011ee50439da557bc878c5161e1a43a08e42c0": {
      "project": "@haiku/player",
      "label": "fix",
      "message": "86 treelien"
    }
  },
  "2.3.74": {
    "53f534be22fb97d044357da81571f4a2655a0a0d": {
      "project": "@haiku/player",
      "label": "fix",
      "message": "set the correct path to reset password link"
    }
  },
  "2.3.75": {
    "b6259693a1d6608a344ecaea296a1ee60ba4e715": {
      "project": "@haiku/player",
      "label": "fix",
      "message": "fix module resolution in prod for share page bundles."
    }
  },
  "2.3.77": {
    "b0c3f3a3751b86e15cb9028f634266773bc33fac": {
      "project": "@haiku/player",
      "label": "fix",
      "message": "use const instead of let to fix minification bug on requestElementCoordinates()"
    },
    "e934d80691b7e161af84d6953721b635aa003e84": {
      "project": "@haiku/player",
      "label": "fix",
      "message": "use the correct project name for percy."
    }
  },
  "2.3.78": {
    "eb6e64b4d64453ae94894a06ca5c0edd3e7637c1": {
      "project": "@haiku/player",
      "label": "fix",
      "message": "Use numeric check instead of falsy so we open frame editor for frame 0"
    }
  },
  "2.3.79": {
    "17408d7b83584644daf8d0cce4291fa5c378559c": {
      "project": "@haiku/sdk-client",
      "label": "fix",
      "message": "for Lottie"
    },
    "e2d94907b3faf408527860ca0c6e4e79c5f16b30": {
      "project": "@haiku/sdk-client",
      "label": "fix",
      "message": "for Triggering preview mode during timeline playback should stop timeline playback"
    },
    "dbb450172d93a4120db622fe3b0ee68c1bfdc460": {
      "project": "@haiku/sdk-client",
      "label": "fix",
      "message": "for Race on forceUpdate() when collapsing timeline property rows"
    },
    "ae52d8d2c56b6a984702e78f3c2d65ab83ca532e": {
      "project": "@haiku/sdk-client",
      "label": "fix",
      "message": "for Parent label in timeline is HaikuC…mponent (HaikuComponent)"
    },
    "f0b4934e5fab6b404644765b8ede3037d22d1f7e": {
      "project": "@haiku/sdk-client",
      "label": "fix",
      "message": "for Gauge doesn't show enough values on longer projects"
    },
    "d75ccdf2cb4c55993cf9bcf3bf5b926d9ea50f01": {
      "project": "@haiku/sdk-client",
      "label": "fix",
      "message": "avoid setState() on unmounted Library, which breaks asset library."
    },
    "aea9399d293e55e213dc69c960542422124261cb": {
      "project": "@haiku/sdk-client",
      "label": "fix",
      "message": "rehydrate mutable timelines when the cache is cleared."
    },
    "8bcd2b604eb556e5aa3ece67eff2a89d9dda550b": {
      "project": "@haiku/sdk-client",
      "label": "fix",
      "message": "allow multiple update receivers of the same type on the same keyframe."
    },
    "040c043bdf884857079a1e5a23d85e796e122912": {
      "project": "@haiku/sdk-client",
      "label": "feat",
      "message": "hook admin impersonation up to API"
    },
    "dde8946e71d22906de6b52d4f0ecef8ad1d0eb11": {
      "project": "@haiku/sdk-client",
      "label": "fix",
      "message": "don't require Haiku.app in order to run the CLI"
    },
    "2d413c0c44772b922fbd6ba31c54b98b171aa21a": {
      "project": "@haiku/sdk-client",
      "label": "feat",
      "message": "add basis for Basmala (the Haiku admin CLI)"
    },
    "c1c06daa1564a7d29e1d666f256acf800b2bc5fc": {
      "project": "@haiku/sdk-client",
      "label": "fix",
      "message": "replace CheckTutorial fixtures for Percy"
    },
    "95972d83e6e5d67bcf251ad4d64435d36b50afac": {
      "project": "@haiku/sdk-client",
      "label": "fix",
      "message": "Avoid writing event handler wrapper code to disk"
    },
    "a1dc9bfd46176f34f1a98a1859689b275375e0de": {
      "project": "@haiku/sdk-client",
      "label": "fix",
      "message": "Let lib asset name be double clicked"
    }
  },
  "2.3.80": {
    "e91784a58c296060c010689d6a23814e00221383": {
      "project": "@haiku/sdk-client",
      "label": "fix",
      "message": "Ensure ids/hashes are stable (fixes errors after undoing changes to els with filters)"
    },
    "ada3d6ba0e37eb3a17572bd9648a0710a2a2cefc": {
      "project": "@haiku/sdk-client",
      "label": "fix",
      "message": "Prevent no-change commits caused by git status race/improper lock"
    }
  },
  "2.3.81": {
    "af7ca7c9a083d7235d26c3f5fd0489727e2a2b5c": {
      "project": "@haiku/sdk-client",
      "label": "fix",
      "message": "for GitLab"
    }
  },
  "2.3.82": {
    "da2e3632eb8c13abf287f53c268170a9260badd9": {
      "project": "@haiku/sdk-client",
      "label": "fix",
      "message": "properly disable mouse interaction on timeline when scrubbing"
    },
    "5b2538f908938eb851e7093fed07e983f397a067": {
      "project": "@haiku/sdk-client",
      "label": "fix",
      "message": "Make module re/loading asuync so it can participate in file locks; fixes 'RWOD' issue"
    },
    "c17276a1522ed7d5f78a763a7fecf3514cea5c3c": {
      "project": "@haiku/sdk-client",
      "label": "fix",
      "message": "Don't 'perform work' on every single merged svg"
    }
  },
  "2.3.83": {
    "e38da869514d41cf52b390af36165ff0587dedf4": {
      "project": "@haiku/sdk-client",
      "label": "fix",
      "message": "wait until state is set to call gauge events"
    }
  },
  "2.3.84": {
    "73e657f4123007c334d174a840a9ccce92763a8b": {
      "project": "@haiku/sdk-client",
      "label": "fix",
      "message": "for playback state gets weird when entering preview mode during playback"
    },
    "f7563cab06d77ef70ed3f3030a2916359e262d2f": {
      "project": "@haiku/sdk-client",
      "label": "fix",
      "message": "also disable hot editing during normal timeline playback"
    },
    "72b2ddc6bdfe49ca76f5b640d03b923ce0217663": {
      "project": "@haiku/sdk-client",
      "label": "fix",
      "message": "Prevent crash when reopening existing project"
    },
    "51aa8009be6236afe7ef3e2fc34e1504f951c593": {
      "project": "@haiku/sdk-client",
      "label": "fix",
      "message": "add a conditional to check for adjacent tweens on context menu"
    }
  },
  "2.3.85": {
    "2c0500551aa786d09a20508b277b9abcd81e4cde": {
      "project": "@haiku/sdk-client",
      "label": "fix",
      "message": "set the correct param on sdk-inkston user::create"
    }
  },
  "2.3.86": {},
  "2.3.87": {
    "5ebf2db23f2232ece4f9510a3f2da1f507523656": {
      "project": "@haiku/sdk-client",
      "label": "fix",
      "message": "use electron as test runner for plumbing/e2e"
    },
    "a307c1e9d1d3ba11fd513bf96a14fc13df84897c": {
      "project": "@haiku/sdk-client",
      "label": "fix",
      "message": "enable local dev using electron"
    }
  },
  "2.3.88": {
    "93af841dd8a2f94a71f26c2e02aae647c2b86b25": {
      "project": "@haiku/sdk-client",
      "label": "fix",
      "message": "actually pass the Plumbing debugging args to HaikuHelper if requested."
    },
    "db7775b052f3e4be146732c5fb23c7081ceb039b": {
      "project": "@haiku/sdk-client",
      "label": "fix",
      "message": "retry clone on GitLab too."
    },
    "111b377671ed3afe721bacbbb6e30d530e66c9dc": {
      "project": "@haiku/sdk-client",
      "label": "fix",
      "message": "ensure all watchers die"
    },
    "40a91b984b447fcdf6899e12195c8ef8e79faa32": {
      "project": "@haiku/sdk-client",
      "label": "fix",
      "message": "use electron as test runner for plumbing/e2e"
    },
    "e722ceba4d5791a8b545bffc53a6f92eff6870ad": {
      "project": "@haiku/sdk-client",
      "label": "fix",
      "message": "enable local dev using electron"
    },
    "513744fdde21ae3b8f59e499a10a54b4ce239df6": {
      "project": "@haiku/sdk-client",
      "label": "fix",
      "message": "Always write haiku.js and dom.js"
    },
    "aa9d39ca164a223b81ff78c4232b7db1bea72244": {
      "project": "@haiku/sdk-client",
      "label": "fix",
      "message": "for leaky envoy listener in timeline/tour"
    },
    "af876b0f4e1fd6ca9333845c0a4655f4d0644225": {
      "project": "@haiku/sdk-client",
      "label": "fix",
      "message": "Fix race conditions leading to crashes when user navs back to dash"
    },
    "2aaa16c29b8554cf174cd66334e8e46a846bc1cd": {
      "project": "@haiku/sdk-client",
      "label": "fix",
      "message": "Prevent stage playback from being triggered when hard reloading"
    },
    "a04144d202c71952d22f7b21ab2bc18e502baf71": {
      "project": "@haiku/sdk-client",
      "label": "feat",
      "message": "add logic to show a back button on the tour"
    }
  },
  "2.3.89": {
    "768fd8a1c3bad419f8dff0bb19ba99e6d48b6d0e": {
      "project": "@haiku/sdk-client",
      "label": "fix",
      "message": "for the mysterious disappearing polygon"
    },
    "c46054c1e2b49de910b5f14c604de0db67202411": {
      "project": "@haiku/sdk-client",
      "label": "fix",
      "message": "don't reapply parent transforms in a decomposed curve"
    },
    "1ffc4b9a63dfc75b7427c1c1794aa7a5cdb00170": {
      "project": "@haiku/sdk-client",
      "label": "fix",
      "message": "Smarter merge design logic"
    },
    "6d3bc7b537f5411ae9774a77ae9908c58c6724a1": {
      "project": "@haiku/sdk-client",
      "label": "fix",
      "message": "for unclickable asset library"
    }
  },
  "2.3.90": {
    "8fc39d3739f5f8f223acbce7d9cbbad5648fe410": {
      "project": "@haiku/sdk-client",
      "label": "feat",
      "message": "Provide comprehensive group composition support in Lottie."
    }
  },
  "3.0.1": {
    "690c0655685c2b72045fc6abb2f6e51ccfa4ef82": {
      "project": "@haiku/sdk-client",
      "label": "fix",
      "message": "watchOn is already called on startProject, so don't call it again"
    },
    "8a2a0413cdfec599973dfef7bb4b59ce162cd6a5": {
      "project": "@haiku/sdk-client",
      "label": "fix",
      "message": "do not show reveal in finder for nonlocal projects"
    }
  },
  "3.0.2": {
    "c89d9a7c156312d93020947d5cddba0e5173d92c": {
      "project": "@haiku/sdk-client",
      "label": "fix",
      "message": "don't show autoupdate prompt on start"
    },
    "4104fe15ac16faf98b5e07a343e5114969a6563d": {
      "project": "@haiku/sdk-client",
      "label": "fix",
      "message": "use a 3.0.x version of TimelineSkeletonState"
    },
    "9c5553ed156fb3ef899d4b9cb7f0dbf992dcedf3": {
      "project": "@haiku/sdk-client",
      "label": "feat",
      "message": "expose X-Haiku-Version header in all sdk-inkstone requests"
    }
  },
  "3.0.3": {},
  "3.0.4": {},
  "3.0.5": {
    "aeab9aac9342140adc1087c3d0a7f8b47ac93c86": {
      "project": "@haiku/sdk-client",
      "label": "fix",
      "message": "perform hard reset to fix working tree before beginning git subtree pull."
    },
    "87d7168a03616ddd9cebed5d62ea3bf594859d09": {
      "project": "@haiku/sdk-client",
      "label": "fix",
      "message": "always push to mono during `yarn push` before splitting to standalones."
    },
    "70fe48e63c30e8530e481476018d13aefe626e31": {
      "project": "@haiku/sdk-client",
      "label": "fix",
      "message": "ensure git-subtree-pull does not fail for changelog."
    },
    "e7ff2813a44d72ac8bc93a9f7844f6ad1b91040c": {
      "project": "@haiku/sdk-client",
      "label": "fix",
      "message": "don't try to track activity if no user is present"
    },
    "bdde936c7fb6e61511756da6ecbb19996d7c3545": {
      "project": "@haiku/sdk-client",
      "label": "fix",
      "message": "Ensure properties show up in timeline if they have a valid value"
    },
    "911c115f072dd62d628262ab3ead738d64076f22": {
      "project": "@haiku/sdk-client",
      "label": "fix",
      "message": "Convert legacy backgroundColor to style.backgroundColor now that we have JIT"
    },
    "63cd8f4fbc988a40ea919c2d214470807bee6418": {
      "project": "@haiku/sdk-client",
      "label": "fix",
      "message": "Don't update Expression UI on every change; fixes text selection issues"
    },
    "5412eea9863324447a27db1eb0319567bdc151ac": {
      "project": "@haiku/sdk-client",
      "label": "feat",
      "message": "expose X-Haiku-Version header in all sdk-inkstone requests"
    },
    "c595925aa26760f55eb62ad9a7fef69b77a21dc6": {
      "project": "@haiku/sdk-client",
      "label": "fix",
      "message": "set the correct param on sdk-inkston user::create"
    }
  },
  "3.0.6": {
    "37f33317c0b661528caf21b218f6f521e7faae80": {
      "project": "@haiku/sdk-client",
      "label": "docs",
      "message": "Add roadmap section to README"
    },
    "724cd2846552a596ed005efcef63c23f9c188f13": {
      "project": "@haiku/sdk-client",
      "label": "fix",
      "message": "actually remove a tour listener on the stage"
    },
    "6a52bf5cd6229cbb668e185f64d22364d0a37309": {
      "project": "@haiku/sdk-client",
      "label": "fix",
      "message": "remove a localhost hardcoded config"
    },
    "e8db06dae39ff0b409e1660071b74b7315cd1a85": {
      "project": "@haiku/sdk-client",
      "label": "feat",
      "message": "add inkstone endpoints for resending email verification"
    },
    "2a36ff6ca9d5e8309f09dc6bb977a67f05bdf8b9": {
      "project": "@haiku/sdk-client",
      "label": "feat",
      "message": "add sdk-inkstone endpoint to verify users"
    },
    "aaee76f1ddac08d5d7d2336773d8c7ef81049c2f": {
      "project": "@haiku/sdk-client",
      "label": "fix",
      "message": "update the error handling logic in sign up"
    }
  },
  "3.0.7": {
    "2ee169a33ff7772453a1b8efd2fe0201d2d7000e": {
      "project": "@haiku/sdk-client",
      "label": "feat",
      "message": "add a link to resend verification"
    },
    "fff070e8ff65766b1d7627f5f95dbb939a1b5a3c": {
      "project": "@haiku/sdk-client",
      "label": "docs",
      "message": "Add roadmap section to README"
    },
    "e449d89cb87c05adb95d33ce8beb4721d280314f": {
      "project": "@haiku/sdk-client",
      "label": "feat",
      "message": "add inkstone endpoints for resending email verification"
    },
    "1dd9997c1bf36dddea5348c72e79435c27a24c05": {
      "project": "@haiku/sdk-client",
      "label": "feat",
      "message": "add sdk-inkstone endpoint to verify users"
    }
  },
  "3.0.8": {
    "5cbee343bccdde58526e15fb4e3969e416cbc93e": {
      "project": "@haiku/sdk-client",
      "label": "fix",
      "message": "set correct params for inkstone.user#requestConfirmation"
    }
  },
  "3.0.9": {
    "021bd3c0b4a15e9c375dec3a9c4bcf73b919afa3": {
      "project": "@haiku/sdk-client",
      "label": "fix",
      "message": "make sdk-instone calls via plumbing"
    },
    "5af311d15f8c6e44a5e289a0ef70f9be0af5cbe9": {
      "project": "@haiku/sdk-client",
      "label": "fix",
      "message": "set correct params for inkstone.user#requestConfirmation"
    }
  },
  "3.0.10": {
    "9faf691b4d85f04e6db27db59ceca3623caa2047": {
      "project": "@haiku/sdk-client",
      "label": "docs",
      "message": "Comments summarize"
    }
  },
  "3.0.11": {},
  "3.0.12": {
    "da065c3478994ef7991f6ed68969c835b5e05adf": {
      "project": "@haiku/sdk-client",
      "label": "fix",
      "message": "Ensure cut/copy work from top menu"
    }
  },
  "3.0.13": {
    "1ce845790ed9343592c2a5f122f33997312aec4f": {
      "project": "@haiku/sdk-client",
      "label": "docs",
      "message": "Further tweaks to image styles in README"
    },
    "5bb833f7f5e6181e92adf14f2f5497d60b310e91": {
      "project": "@haiku/sdk-client",
      "label": "docs",
      "message": "Styled images in README"
    },
    "6a120215140bedc9e2d3ee8c964c032595042962": {
      "project": "@haiku/sdk-client",
      "label": "fix",
      "message": "lulz, we need @haiku/player as a dep so legacy projects can load and be migrated to @haiku/core"
    },
    "d1a41b0eb6d836e1248b884eaae71010268a7ee2": {
      "project": "@haiku/sdk-client",
      "label": "docs",
      "message": "Updated image and integrated with README"
    },
    "d0cfc8bf102492767e17b94459741e02d46981d7": {
      "project": "@haiku/sdk-client",
      "label": "fix",
      "message": "use public-read ACL on syndicated files."
    }
  },
  "3.0.14": {
    "a2ea6f82bfd87493ee35a578476ca65c4b081c8a": {
      "project": "@haiku/sdk-client",
      "label": "fix",
      "message": "address weird interactions between preview mode and the tour"
    }
  },
  "3.0.15": {
    "d8855221d6126625e2f613d6c7a49cf67d8faeb7": {
      "project": "@haiku/sdk-client",
      "label": "feat",
      "message": "add a toast when the user presses cmd+s"
    }
  },
  "3.0.16": {
    "66a9ffc060de4f1648cf19b47a0dd2d51781dbcd": {
      "project": "@haiku/sdk-client",
      "label": "fix",
      "message": "Don't register to ipcRenderer events every time this mounts"
    },
    "b6cf87a49e20bae241186d3f48dc4bf908e76a05": {
      "project": "@haiku/sdk-client",
      "label": "fix",
      "message": "smarter compound path handling for Lottie."
    }
  },
  "3.0.17": {
    "23c6a8878d0794e611be356e14eb7caba63d9f79": {
      "project": "@haiku/sdk-client",
      "label": "docs",
      "message": "Updated image in README"
    },
    "97071996b2a6672ec56f55564040e103f4db0ab1": {
      "project": "@haiku/sdk-client",
      "label": "fix",
      "message": "always write code/scene/react-dom.js"
    }
  },
  "3.0.18": {
    "8f7fe9367d3555b2f20b1f539a4b09e1bed33188": {
      "project": "@haiku/sdk-client",
      "label": "fix",
      "message": "update the stage when resized from timeline:"
    }
  },
  "3.0.19": {
    "1b1eae301859e80c7a01b13812b9bcc75516ee1a": {
      "project": "@haiku/sdk-client",
      "label": "fix",
      "message": "support style.backgroundColor in addition to backgroundColor"
    }
  },
  "3.0.20": {
    "c36f7f9da12c7518679dbadc768bb91ff71b79b1": {
      "project": "@haiku/sdk-client",
      "label": "fix",
      "message": "short-circuit all timeline keyboard events on preview mode"
    },
    "2f2e94f8abc3cabc924294574cf5841125d9d74b": {
      "project": "@haiku/sdk-client",
      "label": "docs",
      "message": "Renamed Haiku App to Haiku for Mac"
    }
  },
  "3.0.21": {
    "294df5ccb2624ae1529643c588a7ba83bac70308": {
      "project": "@haiku/sdk-client",
      "label": "feat",
      "message": "add a signup link in the login form"
    }
  },
  "3.0.22": {
    "8a17c3a7d443bdddd89a69f79127487b159f4878": {
      "project": "@haiku/sdk-client",
      "label": "feat",
      "message": "add at max projects banner"
    },
    "48b3d3aa7524d6d68c29fbc2748a55c1c0ce953b": {
      "project": "@haiku/sdk-client",
      "label": "fix",
      "message": "proj loading spinner positioning"
    },
    "dcf80a7db30c30ac821428f11fd17fa069592dba": {
      "project": "@haiku/sdk-client",
      "label": "fix",
      "message": "ping the tour channel to shut down if going back to dashboard"
    }
  },
  "3.0.23": {
    "0e83f8df73beaa36604baf58e5b6d41a40dc129b": {
      "project": "@haiku/sdk-client",
      "label": "fix",
      "message": "Ensure merge designs occur in sequence and in stable order"
    },
    "2c033eb02f9d4d37ae2bb0702105fd9348956fff": {
      "project": "@haiku/sdk-client",
      "label": "fix",
      "message": "Ensure mergeDesign occurs in order"
    },
    "92eee3d81f76f26b88ea7251cbb37226c90818d9": {
      "project": "@haiku/sdk-client",
      "label": "feat",
      "message": "Disk i/o improvments, locks to prevent async collisions, e2e test improvements"
    }
  },
  "3.0.24": {
    "8df590f3e555adf015412a76ee7fc87cd19ea12c": {
      "project": "@haiku/sdk-client",
      "label": "fix",
      "message": "Broke artboard resizing when making other fixes"
    }
  },
  "3.0.25": {
    "0a75504cfcc65f613e566b7b0b462b46dc2e4e32": {
      "project": "@haiku/sdk-client",
      "label": "fix",
      "message": "Instead of racing debounce, use sequence with delay for property group updates"
    },
    "4b4debc574af73ee63dc976adfea32935cf48903": {
      "project": "@haiku/sdk-client",
      "label": "fix",
      "message": "Master needs to participate in component reloads too"
    }
  },
  "3.0.26": {
    "662ca9d8ab06962fc52d8b519522827bc42cace1": {
      "project": "@haiku/sdk-client",
      "label": "fix",
      "message": "do not pan the stage when scrolling the actions editor"
    }
  },
  "3.0.27": {},
  "3.0.28": {},
  "3.0.29": {
    "8b426fca0f2bde05ad1ccb13083681f99da000d7": {
      "project": "@haiku/sdk-client",
      "label": "fix",
      "message": "add missing assignations on vue component update"
    },
    "8c8176fb9d1c846ee5e428c79231c65edeb2106a": {
      "project": "@haiku/sdk-client",
      "label": "feat",
      "message": "update haiku-serialization to include Vue.js boilerplate"
    },
    "a41ce25cbeb6231d896e3144d55fbe9bea365707": {
      "project": "@haiku/sdk-client",
      "label": "feat",
      "message": "update demos to support Vue.js"
    },
    "a352208b69f5643ecc03c657ac624423287c4eff": {
      "project": "@haiku/sdk-client",
      "label": "feat",
      "message": "implement the barebones of the Vue.js adapter"
    },
    "75c31a905bd8b689873c709871b41dfa01c194a8": {
      "project": "@haiku/sdk-client",
      "label": "feat",
      "message": "When creating 0th keyframe, use the previous 0th's value"
    },
    "83586bfb9a1f1b5a6d5c6b2c7ba442faa9d31412": {
      "project": "@haiku/sdk-client",
      "label": "feat",
      "message": "Allow placeholder elements to be targeted via basic CSS selectors"
    },
    "9ebe7f457afeec2da900ad668926405e923c49a0": {
      "project": "@haiku/sdk-client",
      "label": "feat",
      "message": "add init command to CLI"
    },
    "5885161e1a1222ae7cd17e311cf5125aca6ecc39": {
      "project": "@haiku/sdk-client",
      "label": "fix",
      "message": "don't doubly serialize JSON; hook up server-fetched admin status to react state"
    },
    "ba164ddc01313117dabd3697350854c7ef3e1c64": {
      "project": "@haiku/sdk-client",
      "label": "feat",
      "message": "don't hold admin accounts to nomral proj limit"
    },
    "1635c0ab4447e521b5aa39e912659f6e552f8527": {
      "project": "@haiku/sdk-client",
      "label": "fix",
      "message": "do not scroll glass when the actions editor is open"
    }
  },
  "3.0.30": {
    "e5768f794a955fa2569228c45681e1c6ae228197": {
      "project": "@haiku/sdk-client",
      "label": "feat",
      "message": "Method to enumerate projects from the home directory"
    },
    "5248b44200074eb2613d8379d2826144be3b0f88": {
      "project": "@haiku/sdk-client",
      "label": "fix",
      "message": "Since username can be an email address, share snippets need to use the org name"
    },
    "42715d2d913435245a4e0fa06b4262f55286548b": {
      "project": "@haiku/sdk-client",
      "label": "feat",
      "message": "Let Websocket#request accept a timeout and retry param"
    },
    "3e98441717ceb489e8fd2f8678937dd296bbfdc1": {
      "project": "@haiku/sdk-client",
      "label": "fix",
      "message": "improve the look and feel of the gifs"
    },
    "baba76e09b62e4b63a8276260461ac71ec051184": {
      "project": "@haiku/sdk-client",
      "label": "fix",
      "message": "add missing assignations on vue component update"
    },
    "4de063fbaa85e1d46b3be0a97da0a8accf000160": {
      "project": "@haiku/sdk-client",
      "label": "feat",
      "message": "update demos to support Vue.js"
    },
    "cb7f5bd7c473e56f9d18ee45638282de17a187b2": {
      "project": "@haiku/sdk-client",
      "label": "feat",
      "message": "implement the barebones of the Vue.js adapter"
    },
    "c0309b31f92712080316a5870afcda48653d6423": {
      "project": "@haiku/sdk-client",
      "label": "fix",
      "message": "ui inconsistencies and possible crashes"
    },
    "4bd154309442e42be6fa6b32fbe6a25163dfc6ad": {
      "project": "@haiku/sdk-client",
      "label": "fix",
      "message": "avoid crashes and errors due to timeouts and listeners"
    },
    "9bf3e44e44b056ec8b998fd9279460e537dec633": {
      "project": "@haiku/sdk-client",
      "label": "feat",
      "message": "publish ui implementation"
    },
    "c32173e4edb22ede6d68e718a05eac1d8ccc75ad": {
      "project": "@haiku/sdk-client",
      "label": "feat",
      "message": "Allow placeholder elements to be targeted via basic CSS selectors"
    },
    "a2e2a92efd33a27fbfe0ca55bdba66e1e13aabe3": {
      "project": "@haiku/sdk-client",
      "label": "feat",
      "message": "abstract the tooltip logic into a component"
    },
    "d46108ef2ab8e22517686d3486fbefcd792dc411": {
      "project": "@haiku/sdk-client",
      "label": "fix",
      "message": "add a missing dependency to creator"
    },
    "9ad7532eff189cd3c43e5bb3d0e36f0ae5c05673": {
      "project": "@haiku/sdk-client",
      "label": "feat",
      "message": "Publish UI V2"
    },
    "fecf348e517b44377ead8d7274b6751761c79151": {
      "project": "@haiku/sdk-client",
      "label": "feat",
      "message": "add init command to CLI"
    }
  },
  "3.0.31": {
    "427d1c5bebe8db793d345a943c621f78073d9d9c": {
      "project": "@haiku/sdk-client",
      "label": "fix",
      "message": "Case-sensitive require paths required in distro"
    }
  },
  "3.0.32": {
    "f752b9aa2ca53f9d64a2054a96bcb85a12854b28": {
      "project": "@haiku/sdk-client",
      "label": "fix",
      "message": "Case-sens"
    }
  },
  "3.0.33": {
    "b0b60767ed1b58568598fa4d702b50f340c1c8ed": {
      "project": "@haiku/sdk-client",
      "label": "fix",
      "message": "update the copy to installing npm published projects"
    },
    "ed872f74897a2e32c76ae1ea5a3628220b9e862c": {
      "project": "@haiku/sdk-client",
      "label": "fix",
      "message": "update the haiku slack community link"
    },
    "1288a9a2425c56359814cd751e0c1e3d9df0a4a1": {
      "project": "@haiku/sdk-client",
      "label": "fix",
      "message": "Stabilize template hashing and improve logging"
    }
  },
  "3.0.34": {
    "f40c149ee64ebe2b403588e58679028f8374c79b": {
      "project": "@haiku/sdk-client",
      "label": "fix",
      "message": "add missing props to npminstallable items"
    },
    "62bb56430b0183bce113738aa51cd6bde302f7b8": {
      "project": "@haiku/sdk-client",
      "label": "fix",
      "message": "enable linting of jsx files in ui-common and fix lint issues"
    }
  },
  "3.0.35": {
    "81195cd3f91ef31848b31b817c84a93f838c3be8": {
      "project": "@haiku/sdk-client",
      "label": "fix",
      "message": "allow splitpane to be resized"
    }
  },
  "3.0.36": {
    "9299814f7904ee1e06af1d7841e8d4ea24c1181a": {
      "project": "@haiku/sdk-client",
      "label": "fix",
      "message": "cancel polling and enable the publish button on modal close"
    },
    "cb2399defb962dc1d6031ba53918b455cf37a2ee": {
      "project": "@haiku/sdk-client",
      "label": "fix",
      "message": "add missing spaces in code examples"
    },
    "e370927314037068e9b812c5823da6d181e70e74": {
      "project": "@haiku/sdk-client",
      "label": "fix",
      "message": "for various races affecting publish UI"
    }
  },
  "3.0.37": {
    "8f927a05bac2ec42dbd8474ea0264072b499d529": {
      "project": "@haiku/sdk-client",
      "label": "fix",
      "message": "for incorrect access of project UUID in react prop."
    }
  },
  "3.0.38": {
    "10bd4ffe7526d95125b2613c90fd3fb7f9347c16": {
      "project": "@haiku/sdk-client",
      "label": "fix",
      "message": "only show install options after CDN is available."
    }
  },
  "3.0.39": {
    "84b5f57b666f79bb83dbbfd0fa5f16212542f131": {
      "project": "@haiku/sdk-client",
      "label": "fix",
      "message": "only show install options after CDN is available."
    },
    "f0faf130a1ebfec4a95ed04ed91337b62f3d7662": {
      "project": "@haiku/sdk-client",
      "label": "fix",
      "message": "cancel polling and enable the publish button on modal close"
    },
    "81a17769e9db480aa65aa6ae5719732244c255f6": {
      "project": "@haiku/sdk-client",
      "label": "fix",
      "message": "add missing spaces in code examples"
    },
    "10024af2ab0626ed32b360f91aaf9cbda0698d64": {
      "project": "@haiku/sdk-client",
      "label": "fix",
      "message": "add missing props to npminstallable items"
    },
    "b2f08dde869e16a7b8e32d7721b81955a2cbf44f": {
      "project": "@haiku/sdk-client",
      "label": "fix",
      "message": "enable linting of jsx files in ui-common and fix lint issues"
    },
    "4f10b56151a1a90aabf8332748218011d0c997d6": {
      "project": "@haiku/sdk-client",
      "label": "fix",
      "message": "update the copy to installing npm published projects"
    },
    "801a5f55c89bd431f86ecd866ebdcaea46d7f5ca": {
      "project": "@haiku/sdk-client",
      "label": "fix",
      "message": "Case-sensitive require paths required in distro"
    },
    "54c20dc40ef239a4f4c3ef5f7ea70383f8645914": {
      "project": "@haiku/sdk-client",
      "label": "fix",
      "message": "Since username can be an email address, share snippets need to use the org name"
    },
    "60e9fc889ec54864b61d0b5840bb80d2de31d29f": {
      "project": "@haiku/sdk-client",
      "label": "fix",
      "message": "improve the look and feel of the gifs"
    },
    "e80d71543f9cec977f9ee02715b5382ac10a6abd": {
      "project": "@haiku/sdk-client",
      "label": "fix",
      "message": "ui inconsistencies and possible crashes"
    },
    "eb43fcfb236de318bee62071b50a368a8bf8c689": {
      "project": "@haiku/sdk-client",
      "label": "fix",
      "message": "avoid crashes and errors due to timeouts and listeners"
    },
    "2a0217c65a49a30d4b14a2b75553852841ad59b8": {
      "project": "@haiku/sdk-client",
      "label": "feat",
      "message": "publish ui implementation"
    },
    "847ecadda0d419f6e4cc88e0c0a14c6b26425ed1": {
      "project": "@haiku/sdk-client",
      "label": "feat",
      "message": "publish ui implementation"
    },
    "c87480e561cab8f792c7663988bf470d4f64e23b": {
      "project": "@haiku/sdk-client",
      "label": "feat",
      "message": "Publish UI V2"
    },
    "2bebe5cd95d7dfec543fde38cc59a437f74f65a8": {
      "project": "@haiku/sdk-client",
      "label": "feat",
      "message": "abstract the tooltip logic into a component"
    },
    "682e1d992db6c0f163bdaa64238288a6449d6186": {
      "project": "@haiku/sdk-client",
      "label": "feat",
      "message": "Publish UI V2"
    }
  },
  "3.0.40": {},
  "3.0.41": {
    "2db6a585431316859b947e2e667e73d2c6976631": {
      "project": "@haiku/sdk-client",
      "label": "feat",
      "message": "allow negative and out-of-container values for mouse/touch events"
    },
    "0485ce77debebd48faf177fd85e3a4a0e8b81b10": {
      "project": "@haiku/sdk-client",
      "label": "fix",
      "message": "switch coming soon tooltips to basic version (no popover)"
    },
    "495befb24b4497e2c01957aba614d6278be206aa": {
      "project": "@haiku/sdk-client",
      "label": "fix",
      "message": "for timeline.gotoAndStop() goes to, but doesn't stop"
    },
    "4347c2d5f072835c7830d1bf3948db771e627eba": {
      "project": "@haiku/sdk-client",
      "label": "fix",
      "message": "set correct variable names for haiku plumbing host"
    },
    "eb07788edad4c6be96249771d667f9e8a82a4736": {
      "project": "@haiku/sdk-client",
      "label": "fix",
      "message": "un-break lottie-android 2.5.x by implementing keys in the newly required order."
    },
    "6a0700644e13b963fd33506a9502aa9605166500": {
      "project": "@haiku/sdk-client",
      "label": "fix",
      "message": "teardown master when taking the tour with an open project"
    },
    "97f9df12e5634553ea504ba4a4ddc76e121581d4": {
      "project": "@haiku/sdk-client",
      "label": "fix",
      "message": "correct typo in ProxyType enum"
    },
    "ce12922a855ea8be2a71390d4a434199e3e91361": {
      "project": "@haiku/sdk-client",
      "label": "fix",
      "message": "use react-popover to show previews on library items"
    },
    "54e9e7bf309077c4a98540eaaa58950797166698": {
      "project": "@haiku/sdk-client",
      "label": "fix",
      "message": "allow devtools to be toggled without having a project open"
    },
    "0ec793b195480dd477effbacf70d5e0d6bbf4859": {
      "project": "@haiku/sdk-client",
      "label": "fix",
      "message": "increment iterator while hunting for a suitable duplicate name"
    },
    "ad725c0f826ea670b291a04c88727b6eaaf286b2": {
      "project": "@haiku/sdk-client",
      "label": "feat",
      "message": "Add ability to duplicate a project."
    }
  },
  "3.0.42": {
    "d4b17bf059bfb3e10620e5c98005e1791df381c3": {
      "project": "@haiku/sdk-client",
      "label": "fix",
      "message": "login error message regression"
    },
    "ce71deac6788da3ff39b363cd9804c424f17ba34": {
      "project": "@haiku/sdk-client",
      "label": "feat",
      "message": "allow negative and out-of-container values for mouse/touch events"
    },
    "27ac451d1267c56a843dab4f08179eeb115ca46d": {
      "project": "@haiku/sdk-client",
      "label": "fix",
      "message": "switch coming soon tooltips to basic version (no popover)"
    },
    "0a7b464c0538bfa0550d03b4ea6eb442c0578244": {
      "project": "@haiku/sdk-client",
      "label": "fix",
      "message": "for timeline.gotoAndStop() goes to, but doesn't stop"
    },
    "7d70e661c5e7ba3d5a0ca15ed1a7ccc49167701a": {
      "project": "@haiku/sdk-client",
      "label": "fix",
      "message": "correct typo in ProxyType enum"
    }
  },
  "3.0.43": {
    "00c69f59dc32145e23d6fc7488c20337af519fc3": {
      "project": "@haiku/sdk-client",
      "label": "fix",
      "message": "allow duplicate modal to ever open."
    }
  },
  "3.0.44": {
    "ea64545f399d1b7f5c9e29eac0bf1e86648650b7": {
      "project": "@haiku/sdk-client",
      "label": "fix",
      "message": "prevent Enter-submission of new/dupe project if there is an error."
    }
  },
  "3.0.45": {
    "4076d46a122014d33000363f7c4d73aafde7bb0b": {
      "project": "@haiku/sdk-client",
      "label": "fix",
      "message": "Initialize optional Mixpanel instrument and mention tracking in README (#315)"
    },
    "7f14b594c4b58968d02a413496825295508aa205": {
      "project": "@haiku/sdk-client",
      "label": "fix",
      "message": "for \"keyframes should still listen to expressions while paused()\""
    },
    "8af64b9dfe16425ca6e5f0efbf93812eb70cb726": {
      "project": "@haiku/sdk-client",
      "label": "fix",
      "message": "cast all SVG text font declarations to a default sans-serif chain."
    },
    "5cd157a650f079cd9d432a22742d3c5083aa3986": {
      "project": "@haiku/sdk-client",
      "label": "feat",
      "message": "Add basic demo server for haiku-formats"
    },
    "b396e4aef4333e4c45f10d36053f08ba7076d36f": {
      "project": "@haiku/sdk-client",
      "label": "fix",
      "message": "for \"Lottie bug"
    },
    "0ac3dc246230e60623868414c01f855fd93050fd": {
      "project": "@haiku/sdk-client",
      "label": "fix",
      "message": "kick off plumbing tests by authenticating."
    },
    "8bf9eaa346072c44f036c9a6f30aa8eb91ecfeaa": {
      "project": "@haiku/sdk-client",
      "label": "fix",
      "message": "get all tests passing/terminating."
    }
  },
  "3.0.46": {
    "d6ccc1f12fc5f0ab309db0d2eb95b622af086de2": {
      "project": "@haiku/sdk-client",
      "label": "fix",
      "message": "upgrade electron build chain"
    },
    "fe722e84d57d5967a952ce92630469b6c2ae0820": {
      "project": "@haiku/sdk-client",
      "label": "fix",
      "message": "Initialize optional Mixpanel instrument and mention tracking in README (#315)"
    },
    "7dc20ffe8faf89b36f204c8f02594d86ecf0b356": {
      "project": "@haiku/sdk-client",
      "label": "fix",
      "message": "for \"keyframes should still listen to expressions while paused()\""
    },
    "30f194eb67190adc9389e1854785f1045c14640d": {
      "project": "@haiku/sdk-client",
      "label": "fix",
      "message": "get all tests passing/terminating."
    },
    "f2e49a29ce34b45b0bcb8279798be0cd1114d52d": {
      "project": "@haiku/sdk-client",
      "label": "fix",
      "message": "get all tests passing/terminating."
    }
  },
  "3.0.47": {
    "d59cc4807357fe6b8e53dd1fa19a578684ff6c83": {
      "project": "@haiku/sdk-client",
      "label": "fix",
      "message": "Initialize optional Mixpanel tracking correctly; use official snippet instead of our broken unrolled one"
    }
  },
  "3.0.48": {
    "ef80682e4aa3f59743846e64b38a7ff021cff0da": {
      "project": "@haiku/sdk-client",
      "label": "fix",
      "message": "wrap haikuOptions in quotes in the Vue.js example (#317)"
    },
    "e085fda0dd7233a287921bb29fa0699d6211fc87": {
      "project": "@haiku/sdk-client",
      "label": "feat",
      "message": "make all adapter bundles available on the CDN. (#316)"
    },
    "c1410a67807f281dae2eab726ce78b7a48000f55": {
      "project": "@haiku/sdk-client",
      "label": "fix",
      "message": "Initialize optional Mixpanel tracking correctly; use official snippet instead of our broken unrolled one"
    }
  },
  "3.0.49": {
    "9acaad05a3213ac6085a715eac388a1193392118": {
      "project": "@haiku/sdk-client",
      "label": "feat",
      "message": "add a custom implementation to resize panels"
    },
    "7c886dbbb0ec2ab1b6f574030985f3ff38a8a1a3": {
      "project": "@haiku/sdk-client",
      "label": "fix",
      "message": "create a merge commit down to development branch after we push autochanges."
    },
    "2b9c466e6e7df3fc2ea1922deaa9a571d8b5bb8d": {
      "project": "@haiku/sdk-client",
      "label": "fix",
      "message": "wrap haikuOptions in quotes in the Vue.js example (#317)"
    },
    "2b1d492a835147bfeb86fee3f6f72e805bed5516": {
      "project": "@haiku/sdk-client",
      "label": "feat",
      "message": "make all adapter bundles available on the CDN. (#316)"
    }
  },
  "3.1.1": {},
  "3.1.2": {},
  "3.1.3": {
    "55471e3c2b211196ed86eafaceff836aae0e27b1": {
      "project": "@haiku/sdk-client",
      "label": "fix",
      "message": "always control time in Timeline model."
    },
    "ed41a5ab55d76ce4f8175677a026177864b0fc34": {
      "project": "@haiku/sdk-client",
      "label": "fix",
      "message": "watch-all script should watch core, not player"
    }
  },
  "3.1.4": {
    "dd08c80a5a6274b471b03def95e3dcaeb4df8f9a": {
      "project": "@haiku/sdk-client",
      "label": "fix",
      "message": "use correct import path for code samples in publish UI"
    },
    "8a82379486310670703579824b607930416bb41b": {
      "project": "@haiku/sdk-client",
      "label": "fix",
      "message": "list vue-dom.js in various plumbing lists"
    }
  },
  "3.1.5": {
    "2719f646afc49d1dc1207a95abddfcadc1fb19e3": {
      "project": "@haiku/sdk-client",
      "label": "feat",
      "message": "add logic to display an aggregated changelog history"
    },
    "474bf157a975ee3dea42f93d135df86eb7090367": {
      "project": "@haiku/sdk-client",
      "label": "feat",
      "message": "add Intercom support btn"
    },
    "ab8ad4c2ae6867d82abc2c6404ea2aa3577044b7": {
      "project": "@haiku/sdk-client",
      "label": "fix",
      "message": "write a vue.js file at the root dir on project setup"
    },
    "f558468d2457df4a0de6494a3810447f6f8a339f": {
      "project": "@haiku/sdk-client",
      "label": "fix",
      "message": "crash when pointing at prod inkstone"
    },
    "4af1bc32b228abc6f8bcdcf041a257648f3fd017": {
      "project": "@haiku/sdk-client",
      "label": "feat",
      "message": "add logic to show changelogs after updates"
    },
    "3a494537eab91a5f19ac4a1a28e94b5d9b9e261e": {
      "project": "@haiku/sdk-client",
      "label": "fix",
      "message": "use global replace during project duplication with the correct asset names."
    },
    "6d1226ab582a8dc42522d04449aa5cd8f0b8da6d": {
      "project": "@haiku/sdk-client",
      "label": "feat",
      "message": "support public/private project settings through inkstone"
    },
    "af2429f9147b484c7e37c90e9f2c8571e7acbd8f": {
      "project": "@haiku/sdk-client",
      "label": "fix",
      "message": "TypeScript ¯\\_(ツ)_/¯"
    },
    "271d87765d6ea846973936d5195d646c00c506d0": {
      "project": "@haiku/sdk-client",
      "label": "fix",
      "message": "layout on pub ui for long proj names"
    },
    "64a399d72dd8e0ffba4978e32bc6a68f67760f86": {
      "project": "@haiku/sdk-client",
      "label": "fix",
      "message": "Fix bugs and tests after merge slice"
    },
    "7e6e211dba92bf29e5f6af4bc0e7b76dbd9dfe44": {
      "project": "@haiku/sdk-client",
      "label": "fix",
      "message": "Don't 'bootstrap scene files' in the webviews"
    },
    "17ec1a1f4e6db7661d6924c344ff64570b8d2f63": {
      "project": "@haiku/sdk-client",
      "label": "feat",
      "message": "Add translation.z to listing"
    },
    "2ae11f652074bb366024378a6b0d8d8fef7647b3": {
      "project": "@haiku/sdk-client",
      "label": "fix",
      "message": "Be correctly flexible when an expression input's type is 'string'"
    },
    "9c932ae7a3d156b1597583077f1957ccea3091b2": {
      "project": "@haiku/sdk-client",
      "label": "fix",
      "message": "Make it so logger logs in the webviews"
    },
    "92a85db16ed14e0501c87f11013cd29a1e1718ed": {
      "project": "@haiku/sdk-client",
      "label": "fix",
      "message": "In EmitterManager, call method we checked for"
    },
    "f6eee7d6620c70a890f7999ea177a5e3d8412053": {
      "project": "@haiku/sdk-client",
      "label": "fix",
      "message": "use correct import path for code samples in publish UI"
    },
    "efebb60f56b66debbd812aa93ece43ba3bebd0f3": {
      "project": "@haiku/sdk-client",
      "label": "fix",
      "message": "use correct import path for code samples in publish UI"
    },
    "587a7c67b8fd6209fcb11ab1d3d28f6c1338a41e": {
      "project": "@haiku/sdk-client",
      "label": "fix",
      "message": "list vue-dom.js in various plumbing lists"
    },
    "7739ae52b422ebd9b78350c623d9c701f80ba629": {
      "project": "@haiku/sdk-client",
      "label": "feat",
      "message": "add a SAVE button in multiline expressions editor"
    }
  },
  "3.1.6": {
    "a66b5a94c988822d0fc03ede0e8c865d8b0ef0ea": {
      "project": "@haiku/sdk-client",
      "label": "feat",
      "message": "add logic to display an aggregated changelog history"
    },
    "a701a20689cd9992a289dbd9ad3d828dc1b220cc": {
      "project": "@haiku/sdk-client",
      "label": "feat",
      "message": "add logic to display an aggregated changelog history"
    },
    "a0c873eaabf3031255d8971cd251256cc9526ef6": {
      "project": "@haiku/sdk-client",
      "label": "fix",
      "message": "crash when pointing at prod inkstone"
    },
    "cc77c058064ca71e26faebd2399d5c20c4b697ad": {
      "project": "@haiku/sdk-client",
      "label": "feat",
      "message": "add logic to show changelogs after updates"
    },
    "735fda9cdb2d9f4cdbb2006b47832b80f52d4a2d": {
      "project": "@haiku/sdk-client",
      "label": "feat",
      "message": "add logic to show changelogs after updates"
    },
    "6995bf47e97171495d0a8cdd9e2f2ea1621309d5": {
      "project": "@haiku/sdk-client",
      "label": "feat",
      "message": "add logic to show changelogs after updates"
    },
    "edf9ab03c25e452f05dc048c0115faf7f1c36324": {
      "project": "@haiku/sdk-client",
      "label": "feat",
      "message": "support public/private project settings through inkstone"
    },
    "d6e827a02cd3019e93b083b0ce6c8cb7546a947f": {
      "project": "@haiku/sdk-client",
      "label": "feat",
      "message": "support public/private project settings through inkstone"
    },
    "a6db5470d2412717d839171ee4d29db4a638fe93": {
      "project": "@haiku/sdk-client",
      "label": "fix",
      "message": "TypeScript ¯\\_(ツ)_/¯"
    },
    "6716a11fabdd3f5b5f2051b0715000c52c3190de": {
      "project": "@haiku/sdk-client",
      "label": "fix",
      "message": "layout on pub ui for long proj names"
    },
    "c59993eed08365e5cd06c98f10ccd9475f04a3c5": {
      "project": "@haiku/sdk-client",
      "label": "fix",
      "message": "use correct import path for code samples in publish UI"
    }
  },
  "3.1.7": {
    "5a27c5547aaafad6817142238d0a2d0156946666": {
      "project": "@haiku/sdk-client",
      "label": "feat",
      "message": "Add first changelog content"
    }
  },
  "3.1.8": {
    "708cd10774d946533dcc55f3eacfc88e0a758617": {
      "project": "@haiku/sdk-client",
      "label": "fix",
      "message": "Ensure changelog files are included in the build payload"
    },
    "b38e459c4d1dfa0c9dc07e5c7e29f08e5c05dc8a": {
      "project": "@haiku/sdk-client",
      "label": "feat",
      "message": "Add first changelog content"
    }
  },
  "3.1.9": {
    "6ccaf696dfb83981e092784de0c52f2858c52826": {
      "project": "@haiku/sdk-client",
      "label": "fix",
      "message": "Missed a distro script hook required to get the changelog into the build"
    }
  },
  "3.1.10": {
    "5f011c5ad2b6c11b47b7b1fa5073cc4d7ffdc50b": {
      "project": "@haiku/sdk-client",
      "label": "fix",
      "message": "update the read paths for changelogs"
    }
  },
  "3.1.11": {
    "5f8062d071562ffa9447bfef84d285d5c5a8e8d8": {
      "project": "@haiku/sdk-client",
      "label": "feat",
      "message": "Add fuzzy @haiku/core versioning in project folders."
    }
  },
  "3.1.12": {},
  "3.1.13": {},
  "3.1.14": {
    "78054557c6bf9b2e29d2233c874f3eed895bf439": {
      "project": "@haiku/sdk-client",
      "label": "fix",
      "message": "fix the gradients on the auth slack logo"
    },
    "b2587b9910248255944330299b7a292be8ce1dae": {
      "project": "@haiku/sdk-client",
      "label": "feat",
      "message": "add script to republish all projects from mono."
    },
    "1c164f54e0b8b543edf7f3f52fc492ed65e94d41": {
      "project": "@haiku/sdk-client",
      "label": "feat",
      "message": "add @haiku/sdk-inkstone stubs for community features."
    },
    "5d030a2dc0001edb4ac5cbd03ff56881395eed5c": {
      "project": "@haiku/sdk-client",
      "label": "fix",
      "message": "use fuzzy core version for splash haiku"
    },
    "56cfc04feb8758a75731fd6869042f6cc379e74f": {
      "project": "@haiku/sdk-client",
      "label": "feat",
      "message": "Add fuzzy @haiku/core versioning in project folders."
    },
    "9d5ecb39ab864284adce60e0e2dc156dc9940894": {
      "project": "@haiku/sdk-client",
      "label": "feat",
      "message": "add animated splash screen"
    }
  },
  "3.1.15": {
    "129a96bc8475cf4279c7dfd91b4ec6c843ac5cf4": {
      "project": "@haiku/sdk-client",
      "label": "fix",
      "message": "lint"
    },
    "ab586ebff7ea1feeac98660c5b5e2f6041bf4d9c": {
      "project": "@haiku/sdk-client",
      "label": "fix",
      "message": "fix the gradients on the auth slack logo"
    },
    "fdfb3627b8319653382f96a8eb052c09775a3b6f": {
      "project": "@haiku/sdk-client",
      "label": "feat",
      "message": "add @haiku/sdk-inkstone stubs for community features."
    }
  },
  "3.1.16": {
    "554cf48061324cf924d6801ad66d670739230f8d": {
      "project": "@haiku/sdk-client",
      "label": "fix",
      "message": "handle controlFlow.placeholder when children are not an array."
    },
    "08f0bb8e9daa577aef27c0863ccf7aa9a5bf1194": {
      "project": "@haiku/sdk-client",
      "label": "fix",
      "message": "When marshalling params, leave dollar signs alone"
    },
    "e8f4ce26c325f8cdebd3f7c75e91238f63577f65": {
      "project": "@haiku/sdk-client",
      "label": "feat",
      "message": "register the haiku:// protocol in Haiku.app"
    },
    "4d1d19159ac38ddce8f56c1498780e3ff7377d31": {
      "project": "@haiku/sdk-client",
      "label": "fix",
      "message": "clean up engines in existing package.json files during init"
    }
  },
  "3.1.17": {
    "49bcb2df4cf19d1b894b1bf817f243adb9dcb169": {
      "project": "@haiku/sdk-client",
      "label": "fix",
      "message": "Don't crash if the function signature is something we cannot parse"
    },
    "3d28a472b07f0d58e431a95b553a743a7466983f": {
      "project": "@haiku/sdk-client",
      "label": "fix",
      "message": "handle controlFlow.placeholder when children are not an array."
    },
    "b01e6c59b7071c6236b01b2d4eddcfc273eb125e": {
      "project": "@haiku/sdk-client",
      "label": "fix",
      "message": "When marshalling params, leave dollar signs alone"
    }
  },
  "3.1.18": {
    "f760e87e39648d0d836bd15dff24fb25e8e4e754": {
      "project": "@haiku/sdk-client",
      "label": "feat",
      "message": "enable figma integration on production"
    },
    "8e5088b8906753e814a44ad9795910e1f1ec0471": {
      "project": "@haiku/sdk-client",
      "label": "feat",
      "message": "support DMG upload and syndication."
    },
    "269c5a7a6183fe0a7f6f1ddc191a3697372c9384": {
      "project": "@haiku/sdk-client",
      "label": "fix",
      "message": "use the correct test command for haiku-serialization"
    },
    "b791b55206419e2a6013317085cb5486b16a95fa": {
      "project": "@haiku/sdk-client",
      "label": "fix",
      "message": "fix up a figma failing test"
    },
    "ce6da83430e765fc902aa1200c97f66312ac9d96": {
      "project": "@haiku/sdk-client",
      "label": "fix",
      "message": "add missing imports"
    },
    "543f673f8a5c7c86b17a37cbf62810589dc449d1": {
      "project": "@haiku/sdk-client",
      "label": "feat",
      "message": "@haiku/sdk-inkstone hookup to get Figma access token."
    },
    "915c2e30b9d2f86aca3f1ea5b64ebee672bd65a9": {
      "project": "@haiku/sdk-client",
      "label": "fix",
      "message": "remove hardcoded test inkstone URL from right-click menu."
    },
    "e5a87cba13b60223dba952275eaa426d7ab47f78": {
      "project": "@haiku/sdk-client",
      "label": "fix",
      "message": "Parse transform component strings whose values are delimited by spaces"
    },
    "abc84d4551dc356a53dd80be63bc3da9b410c2d3": {
      "project": "@haiku/sdk-client",
      "label": "fix",
      "message": "do not hardcode project in forkability check...."
    },
    "e4b579bf80b1f20e875347cfcfd4719fe7a9ae59": {
      "project": "@haiku/sdk-client",
      "label": "feat",
      "message": "Add right-click menu option to \"Fork this component\""
    },
    "cf728ea3c5d91b439e43219d9b039bfebac32d7c": {
      "project": "@haiku/sdk-client",
      "label": "feat",
      "message": "basic URL-driven forking functionality."
    },
    "1dea3db1bc0aa91df87efb2879dfcba2e5f154cd": {
      "project": "@haiku/sdk-client",
      "label": "feat",
      "message": "add @haiku/sdk-inkstone endpoint for forking a community project."
    },
    "a7f46121163074cba711b59536e6753de5afdc32": {
      "project": "@haiku/sdk-client",
      "label": "feat",
      "message": "hook haikuStatic exporter format into publish flow."
    },
    "042efeda95ee73925665a123931f4db210f30c55": {
      "project": "@haiku/sdk-client",
      "label": "feat",
      "message": "add haikuStatic exporter format."
    },
    "7b138ab9413c279a77472db4585560a2d83e3281": {
      "project": "@haiku/sdk-client",
      "label": "fix",
      "message": "use the correct casing on the npm package name in publish modal"
    },
    "e7f6b1996859ca1c9d5bb2828094e2ce15cd6f9a": {
      "project": "@haiku/sdk-client",
      "label": "fix",
      "message": "Don't crash if the function signature is something we cannot parse"
    }
  },
  "3.1.19": {
    "808bed71a0e7ec3e6741406b016d59919ca70d1b": {
      "project": "@haiku/sdk-client",
      "label": "fix",
      "message": "allow users to fork-on-launch in release mode."
    },
    "b7b233ad0eaecd8a9b7e22a0106d354ea322b1d3": {
      "project": "@haiku/sdk-client",
      "label": "fix",
      "message": "minor UI perks related to figma"
    },
    "ffbc67bb4550f770eaeb9e978457ce5bc938eb31": {
      "project": "@haiku/sdk-client",
      "label": "fix",
      "message": "properly catch errors during figma requests"
    },
    "7bd7f113c23a1ed213ceee233dbb31785c5682bb": {
      "project": "@haiku/sdk-client",
      "label": "fix",
      "message": "check if abspath exist before matching"
    },
    "75d04459f7f3296ca1381cbb67a428ed907b2b12": {
      "project": "@haiku/sdk-client",
      "label": "feat",
      "message": "enable figma integration on production"
    },
    "7f7b778ee079b626dbd764620bed5f6afd93043a": {
      "project": "@haiku/sdk-client",
      "label": "feat",
      "message": "@haiku/sdk-inkstone hookup to get Figma access token."
    },
    "1b8a9ae6a1241db0fbbe9cc1bf7ff08689a76507": {
      "project": "@haiku/sdk-client",
      "label": "fix",
      "message": "remove hardcoded test inkstone URL from right-click menu."
    },
    "eaa57894991a4b1d2414b3008a11d4b8491ee1be": {
      "project": "@haiku/sdk-client",
      "label": "fix",
      "message": "Parse transform component strings whose values are delimited by spaces"
    },
    "549cef2215e89f6fb38806d420fecef2427a83e9": {
      "project": "@haiku/sdk-client",
      "label": "fix",
      "message": "do not hardcode project in forkability check...."
    },
    "a7a7e2a373633ae2ff31923ba8a2dc52ccb5b112": {
      "project": "@haiku/sdk-client",
      "label": "feat",
      "message": "Add right-click menu option to \"Fork this component\""
    },
    "010b855dd477040f11dbc4558731c384aced5ead": {
      "project": "@haiku/sdk-client",
      "label": "feat",
      "message": "basic URL-driven forking functionality."
    },
    "f9e53eda813b3b816c41883a5b420d4a14e7ab9d": {
      "project": "@haiku/sdk-client",
      "label": "feat",
      "message": "add @haiku/sdk-inkstone endpoint for forking a community project."
    },
    "5e1b6391756e2bc35b32dfce7d0f5099f53c8b73": {
      "project": "@haiku/sdk-client",
      "label": "fix",
      "message": "use the correct casing on the npm package name in publish modal"
    }
  },
  "3.1.20": {
    "0d596010e9e489882ec7a0602c91e755d66b3d16": {
      "project": "@haiku/sdk-client",
      "label": "fix",
      "message": "add extra checks to figma path checkers"
    },
    "ff7bd30f00b578d04a18dc2423ddf2e8957de961": {
      "project": "@haiku/sdk-client",
      "label": "fix",
      "message": "Check for source path before trying to match it"
    },
    "538694e408e0dc24f84aa8d5a4522f2ac97bbdec": {
      "project": "@haiku/sdk-client",
      "label": "fix",
      "message": "allow duplicate slice names to exist in the wild."
    },
    "986ad753b9b4ec52b1e9e7c4fe8ecfcca02c5e5a": {
      "project": "@haiku/sdk-client",
      "label": "fix",
      "message": "catch svgo errors"
    },
    "0f5cc849fff23ecb774254d2405dc55b7d0555e8": {
      "project": "@haiku/sdk-client",
      "label": "fix",
      "message": "add a missing prop in the propchain of svg imports"
    },
    "45fdbf6f4ff77b478568671d298a4b2298894492": {
      "project": "@haiku/sdk-client",
      "label": "fix",
      "message": "typo in figma import modal."
    }
  },
  "3.1.21": {
    "9dff9155d815fa22f377d3ecea2ef98f0e4bb1ae": {
      "project": "@haiku/sdk-client",
      "label": "fix",
      "message": "sweep assets before re-ingesting them."
    },
    "c6d82957696c4c57b7e3a835e575a18c1032d7c7": {
      "project": "@haiku/sdk-client",
      "label": "fix",
      "message": "actually pass fileId forward in recursive Figma#findItems call."
    }
  },
  "3.1.22": {
    "9a23f07a0067b53f2f8dfab57d13e64d1550f384": {
      "project": "@haiku/sdk-client",
      "label": "fix",
      "message": "handle the case that figma assets have dashes in their names."
    }
  },
  "3.1.23": {
    "5d4995e358fd7cf7501ce61e112a8b6ddbb302e7": {
      "project": "@haiku/sdk-client",
      "label": "fix",
      "message": "use proper semver ordering to display changelog"
    },
    "65f73e5c09a4c3aa24d477d057bcb884b55ab627": {
      "project": "@haiku/sdk-client",
      "label": "fix",
      "message": "Don't call dtModified on undefined"
    }
  },
  "3.1.24": {
    "eeeee9a382f7a2b9cbb3ead6d6391f2c1a139854": {
      "project": "@haiku/sdk-client",
      "label": "fix",
      "message": "Changelog syntax error"
    },
    "1b054440a22c8d9f9f6ae419be079461be963af2": {
      "project": "@haiku/sdk-client",
      "label": "feat",
      "message": "detect and upgrade proxy requirements on the fly"
    },
    "587a756f60c5844d658645beac6658cff9dec3a7": {
      "project": "@haiku/sdk-client",
      "label": "feat",
      "message": "give plumbing an all-knowing .dotenv stored in ~/.haiku"
    },
    "607164c39aa5ed148f00afa7c5ce5b1a5b6d5285": {
      "project": "@haiku/sdk-client",
      "label": "feat",
      "message": "proxy serialization capability in haiku-common"
    },
    "fa7ba6b52b87bb345924b97b165b31dd37eaf0a8": {
      "project": "@haiku/sdk-client",
      "label": "feat",
      "message": "add link in user menu to user's Community profile"
    },
    "c38feefa458c82c2ead4d94c15f2d06edc18a994": {
      "project": "@haiku/sdk-client",
      "label": "fix",
      "message": "add generic VPN error to avert the ugliness of a crash."
    },
    "7a88bea0cca360d9abdbd2ca210b6a38ad424e90": {
      "project": "@haiku/sdk-client",
      "label": "fix",
      "message": "do not crash when loopback.haiku.ai is unable to resolve."
    },
    "324b455c82784874c058ee8997d1e73fd7885ae3": {
      "project": "@haiku/sdk-client",
      "label": "fix",
      "message": "add better messaging when a file is not found during instantiation"
    },
    "70fced8d847cf6306a7e2b0b7b6d199a249ef905": {
      "project": "@haiku/sdk-client",
      "label": "fix",
      "message": "improve error Figma messaging when there are no assets to import"
    },
    "416c45b944c0ccbeb75922096ea2b9377bf627a1": {
      "project": "@haiku/sdk-client",
      "label": "fix",
      "message": "clean Figma token on logout and centralize logout methods in creator"
    },
    "5beb8e076e4bdfc4a5392b419411615d411efd53": {
      "project": "@haiku/sdk-client",
      "label": "fix",
      "message": "avoid setState on unmounted StateRow components"
    },
    "4cf26482dc3ab60017f06ba6e62667ee6dbd9104": {
      "project": "@haiku/sdk-client",
      "label": "fix",
      "message": "do not override state with props if the state row is a new component"
    },
    "a629a987f11db2435c6341322b09715f9a5d2fcb": {
      "project": "@haiku/sdk-client",
      "label": "feat",
      "message": "display a message when there are no states in the library"
    },
    "32e764e7d136c12b34f4cd3b6e484400ce2bfff1": {
      "project": "@haiku/sdk-client",
      "label": "fix",
      "message": "avoid setting state of StateRow once its unmounted"
    },
    "90c5c7498677ff0f78a74eec2c831a96aacd232b": {
      "project": "@haiku/sdk-client",
      "label": "fix",
      "message": "Typo"
    },
    "70562470600a24d40dbcdd5fde39b1c284a73022": {
      "project": "@haiku/sdk-client",
      "label": "fix",
      "message": "Typo"
    },
    "bb796ebb0159b05e334cf4b038bf97ea67c86b60": {
      "project": "@haiku/sdk-client",
      "label": "fix",
      "message": "Default PR template must exist too"
    },
    "57c7dac9b93b01781e7e8e8e5c27d178b4ff9d3c": {
      "project": "@haiku/sdk-client",
      "label": "fix",
      "message": "Default PR template must exist too"
    },
    "848d1fde5de41d9bad9d677c1d8e3677c35561d2": {
      "project": "@haiku/sdk-client",
      "label": "fix",
      "message": "improve the logic to import files from disk"
    },
    "d21f94fa8f6cfc91affde1235af039c25f6ef5c7": {
      "project": "@haiku/sdk-client",
      "label": "fix",
      "message": "use a safer value for the tour spotlight size"
    },
    "eaa61c03158335497b98e07de92beb666bd06e7f": {
      "project": "@haiku/sdk-client",
      "label": "fix",
      "message": "revert changes on position of the share modal"
    },
    "77cc31dbf316ff033b789478fb3e74fbb24d240b": {
      "project": "@haiku/sdk-client",
      "label": "fix",
      "message": "use the correct URL to generate Figma links"
    },
    "9deb80b975a5284f603fb24a3acf550785f716de": {
      "project": "@haiku/sdk-client",
      "label": "feat",
      "message": "show frame action btn only after delay"
    }
  },
  "3.1.25": {
    "b3d1cfced53e41c4c4b0ac3946e455f73309166c": {
      "project": "@haiku/sdk-client",
      "label": "fix",
      "message": "Changelog syntax error"
    },
    "fd21449b1631759ff1a94fca11336df6c8ba1d70": {
      "project": "@haiku/sdk-client",
      "label": "feat",
      "message": "give plumbing an all-knowing .dotenv stored in ~/.haiku"
    },
    "92b53ae1d68126595d2a989e29bfc27c46504c14": {
      "project": "@haiku/sdk-client",
      "label": "feat",
      "message": "proxy serialization capability in haiku-common"
    },
    "f5015b6e1651af4625ae84bba8d1bc55a0404269": {
      "project": "@haiku/sdk-client",
      "label": "feat",
      "message": "add link in user menu to user's Community profile"
    },
    "a701e471f8d977e4f6217f0072efe384db72aa2e": {
      "project": "@haiku/sdk-client",
      "label": "feat",
      "message": "make file watchers write-aware to avoid unnecessary module reloading."
    },
    "5f8b7698b5bf2c699956ad74a973324d4ac8472c": {
      "project": "@haiku/sdk-client",
      "label": "fix",
      "message": "Handle query keys that don't have .toString"
    },
    "0fa2eb7f9a6ec9878bb37a1d11876c9cf832b918": {
      "project": "@haiku/sdk-client",
      "label": "fix",
      "message": "allow keyframes to be removed by reversing updateKeyframes"
    },
    "08aeffed7a035208b188f84e230026b9c6cfbb9f": {
      "project": "@haiku/sdk-client",
      "label": "fix",
      "message": "Prevent duplicate child insertions"
    },
    "5414640c26b463c5019a85c1684eb7ce8241d35c": {
      "project": "@haiku/sdk-client",
      "label": "fix",
      "message": "Force flush when changing states to force expr reeval so error displays for orphaned states"
    },
    "ea53d165ffe98732b6aceae010f240d2f000ded5": {
      "project": "@haiku/sdk-client",
      "label": "fix",
      "message": "Don't assume row/element exist in all views (fixes undo of keyframe creation via timeline)"
    },
    "fe65d3b0738cf2cfe55ee1928d29e822088f295d": {
      "project": "@haiku/sdk-client",
      "label": "fix",
      "message": "Ensure we snapshot undefined keyframe values so inversion works correctly under race conditions"
    },
    "b6f30245468e3bd30cd21ba2d2faf78137661eb2": {
      "project": "@haiku/sdk-client",
      "label": "fix",
      "message": "put test back in order for Figma."
    },
    "a634c78a4fef133e35336396fb1a8481ee829520": {
      "project": "@haiku/sdk-client",
      "label": "fix",
      "message": "revert changes on position of the share modal"
    },
    "9873b94191f53df6d596e60af8a5bf5b15aa2a6f": {
      "project": "@haiku/sdk-client",
      "label": "feat",
      "message": "Add HTML renderer, don't fail if SVGO can't parse (it chokes on styles), and add test of messed up Ativo.svg"
    }
  },
  "3.1.26": {
    "42760be43abe3245b2c2f5f5bd952866ad60fa50": {
      "project": "@haiku/sdk-client",
      "label": "fix",
      "message": "Prevent double undos"
    },
    "fca9d12acf2cbfb341de99a5406e707497913a0c": {
      "project": "@haiku/sdk-client",
      "label": "fix",
      "message": "Emit needs to be passed to the recursive request call"
    },
    "9c219610fc089b2077d9ced46e3576f510a0b2a6": {
      "project": "@haiku/sdk-client",
      "label": "feat",
      "message": "Add HTML renderer, don't fail if SVGO can't parse (it chokes on styles), and add test of messed up Ativo.svg"
    }
  },
  "3.1.27": {
    "d3c9069eb2614905e8a049f8d54faced58eb0ca8": {
      "project": "@haiku/sdk-client",
      "label": "fix",
      "message": "use a project names instead of indexes to delete projects"
    },
    "50393cd17792f3341444e8887bcf2f4265aded6c": {
      "project": "@haiku/sdk-client",
      "label": "fix",
      "message": "Typo in tracking / analytics section (#8)"
    }
  },
  "3.1.28": {
    "46914d4e499216a700bc8ae7b3c80b60b6ec2c97": {
      "project": "@haiku/sdk-client",
      "label": "fix",
      "message": "Keyboard shortcut cut/copy/paste was messed up with my last fix"
    }
  },
  "3.1.29": {
    "753cd2fe800277bf331118d8749eb74268b0a822": {
      "project": "@haiku/sdk-client",
      "label": "fix",
      "message": "Ensure action stack gets properly reset in long-running processes"
    },
    "61b5f8c04079d5d184a7fef23f93335e013b6177": {
      "project": "@haiku/sdk-client",
      "label": "fix",
      "message": "use strict mode to evaluate expressions"
    },
    "d797510208349f21b4f83e021a9b5d1512394ab4": {
      "project": "@haiku/sdk-client",
      "label": "fix",
      "message": "enable strict mode in the Actions Editor"
    }
  },
  "3.1.30": {
    "16534b010f532b202be09857c8d9d6cf1d08c513": {
      "project": "@haiku/sdk-client",
      "label": "fix",
      "message": "Prevent double-click-to-instantiate from leaving the overlay div behind"
    }
  },
  "3.1.31": {
    "48434c630fbe82f55a3fa997d5c9c9ee19d84d51": {
      "project": "@haiku/sdk-client",
      "label": "fix",
      "message": "update the state of Creator after showing the changelog"
    }
  },
  "3.1.32": {
    "d92de1705b6cdb942fda813723a11e5330cd913c": {
      "project": "@haiku/sdk-client",
      "label": "fix",
      "message": "Ensure resize-stage with multiple elements at multiple keyframes renders the offset correctly"
    }
  },
  "3.2.1": {
    "bfda2bb8577fc911967991bb914928a0733cd69b": {
      "project": "@haiku/sdk-client",
      "label": "fix",
      "message": "address edge cases on the logic to save Actions"
    },
    "1202aca6aa6f77351d641f7adfa43b63140eaf2a": {
      "project": "@haiku/sdk-client",
      "label": "fix",
      "message": "style and behavior fixes for the Events UI"
    },
    "d7ef253e9bbf2c3068066fc6a215faf680cfc8fb": {
      "project": "@haiku/sdk-client",
      "label": "fix",
      "message": "do not insert a newline with snippets in the Events UI"
    },
    "73d11519e05e468b3410a1382d62efa6698aec2f": {
      "project": "@haiku/sdk-client",
      "label": "fix",
      "message": "tweak the save logic in Events UI to behave properly"
    },
    "dad3732800596f147a1047094fc5f062c1142dee": {
      "project": "@haiku/sdk-client",
      "label": "fix",
      "message": "avoid unexpected 360deg rotations when switching quadrants."
    },
    "df00858135adde14cf6fdaa4ffadaadb235c895d": {
      "project": "@haiku/sdk-client",
      "label": "fix",
      "message": "use an array for params in actions handlers"
    },
    "fd467389f7744a01913946dac7ec3738aa2b4ab4": {
      "project": "@haiku/sdk-client",
      "label": "fix",
      "message": "use endpoint that never returns HTTP errors for checking public/forkable."
    },
    "ed178fefc2020021ddb76ef73009c16f1951dca5": {
      "project": "@haiku/sdk-client",
      "label": "fix",
      "message": "Remove overcomplex cache logic causing problems for rendering data url attributes"
    },
    "ce50e72e47b434345d1f0424ceb6b057763218be": {
      "project": "@haiku/sdk-client",
      "label": "fix",
      "message": "Add back support for providing the template as an xml string"
    },
    "c434486ebd0aac098482408586dfc18c837eef8b": {
      "project": "@haiku/sdk-client",
      "label": "fix",
      "message": "resolve various issues related to zooming the artboard."
    },
    "5157dd7e0575e617884125a4a8c73bb6a05dd430": {
      "project": "@haiku/sdk-client",
      "label": "feat",
      "message": "add ability to pull all subtrees standalone."
    },
    "7c3c1290df3c60200ee5fc2ae74471ec8fa57afd": {
      "project": "@haiku/sdk-client",
      "label": "fix",
      "message": "the active control should dominate the hovered control during scaling."
    },
    "67cb0700c10b21f5fc778d08a364771cb2051f5e": {
      "project": "@haiku/sdk-client",
      "label": "fix",
      "message": "resolve an edge case with proportional scaling."
    },
    "75fbd656fe561b8644bbee19fb023fddda7c8135": {
      "project": "@haiku/sdk-client",
      "label": "fix",
      "message": "un-guard dragging"
    },
    "d91574492f208b76feb39d10593ba83c576c7e61": {
      "project": "@haiku/sdk-client",
      "label": "fix",
      "message": "add basic polyline support."
    },
    "c5d3e8a16a1cd78c15a68e807e058b6e7fd0e62f": {
      "project": "@haiku/sdk-client",
      "label": "feat",
      "message": "add correct and addressable (2D) origin support."
    },
    "2f66ad1eea0317a8523fc4f3997aa651671c6115": {
      "project": "@haiku/sdk-client",
      "label": "feat",
      "message": "use iPreview haiku as preview button"
    },
    "27cfbab7790b31eaf3d627ad5aecc6c06d375ae7": {
      "project": "@haiku/sdk-client",
      "label": "fix",
      "message": "solve for chained terminated paths and allow falsey curves."
    },
    "7df2f28dbe68e6ce1111d902b5f14fdcc7f697ef": {
      "project": "@haiku/sdk-client",
      "label": "feat",
      "message": "Drag+drop timeline elements to re-order z-index"
    },
    "033042e2cec73adf735ebb2675f524b305feb13e": {
      "project": "@haiku/sdk-client",
      "label": "fix",
      "message": "enable text to be copied in Creator"
    },
    "0a7119cce83a24a7e7c629ed15b829eff076cb1a": {
      "project": "@haiku/sdk-client",
      "label": "fix",
      "message": "update an old path"
    },
    "a810a9e2cad44419eadc60cff0fbdbebf0d3ce21": {
      "project": "@haiku/sdk-client",
      "label": "fix",
      "message": "typos and variable name collisions"
    },
    "18bc913858fb57cc7788ed8d151275bb021af3ce": {
      "project": "@haiku/sdk-client",
      "label": "fix",
      "message": "refactor the code and use better detection for Sketch paths"
    },
    "1a742d0d8117e462200ca093d66af3e3a24858ac": {
      "project": "@haiku/sdk-client",
      "label": "feat",
      "message": "Improved core eventing and base model"
    },
    "3c906865680451af48f88798c698064dcbea537d": {
      "project": "@haiku/sdk-client",
      "label": "feat",
      "message": "add snippets with docs in the Actions UI"
    }
  },
  "3.2.2": {
    "a46ec34ed0796e729390718a7fb0e8b800b5ce55": {
      "project": "@haiku/sdk-client",
      "label": "fix",
      "message": "Broken reference"
    },
    "995686a22fe8fae5ef54c97c5736abf61d843633": {
      "project": "@haiku/sdk-client",
      "label": "fix",
      "message": "use endpoint that never returns HTTP errors for checking public/forkable."
    },
    "f107407b36f8f4889e6a12ae2a479e64f5ffed34": {
      "project": "@haiku/sdk-client",
      "label": "fix",
      "message": "Remove overcomplex cache logic causing problems for rendering data url attributes"
    },
    "1f48e6a1bd67f5c2dc742c16845465e716c0bcf0": {
      "project": "@haiku/sdk-client",
      "label": "fix",
      "message": "Add back support for providing the template as an xml string"
    },
    "9c0e65d46f55f838c0c3732f97d4770025fd86b1": {
      "project": "@haiku/sdk-client",
      "label": "feat",
      "message": "add correct and addressable (2D) origin support."
    },
    "79225a706095eee2247e46a1353a090ea9e1e881": {
      "project": "@haiku/sdk-client",
      "label": "feat",
      "message": "Improved core eventing and base model"
    }
  },
  "3.2.3": {
    "d34338fbdf9fcc84f2c7710f9572134827645201": {
      "project": "@haiku/sdk-client",
      "label": "fix",
      "message": "for dependency hell leading to initially crashing build."
    }
  },
  "3.2.4": {
    "d88b76b1872efe2248f98c6265e60ff940a6daa1": {
      "project": "@haiku/sdk-client",
      "label": "fix",
      "message": "Rehydrate correctly when keyframes are updated and ensure we emit the event"
    },
    "3d41f9696bd11f76d5db3747b823821b35325e44": {
      "project": "@haiku/sdk-client",
      "label": "fix",
      "message": "multiple lint fixes"
    },
    "53abac13d07ad75fcf66380ba6755cd0e773040b": {
      "project": "@haiku/sdk-client",
      "label": "fix",
      "message": "adjust spacing to make the linter happy"
    },
    "06ce828919b7eb638183c807a1d405e4c7d83ef0": {
      "project": "@haiku/sdk-client",
      "label": "fix",
      "message": "use the corret font-family for the figma import"
    },
    "a556ea321e7cbb445f05113b3ea039ceb3215bbf": {
      "project": "@haiku/sdk-client",
      "label": "fix",
      "message": "contemplate the case of a file not having a URL to download from Figma"
    }
  },
  "3.2.5": {
    "e1345e33b0a3d6fe34b72bb0316956460d0597e2": {
      "project": "@haiku/sdk-client",
      "label": "fix",
      "message": "add a more robust origin upgrade to support very old bytecode assets."
    }
<<<<<<< HEAD
=======
  },
  "3.2.6": {
    "421c103d609a058d84a96e0cc0f1f705ff0438c2": {
      "project": "@haiku/sdk-client",
      "label": "fix",
      "message": "upgrade bytecode in place only after setting up caches."
    },
    "860543786b9faa18cfed25594d399997a1ece32b": {
      "project": "@haiku/sdk-client",
      "label": "fix",
      "message": "add a more robust origin upgrade to support very old bytecode assets."
    }
>>>>>>> fae40dd6
  }
}<|MERGE_RESOLUTION|>--- conflicted
+++ resolved
@@ -6113,8 +6113,6 @@
       "label": "fix",
       "message": "add a more robust origin upgrade to support very old bytecode assets."
     }
-<<<<<<< HEAD
-=======
   },
   "3.2.6": {
     "421c103d609a058d84a96e0cc0f1f705ff0438c2": {
@@ -6127,6 +6125,5 @@
       "label": "fix",
       "message": "add a more robust origin upgrade to support very old bytecode assets."
     }
->>>>>>> fae40dd6
   }
 }