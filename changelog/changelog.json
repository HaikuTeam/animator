{
  "2.0.101": {
    "2fc3426f5dd0ebd4e3d1eea439920b4ed731ffb4": {
      "project": "haiku-bytecode",
      "label": "fix",
      "message": "Fix transform issue with svg instantiation"
    },
    "7828fb361d86ef0d67b870048ce20fc2c672fec7": {
      "project": "haiku-bytecode",
      "label": "fix",
      "message": "Handle case when path d attribute is blank string"
    },
    "ec226efaa44a13ed5937fe99e0eedfc5f92a6780": {
      "project": "haiku-bytecode",
      "label": "fix",
      "message": "Fix keyframe delete but and add unit test"
    },
    "7eb01262c2b62b49ed0a68bcc70cd28812aad6be": {
      "project": "haiku-bytecode",
      "label": "fix",
      "message": "Handle layout.shown since this was moved outside of Layout3D"
    },
    "b43dc4ba3b91fa9221839ef039c07a1a7600d945": {
      "project": "haiku-bytecode",
      "label": "feat",
      "message": "Add overflow properties"
    },
    "218aef2771fa3c28e00e02b7953113f99af837ad": {
      "project": "haiku-bytecode",
      "label": "fix",
      "message": "keyframe move issues"
    },
    "3045e9b7532a5fb21253ef8d7ab448c9581969ab": {
      "project": "haiku-bytecode",
      "label": "fix",
      "message": "moveKeyframes impl"
    },
    "274791a2b2c0e3d6a8f055567d07cb3a84800752": {
      "project": "haiku-bytecode",
      "label": "fix",
      "message": "Fixes to logic/guards on moving keyframes"
    },
    "c3d3a0907cb7132447d287bdd05d24bce441bad1": {
      "project": "haiku-bytecode",
      "label": "fix",
      "message": "No false if invisible, we still need the transform info"
    },
    "22d3a580fbe3574172a9be9ab5e6cb30b62e98e4": {
      "project": "haiku-bytecode",
      "label": "fix",
      "message": "Let body be dragged past end"
    },
    "8d75fd3f7e56f46816cf386e854a64d51c739759": {
      "project": "haiku-bytecode",
      "label": "fix",
      "message": "Don't put a bunch o' nulls in"
    },
    "edfb03e53f3b7871a06af85bdc97f9ae3e23189b": {
      "project": "haiku-bytecode",
      "label": "fix",
      "message": "Let end segs be moved"
    },
    "5352380d1d2300106e32a188d1a55893a3b8da15": {
      "project": "haiku-bytecode",
      "label": "fix",
      "message": "If no parent size, that also means invisible"
    },
    "828e9e133bd4a330d2b7d9d819784ec23d2b95c4": {
      "project": "haiku-bytecode",
      "label": "feat",
      "message": "controlFlow.insert vs. controlFlow.placeholder"
    },
    "5e04b489c8ac977f2418f9684c02bcf19d45402d": {
      "project": "haiku-bytecode",
      "label": "fix",
      "message": "Make sure we re-write critical values if a full reflow is requested"
    },
    "400a361a9785bd624a27b4b3d8295ae3f599e8ad": {
      "project": "haiku-bytecode",
      "label": "fix",
      "message": "No idea how this got in here"
    },
    "786a71ffbe498d0090532672f9a3a128d03a373a": {
      "project": "haiku-bytecode",
      "label": "fix",
      "message": "Tweak layout3d case when there is nothing to show"
    },
    "8c49ff99b6a9e4fdb13498c655a98b98650bdcab": {
      "project": "haiku-bytecode",
      "label": "fix",
      "message": "Drag keyframe by index instead of key"
    },
    "d5881c8dc6a3455210db3bc3235979456396e74a": {
      "project": "haiku-bytecode",
      "label": "fix",
      "message": "Try the preceding and current value instead of falling back to null"
    },
    "d8b3c49aa1212eb183e1b63afd4f740124c11b8e": {
      "project": "haiku-bytecode",
      "label": "fix",
      "message": "More specific return value when nothing is to be shown"
    },
    "a6d72a0af70c645d70177394a4ea5c284b964289": {
      "project": "haiku-bytecode",
      "label": "fix",
      "message": "Keyframe is an obj not the value itself"
    },
    "82519d6796155d9e65d86cc742d65bdfdfcae2c5": {
      "project": "haiku-bytecode",
      "label": "fix",
      "message": "Check for null since those come in over comlink"
    },
    "42ef09a0db432c59eb8d2009ef59d41c9fc2bd39": {
      "project": "haiku-bytecode",
      "label": "fix",
      "message": "Guards on missing properties"
    },
    "3db3b54258f82621ffb41eb7292b5f08e39b45ae": {
      "project": "haiku-bytecode",
      "label": "feat",
      "message": "Method"
    },
    "ff42b21b640951f3d2af5950c35876f3f110fd29": {
      "project": "haiku-bytecode",
      "label": "fix",
      "message": "Check for presence before prop access"
    },
    "7bcdcee6048bf0480b9e393656e336f75e0c91b2": {
      "project": "haiku-bytecode",
      "label": "fix",
      "message": "Get svg points account for group in fallthru"
    },
    "fcbdcdd5b20734a798dc413bbfe66ce4906956cd": {
      "project": "haiku-bytecode",
      "label": "feat",
      "message": "Method to return points for a mana node"
    },
    "4c84a004ff52dc02fb4b50a29924d4b25efd80e4": {
      "project": "haiku-bytecode",
      "label": "fix",
      "message": "Use new scope-check method"
    },
    "700a125c9ceba04a8fd68ba5bdd60e9ad75886c8": {
      "project": "haiku-bytecode",
      "label": "fix",
      "message": "Lint/lang issues"
    },
    "8bc64e1170a06a785dcab9e5756dd5d37052bcc9": {
      "project": "haiku-bytecode",
      "label": "fix",
      "message": "Use transform attribute, not style, when in IE and inside an SVG context"
    },
    "e3d7be443f41bcfa71066d530505cd1617dc5750": {
      "project": "haiku-bytecode",
      "label": "fix",
      "message": "Don't overwrite style values that were explicitly set upstream by the renderer"
    },
    "297599798195c7faa8e59b3f1bc8ad00df573e7c": {
      "project": "haiku-bytecode",
      "label": "fix",
      "message": "Refactor updates and fix Firefox rendering issue"
    },
    "ceeec221c4ba89114bcdae785b9b2c501b88687c": {
      "project": "haiku-bytecode",
      "label": "fix",
      "message": "style is inside attributes"
    },
    "20422ff8eadbbb5a6fb4086efeefdbf8d966e597": {
      "project": "haiku-bytecode",
      "label": "fix",
      "message": "Include all svg el names, and include style in svg schema"
    },
    "8e467f33f9a48fa089a52eb0a338b0bd7373653f": {
      "project": "haiku-bytecode",
      "label": "fix",
      "message": "Don't use shorthand schema, use the full one"
    },
    "2f44b91b0552ca034e514f9e4e81655ca29b4297": {
      "project": "haiku-bytecode",
      "label": "fix",
      "message": "Don't overwrite valueInCurrentContext if it was passed in"
    },
    "86ec5c7398dcc7094fed81375488dafacb5c5f65": {
      "project": "haiku-bytecode",
      "label": "fix",
      "message": "Set actual value in current context, not just the fallback"
    },
    "3cdc99440f41a26a2a530160de72aeb3f19e41aa": {
      "project": "haiku-bytecode",
      "label": "fix",
      "message": "offset/rotation fixes"
    },
    "998c7773a3cb1101c5572c58d760f11e17557b99": {
      "project": "haiku-bytecode",
      "label": "fix",
      "message": "rotate(n) refers to the z-component"
    },
    "3e7466268be08453d0e26454be7369a8a3eb9d67": {
      "project": "haiku-bytecode",
      "label": "fix",
      "message": "Don't return undefs, accumulate values, fix tests"
    },
    "85d087f25a5f462f39e8d49ef8ec261631f94b14": {
      "project": "haiku-bytecode",
      "label": "fix",
      "message": "maybe make rotation-z work"
    },
    "13b6056f6a8d536dec2c43dbef61730c6d840fa6": {
      "project": "haiku-bytecode",
      "label": "fix",
      "message": "Keyframe edit that doesn't clobber other metaprops"
    },
    "7edfda5aca5f341e5b9cfcb5ee1405445f6631b3": {
      "project": "haiku-bytecode",
      "label": "fix",
      "message": "Ignore explicit quat - fixes z-rotation"
    },
    "e1dca32daaa60558f898a5f064286bc4a797a340": {
      "project": "haiku-bytecode",
      "label": "feat",
      "message": "Use haiku-title as display name"
    },
    "f83d01b8b43b5520122abfd285e49375a0bc88bc": {
      "project": "haiku-bytecode",
      "label": "feat",
      "message": "npm link only actual dep graph and get working"
    },
    "e4a6384deaa30cf2e70a0da83ed938a8b2c6bb71": {
      "project": "haiku-bytecode",
      "label": "fix",
      "message": "Object format"
    },
    "344c20f11a76c1425bb3b07c17ee8f20311e0322": {
      "project": "haiku-bytecode",
      "label": "fix",
      "message": "Numbers can be negative"
    },
    "3a8ee042dba34a8a729cbb04fdba3ecc7ac97de9": {
      "project": "haiku-bytecode",
      "label": "feat",
      "message": "Add transform parse to attr remapping and add test of it"
    },
    "5c123165618d47b72d819f80edcf617aef549805": {
      "project": "haiku-bytecode",
      "label": "fix",
      "message": "Naming was wrong"
    },
    "8506128bf290fea13de301c2d54115b8f38fb0b9": {
      "project": "haiku-bytecode",
      "label": "feat",
      "message": "Method to flexibly parse CSS3 transform strings into usable data"
    },
    "256d559e0dd2ec3e7f8fe44b6bf34492dfb8b3a7": {
      "project": "haiku-cli",
      "label": "feat",
      "message": "add some simple doing-work indicators and tweak some messages"
    },
    "e0637c22c703d9f42a5ed13a8610e95d13721423": {
      "project": "haiku-cli",
      "label": "fix",
      "message": "missed paren"
    },
    "831a56fea10b46dd07566692e41834827148927b": {
      "project": "haiku-cli",
      "label": "feat",
      "message": "add CLI method to claim invite via SDK"
    },
    "ecc56c34f1d6b3143af2e6f21098c48f31ab7ced": {
      "project": "haiku-cli",
      "label": "feat",
      "message": "add CLI command for checking invites via SDK"
    },
    "803daf724625f7ae5601ec0e924838e705ee56ef": {
      "project": "haiku-cli",
      "label": "feat",
      "message": "on haiku install, create project-local .npmrc instead of at ~"
    },
    "8b896cfd01e743fe05180d3addf002b76e0d8e09": {
      "project": "haiku-cli",
      "label": "feat",
      "message": "add await-share wrapper over SDK"
    },
    "e13cd80ceebf1414750e8b3067cb8c60ba7f8c45": {
      "project": "haiku-cli",
      "label": "fix",
      "message": "wrong undefined check; would misleadingly show success message on failed auth"
    },
    "26fc2e9fba6badef12b493520b3278f8f879e39a": {
      "project": "haiku-cli",
      "label": "fix",
      "message": "prepend haiku scope definition in user npmrc instead of append"
    },
    "281296b3ba4e5d0bf7852661fdf7c499d458d4b7": {
      "project": "haiku-cli",
      "label": "feat",
      "message": "add diff-tail command, to see code diffs using CLI"
    },
    "2c2d1eaf683a3a15309bb7e4c0feddcf1bc0f1e4": {
      "project": "haiku-cli",
      "label": "docs",
      "message": "very basic CLI help banner"
    },
    "30b684aa020f9d6d82a083f82193941986eb00c9": {
      "project": "haiku-cli",
      "label": "feat",
      "message": "support CLI project delete"
    },
    "40cc0f95372532c28f47d3613afc849a034bda4a": {
      "project": "haiku-cli",
      "label": "fix",
      "message": "build"
    },
    "8b6f99c20101340d47f29f4b1b8c8b3125f2b563": {
      "project": "haiku-cli",
      "label": "feat",
      "message": "support basic haiku update/upgrade"
    },
    "4a9e8040c70daadc76001a87c0861bd8f6edf2a5": {
      "project": "haiku-cli",
      "label": "feat",
      "message": "haiku install release candidate"
    },
    "3109b4a05bba0f670b0cc9ea8a5041b9d5788b17": {
      "project": "haiku-cli",
      "label": "feat",
      "message": "functional haiku install ProjectName"
    },
    "6fd27024f24176e04b77f8c7b615a3f88835cac8": {
      "project": "haiku-cli",
      "label": "fix",
      "message": "merge, package.json"
    },
    "bed8debfe01e5392d372679718aebace7af7593b": {
      "project": "haiku-cli",
      "label": "feat",
      "message": "add undocumented organization listing command to CLI, bump SDK SHA"
    },
    "da898171b0b827a429bb4c704f9be45a66dc5a18": {
      "project": "haiku-cli",
      "label": "feat",
      "message": "support haiku clone projectname, with modest error handling"
    },
    "3b4ec5980c627501cbd41b75391dd96bc9ba9b0a": {
      "project": "haiku-cli",
      "label": "feat",
      "message": "add prepublish script for npm integration"
    },
    "4c6d1debeb56b71604f6b968162379054907e765": {
      "project": "haiku-cli",
      "label": "feat",
      "message": "npm scripts for dev, build (extremely long build time), install"
    },
    "272c69372bd7d849ebc6bdfcd775a73885ea9622": {
      "project": "haiku-cli",
      "label": "feat",
      "message": "prompt for folder overwrites; support verbose logging"
    },
    "22d1ec65ce5f2dc9db00e9611994d8af102fba25": {
      "project": "haiku-cli",
      "label": "feat",
      "message": "add basic project creation command (not really intended for end-users yet)"
    },
    "8a086121029d695dcde5236c18f79b9ea510b096": {
      "project": "haiku-cli",
      "label": "feat",
      "message": "peel out SDK, load as external lib via git"
    },
    "b205ad0d17848e07e3be7e58e90a3f1c4241924e": {
      "project": "haiku-cli",
      "label": "fix",
      "message": "handle undefined auth tokens, make git subtree happy about paths"
    },
    "78f9f19d887bafad29d75960dbb0f300844ed41d": {
      "project": "haiku-cli",
      "label": "feat",
      "message": "get git HTTPS credentials from API and store with config"
    },
    "3d3702c0b40d13b373c0892fdce7e3628c9be9b1": {
      "project": "haiku-cli",
      "label": "feat",
      "message": "hook up project getByName to API, start to hook up to import"
    },
    "bcde388e6a9ab154a1578c71b5e8843644058bda": {
      "project": "haiku-cli",
      "label": "feat",
      "message": "implement passable project listing CLI command"
    },
    "c109aa09fd6b548f0aba07e3944e14d968804157": {
      "project": "haiku-cli",
      "label": "feat",
      "message": "add project list method to sdk"
    },
    "fdab36bff139f9838d4e97b9166852b3b4bc814a": {
      "project": "haiku-cli",
      "label": "feat",
      "message": "implement logout"
    },
    "cba44921648a7e0bbef0e6e0f63f762ee6d5603c": {
      "project": "haiku-cli",
      "label": "feat",
      "message": "persist auth token to home directory; support retrieval via SDK"
    },
    "45f7b69670ba9ed119f5892353ab72dca82a16e0": {
      "project": "haiku-cli",
      "label": "docs",
      "message": "tweak"
    },
    "432447caa045923eb5823521d26667038ef25d4e": {
      "project": "haiku-cli",
      "label": "feat",
      "message": "implement login prompt and API call"
    },
    "9be39050f655aff893a6c788e82cd43ce8f192ed": {
      "project": "haiku-cli",
      "label": "feat",
      "message": "initial commit and typescript setup"
    },
    "fa31d66b1a705284f8fb5314429d117f2877014b": {
      "project": "haiku-creator",
      "label": "feat",
      "message": "Add keyboard shortcuts for cut/copy/paste to the global menu"
    },
    "372e67105faacc2916790912a8799fc17fa7e489": {
      "project": "haiku-creator",
      "label": "feat",
      "message": "quit for rookies"
    },
    "174ac4b99f80eea956a90decceb6444c9fd9aaea": {
      "project": "haiku-creator",
      "label": "feat",
      "message": "(inception) skeleton state for asset loading in library"
    },
    "50eeb2acc277b2d1f68b2cee178af7e53a43457b": {
      "project": "haiku-creator",
      "label": "fix",
      "message": "Allow save/publish to work even if no unsaved changes"
    },
    "86d1ed94ba8e2005cf0b3450f44e4fb363ffba4d": {
      "project": "haiku-creator",
      "label": "feat",
      "message": "Inform user when update is ready to install"
    },
    "4aee8a783d357e3eb97923768e5fcf5cfd632ecf": {
      "project": "haiku-creator",
      "label": "fix",
      "message": "moveKeyframes impl"
    },
    "eaa505771c7a66ca579d551b140f7c54e010aafc": {
      "project": "haiku-creator",
      "label": "fix",
      "message": "disallow copying share-page link when loading"
    },
    "05d49a7ee8455588323ebce6d6248865cf7e1811": {
      "project": "haiku-creator",
      "label": "fix",
      "message": "Track add'l auth data including org name"
    },
    "8a9a2070e09faddbed05ccbdac76dd96fbc0c23f": {
      "project": "haiku-creator",
      "label": "fix",
      "message": "Check for snapshotData and use safer flow if error comes back"
    },
    "c7d4229ec1185120f55723d89b469f0f9ee5e723": {
      "project": "haiku-creator",
      "label": "fix",
      "message": "more spinner fixing"
    },
    "556a296961e63d8276c51f97398797b4b5d8e623": {
      "project": "haiku-creator",
      "label": "fix",
      "message": "loading project spinner glitch"
    },
    "d306d334fd89ee521cc18d49dd8c1f5ab2e46cd7": {
      "project": "haiku-creator",
      "label": "fix",
      "message": "Disable native zoom"
    },
    "35b09b995790038bf0be2f03137a508a1c9eeec4": {
      "project": "haiku-creator",
      "label": "feat",
      "message": "Fetch project info when stage title bar loads"
    },
    "915ca8a598127499bfee7b8c5ace7e6ecb5fc91e": {
      "project": "haiku-creator",
      "label": "feat",
      "message": "hook up inkstone share link to UI"
    },
    "35720eb7b3e5aee49ff2d88eed383cf7147df807": {
      "project": "haiku-creator",
      "label": "fix",
      "message": "Close window when if plumbing is dead"
    },
    "097183ec66f59d0584b19647da729a482b64c5b3": {
      "project": "haiku-creator",
      "label": "feat",
      "message": "add ui for savestuffs"
    },
    "59902c835e5a6330407383a550f291830b1e932d": {
      "project": "haiku-creator",
      "label": "fix",
      "message": "Access websocket"
    },
    "8f0491c730986b20cdfd7ceb459ac3a0b165a0eb": {
      "project": "haiku-creator",
      "label": "fix",
      "message": "Correct ws url spec"
    },
    "db3a62ffb3da3a4960cd72971f46b50dd1fc6286": {
      "project": "haiku-creator",
      "label": "feat",
      "message": "EULA link"
    },
    "5daa686d6c9c31d20c85f85ceff5e62ddfb19a41": {
      "project": "haiku-creator",
      "label": "fix",
      "message": "Not prop, state"
    },
    "2273dd9bbc5ed50b5658a3392a6d2f25ba4ca56e": {
      "project": "haiku-creator",
      "label": "fix",
      "message": "Save button"
    },
    "c690be6d907365c390902c75904ad5aedbdde9d9": {
      "project": "haiku-creator",
      "label": "fix",
      "message": "three different setState react warnings"
    },
    "6005ba6e15578658a2d7cd398c9dc6c792f81150": {
      "project": "haiku-creator",
      "label": "fix",
      "message": "Correctly create asset list so asset preview updates"
    },
    "bcc2d42fb67d6063bff85c61d21f459381e68e94": {
      "project": "haiku-creator",
      "label": "fix",
      "message": "Back to dashboard arg (typezzz)"
    },
    "ba3cd7bbbede000e0745a4c5e0689617abbb179c": {
      "project": "haiku-creator",
      "label": "fix",
      "message": "Toast needs access to notice removal function"
    },
    "8d982e011972635e878972b14752896dec70836f": {
      "project": "haiku-creator",
      "label": "fix",
      "message": "Pass explicit (and correct) props"
    },
    "93b354333d8eddb4c576d66cbad20eda9c282c75": {
      "project": "haiku-creator",
      "label": "fix",
      "message": "Check if app is already ready"
    },
    "9135f294773e24e0335cf875dd0f81d7706daeb3": {
      "project": "haiku-creator",
      "label": "fix",
      "message": "Pass the correct folder arg"
    },
    "e653915c7de7e1ba5d38d9a973f89de93604bf67": {
      "project": "haiku-creator",
      "label": "fix",
      "message": "Box size to avoid gray bar"
    },
    "5397df8335f914f5900c65f0288552d35355e1a3": {
      "project": "haiku-creator",
      "label": "fix",
      "message": "Top-level keys seem broke? Use combokeys for refresh, quit, etc."
    },
    "a06ebb77c847d13013c2ae1052f3753a135f4d35": {
      "project": "haiku-creator",
      "label": "fix",
      "message": "Pass folder so loading existing proj works"
    },
    "742e2b7dc317d95cb460dd191ca892e0dcbf5b3e": {
      "project": "haiku-creator",
      "label": "fix",
      "message": "Modification to glass webview setup"
    },
    "cae268f8b0277a243cfc86a45fd7a28a4f6e80ed": {
      "project": "haiku-creator",
      "label": "fix",
      "message": "don't lose mousedown when user accidentally leaves stage; remove asset drag&drop for now"
    },
    "7b05663eba2d660fe8e76317a1b932cac88f78de": {
      "project": "haiku-creator",
      "label": "fix",
      "message": "electron-vibrancy as a webpack external, also update build"
    },
    "ef5b20627cce6576193dcb4f9ecff1ff997dc667": {
      "project": "haiku-creator",
      "label": "fix",
      "message": "add vibrancy to non-bundled file this time (ha)"
    },
    "5309251be9fe5995552619c9e0ec6162fa5be987": {
      "project": "haiku-creator",
      "label": "feat",
      "message": "Refresh element when element has been changed in webview (for selec control motion)"
    },
    "a683a4c63119cb57065ce9f127859d84e4aebb48": {
      "project": "haiku-creator",
      "label": "feat",
      "message": "reinstate background blur"
    },
    "d9793472026127be1cd0578b1fde5ae0c556bfe1": {
      "project": "haiku-creator",
      "label": "fix",
      "message": "Debounce 'reloadAssets' call that can happen many times when Sketch files are gen'd"
    },
    "bcf57654fa06e91d786e9889f42e5dc310f5e219": {
      "project": "haiku-creator",
      "label": "feat",
      "message": "Pass position metadata to instantiation call"
    },
    "c09964ca779d627b3e62a51aadd9a78308c66bd1": {
      "project": "haiku-creator",
      "label": "fix",
      "message": "empty state project creation and react className warning"
    },
    "3ec104f4fd5bcdb7db2c80c1aaf5fe98b9f406dd": {
      "project": "haiku-creator",
      "label": "feat",
      "message": "basic events hookeruper-er"
    },
    "75c4b58c8ed2f29e524905da2a932059f943bb80": {
      "project": "haiku-creator",
      "label": "feat",
      "message": "Hook up actual error sources to toasts"
    },
    "a30395ab72447865f4a28e240694f43a1666ca24": {
      "project": "haiku-creator",
      "label": "feat",
      "message": "reimplement top-level toasts"
    },
    "de53f7c16010008f521d656df55c77c5d5a8fe05": {
      "project": "haiku-creator",
      "label": "feat",
      "message": "light theme support for notifications"
    },
    "522d405ccd29ed49d5a5a2c569c6e0207eee3c70": {
      "project": "haiku-creator",
      "label": "fix",
      "message": "error from missing argument"
    },
    "1196c1c03a951693a5afcb447dddf0b13e79528b": {
      "project": "haiku-creator",
      "label": "feat",
      "message": "make btn layout aware of browser fullscreen"
    },
    "0ae836c6ce0c1d4e71927e68e4dfd05cff476a68": {
      "project": "haiku-creator",
      "label": "feat",
      "message": "some rotation math"
    },
    "b1d0d23dc5bf1397ea37633cdd88b9392571cdb2": {
      "project": "haiku-creator",
      "label": "fix",
      "message": "Fix big preview so it updates when the design does"
    },
    "5fe0b73c48cedc6af7ba02618f1adf6adb05ec0d": {
      "project": "haiku-creator",
      "label": "fix",
      "message": "Avoid dupe keys"
    },
    "bf30f3432b02e11e311f16995c20b84eaf9d689b": {
      "project": "haiku-creator",
      "label": "feat",
      "message": "add zack npm script"
    },
    "107cba2cff4df603e9603649b9b2ac624eb26e8d": {
      "project": "haiku-glass",
      "label": "feat",
      "message": "enable a visually active glass state"
    },
    "83b6144beead5ecb9f187eea8baffa4baf1b1f0a": {
      "project": "haiku-glass",
      "label": "fix",
      "message": "Artboard goes crazy issue"
    },
    "81c0cdc2ce2a67fe50768d66bad1db8aef25241a": {
      "project": "haiku-glass",
      "label": "fix",
      "message": "Path"
    },
    "2fdfa580b256ca4e8daa4ee6fd8445a9c5033768": {
      "project": "haiku-glass",
      "label": "fix",
      "message": "Unset other control states if we did a ctx menu click?"
    },
    "8e480d9a7150d223f70a1cc1d810fdd00807da44": {
      "project": "haiku-glass",
      "label": "fix",
      "message": "Compat"
    },
    "4158b45e31ff00133e8cd6e19b01a99dd89cb4a1": {
      "project": "haiku-glass",
      "label": "fix",
      "message": "Don't allow artboard to move, period"
    },
    "67bb1851377e846aa5c89066be5367462c863035": {
      "project": "haiku-glass",
      "label": "fix",
      "message": "Use property size instead of computed size for closer artboard sizing"
    },
    "7fcdd044cfcc12ba61894c5141d4a85e7180499e": {
      "project": "haiku-glass",
      "label": "fix",
      "message": "Remove testing style"
    },
    "ffa7ff8265b045692f76fc2cfce5dc43641bc1b5": {
      "project": "haiku-glass",
      "label": "fix",
      "message": "Account for inversion when deciding cursor for control point"
    },
    "898204333740734bfbd1d7ed42bf995dd79a504e": {
      "project": "haiku-glass",
      "label": "fix",
      "message": "Click outside artboard should deselect too"
    },
    "b12128e01e370fd213fcaafd69cb37885075eff7": {
      "project": "haiku-glass",
      "label": "fix",
      "message": "Use actual rotation when accounting for scale"
    },
    "a4ffce2849bbb21a26d81f7c99a239c34c9989c2": {
      "project": "haiku-glass",
      "label": "fix",
      "message": "Change cursor per rotation"
    },
    "aae18138863616a27bbffc5fb0402aa2e86070d7": {
      "project": "haiku-glass",
      "label": "fix",
      "message": "Rotation handle should remain when moved out of the hitbox if rotation is continuing"
    },
    "13cac384f5c2c34b005a41a96b1be769d0e4fd26": {
      "project": "haiku-glass",
      "label": "fix",
      "message": "Don't deselect after transform"
    },
    "c2012409231cb8b85c840f0d1163d7db7af9a20a": {
      "project": "haiku-glass",
      "label": "fix",
      "message": "Scale becomes rotate bug"
    },
    "80fee5d3bd54b43cde9d758f6d00bccb85445fda": {
      "project": "haiku-glass",
      "label": "fix",
      "message": "Hide edit source"
    },
    "7421ea10b6c4f01f405204bf0b13c4b145fbbf97": {
      "project": "haiku-glass",
      "label": "fix",
      "message": "Select element upon instantiation"
    },
    "f63b322842df1533f54a008441c348ac2dd7ce0f": {
      "project": "haiku-glass",
      "label": "fix",
      "message": "Ensure only top-level svgs get selected for now"
    },
    "eb8186c73d2076acb2a79d827248f7c69c0d732f": {
      "project": "haiku-glass",
      "label": "fix",
      "message": "Prevent rotate/scale of groups until we write the correct logic"
    },
    "dedd7b18728e9c8de16c70ec12b6dff684268c3a": {
      "project": "haiku-glass",
      "label": "fix",
      "message": "Prevent artboard rotation and translation for now"
    },
    "83507037734917b17b20075f8a503f123e8f515d": {
      "project": "haiku-glass",
      "label": "fix",
      "message": "Deselect others when artboard is clicked"
    },
    "ef7bd5c4c94a34728ef1b9a43ba0e9089f0a4d8d": {
      "project": "haiku-glass",
      "label": "docs",
      "message": "Add some comments regarding a few scary parts of the code"
    },
    "fed00e22d5d471349c06b55ff1d5e3a08183e530": {
      "project": "haiku-glass",
      "label": "fix",
      "message": "Remove api signature needs to accept metadata"
    },
    "8e378bf344d5d629df865cd50f94c8b8c52a21df": {
      "project": "haiku-glass",
      "label": "fix",
      "message": "Transmit artboard size update when it is resized"
    },
    "cece321a3db89bb256b1d7aa05c34260eaaa96ed": {
      "project": "haiku-glass",
      "label": "fix",
      "message": "Track which elements were selected previously to reduce websocket sends"
    },
    "329aa6d7f6728c9791e9d93ae3eed02207123018": {
      "project": "haiku-glass",
      "label": "fix",
      "message": "Artboard should reflect new size after code reload"
    },
    "63c3fb1359f00b4eb1d2d92d376493596485b17c": {
      "project": "haiku-glass",
      "label": "fix",
      "message": "Use extant method"
    },
    "3694d2d4799d5e638a0ffddc3c80e398e364db69": {
      "project": "haiku-glass",
      "label": "fix",
      "message": "rotate & scale controls were unclickable behind comment box"
    },
    "fd669c7aec1d93897738f209d87f6a1202efa683": {
      "project": "haiku-glass",
      "label": "fix",
      "message": "Don't throttle this action (this doesn't cover all cases but at least fixes that instantiation issue Taylor had)"
    },
    "b33b267aa19aa2151f4a1ff4004e7cac473c3e52": {
      "project": "haiku-glass",
      "label": "fix",
      "message": "Clear max cache on update"
    },
    "4268595ad0e5687e1026152d839fb0d5b38ce240": {
      "project": "haiku-glass",
      "label": "fix",
      "message": "Another player cache to clear on hot update"
    },
    "334c39bf279daa6fd3b820838b456fde2ee8b655": {
      "project": "haiku-glass",
      "label": "fix",
      "message": "Don't throttle some cbs because we end up dropping callbacks"
    },
    "703dbdc24c3ce93c60adf767e0f31bd7e80f3cce": {
      "project": "haiku-glass",
      "label": "feat",
      "message": "make off-stage elements visible"
    },
    "d64f3df9a657d4ecfd7138f3508ca6e87ec00053": {
      "project": "haiku-glass",
      "label": "fix",
      "message": "Clear caches when component is instantiated"
    },
    "54ffea9d5b9fd5d6010b3db318355216e9eadac4": {
      "project": "haiku-glass",
      "label": "fix",
      "message": "Selection/deselection pointer coords need to be offset by mount position"
    },
    "f8d65a794540555946e92798ddc49627b559991c": {
      "project": "haiku-glass",
      "label": "fix",
      "message": "occasional stutters in scale and rotate logic related to react state lifecycle"
    },
    "13b89fb29f96730036b73cd9a47814cb4689f3d8": {
      "project": "haiku-glass",
      "label": "fix",
      "message": "Start runner after file gets reinited"
    },
    "a0f2e76a7fea0bd9dd3e631378c46867313f85f3": {
      "project": "haiku-glass",
      "label": "fix",
      "message": "Make sure bytecode gets basic initialization in the hot component context"
    },
    "ff07e425a54e6276d395fc8d97a494adf77da126": {
      "project": "haiku-glass",
      "label": "fix",
      "message": "Typo"
    },
    "af1a686156f5f5fe95420bc706795ed0d5560bb9": {
      "project": "haiku-glass",
      "label": "feat",
      "message": "support stage resize in Glass"
    },
    "6b06368a5f81522ac8705bd570658e5d7c744396": {
      "project": "haiku-glass",
      "label": "feat",
      "message": "hover, click, and display logic for stage transform controls"
    },
    "43434a2faeed6ca0840fe46b5c45139ef45697f1": {
      "project": "haiku-glass",
      "label": "fix",
      "message": "adjust for stage position with selection marquee, also disable marquee for now"
    },
    "6de7ad306a36510507576d4f7b126baaa3e45252": {
      "project": "haiku-glass",
      "label": "fix",
      "message": "updateTransformOverlay logic"
    },
    "aa6114bf4b994b70e832257b1708636a2d67ed61": {
      "project": "haiku-glass",
      "label": "feat",
      "message": "update transform box as transforms occur; make cursors respond to current transform"
    },
    "8c7c8adc4d9a3b862a1848a731cd328603df4214": {
      "project": "haiku-glass",
      "label": "fix",
      "message": "allow scaling from corners"
    },
    "d9044dbcf5dfac462e935be8987df3d77570a064": {
      "project": "haiku-glass",
      "label": "feat",
      "message": "account for rotation when scaling, also only scale correct axes when scaling from edges"
    },
    "0e3286045aefb85af3e389f619c58385994d91b0": {
      "project": "haiku-glass",
      "label": "feat",
      "message": "make transform controls stay expected size"
    },
    "53a849b0fcbac6a7f95eb67cb551dfd92eedaee5": {
      "project": "haiku-glass",
      "label": "feat",
      "message": "transform the transform controls with the selected element"
    },
    "f65494ba82f101ff9190dc9b17a4bc4c750ad74a": {
      "project": "haiku-glass",
      "label": "feat",
      "message": "Notify other views when props update (for minions)"
    },
    "6349f8ac1ddbb22bb6e344877719492a714817b4": {
      "project": "haiku-glass",
      "label": "fix",
      "message": "Access the property by the key, not the property named 'key'"
    },
    "5807a454698e8f6ef56b3971430df422d39d7849": {
      "project": "haiku-player",
      "label": "docs",
      "message": "Quick instructions on running the player repo"
    },
    "5546f3c6c919f81024be7a554690e0e3100620ec": {
      "project": "haiku-player",
      "label": "fix",
      "message": "Clone element so new versions can be correctly compared (for removals especially)"
    },
    "f4b40884aa554dda3e34c9980f0ed5c74c9e8c4a": {
      "project": "haiku-player",
      "label": "fix",
      "message": "Allow options to be assigned later; fix 'shown' handling in layout"
    },
    "660ca634e48821e79abc802d7c0b85d92e61574d": {
      "project": "haiku-player",
      "label": "feat",
      "message": "Ability to forcibly override the position and overflow settings of the root (note"
    },
    "af3a9efd3adb7cdc74153045f482aa1cba0d0a2a": {
      "project": "haiku-player",
      "label": "fix",
      "message": "Add overflow settings"
    },
    "efc5a7eea72e1e494a0437f08fab42e142f81545": {
      "project": "haiku-player",
      "label": "fix",
      "message": "context menu position when target is on a larger-than-one-screen-size page"
    },
    "654daefdc9eb79c5130e05033db3ba033f9bb0b1": {
      "project": "haiku-player",
      "label": "feat",
      "message": "Public API for isPlaying and getting events re"
    },
    "a6f27baaf4b2ea69f3139c3804497c25ca76ac2e": {
      "project": "haiku-player",
      "label": "fix",
      "message": "Indicate invisible but still return a size"
    },
    "e9faa67eb3b39e4971cbdf77552033b3f91174c5": {
      "project": "haiku-player",
      "label": "fix",
      "message": "Tweaks to rc menu"
    },
    "29c5ca2937870271901955319a88759029d4cfce": {
      "project": "haiku-player",
      "label": "feat",
      "message": "Timeline time methods"
    },
    "730630852e02de3a07ee7b60fe16d95bc44e8aaa": {
      "project": "haiku-player",
      "label": "feat",
      "message": "Share link stuff in right-click menu"
    },
    "a408c498c9f385755278674efd89653edc4be45f": {
      "project": "haiku-player",
      "label": "feat",
      "message": "Modification for more correct (?) placeholder feature"
    },
    "0acc23fbcf1ad14011a99f94b433feb6401b24d7": {
      "project": "haiku-player",
      "label": "feat",
      "message": "Timeline API MVP"
    },
    "42fb1ff774e0d3975e7f3cebdab21dc178120356": {
      "project": "haiku-player",
      "label": "fix",
      "message": "Apply layout after attribute updates so cleared values get re-et"
    },
    "6b2b2181f3cffdc8643bb57cd2e827a32b504473": {
      "project": "haiku-player",
      "label": "fix",
      "message": "If computed layout isn't there, that signals invisible"
    },
    "0aab7e928583857cbb7986f1eb9e54c196732c58": {
      "project": "haiku-player",
      "label": "fix",
      "message": "Initialize tree before patches too, otherwise deep access may fail"
    },
    "83627500338ea2eec381179b34e6472007eec53b": {
      "project": "haiku-player",
      "label": "fix",
      "message": "Don't clear on patch (hack)"
    },
    "ea09322412ecfa4f67807dd72cc10429d80baa70": {
      "project": "haiku-player",
      "label": "fix",
      "message": "Why can't I have no kids and three money"
    },
    "f844b8984802d2ee3be0effc1dcac96d32cd8e07": {
      "project": "haiku-player",
      "label": "fix",
      "message": "Remove old attrs/values on each run"
    },
    "5903eaa26e4e849a2e379c787f71d8ff5084323f": {
      "project": "haiku-player",
      "label": "fix",
      "message": "Put replaceElement here to avoid cyclic deps issues"
    },
    "1efd71e53f94d1a6bbe5e13cf10ebb5063e9ac2c": {
      "project": "haiku-player",
      "label": "feat",
      "message": "Allow a modifier function to replace elements on the fly"
    },
    "da7dd36c558d3468cf071d9ca42148686dba9edf": {
      "project": "haiku-player",
      "label": "feat",
      "message": "Allow a modifier function to replace elements on the fly"
    },
    "827c688c39e752cd641cdf40828a679a52d88de2": {
      "project": "haiku-player",
      "label": "fix",
      "message": "Assuming/autoconverting event names leads to bad props passing thru"
    },
    "c4c9f2ea10cc3d45042b63b965175e4b2a86a55d": {
      "project": "haiku-player",
      "label": "fix",
      "message": "Add demo of gradients and masks (frag ident issue)"
    },
    "52d86035285068d6802e311317b49eb7bb88d33b": {
      "project": "haiku-player",
      "label": "feat",
      "message": "Some lifecycle events for the programmatic api"
    },
    "2843f682b1e5264fa2295601b878e2c8239a5274": {
      "project": "haiku-player",
      "label": "fix",
      "message": "Use better scope method to fix IE issue"
    },
    "2ab355c6ac9ff499a67ac2ed905f12edb672daba": {
      "project": "haiku-player",
      "label": "fix",
      "message": "Use method for assignment to current scope el"
    },
    "850a72eac6c358c5387af499da24ab9b2687153c": {
      "project": "haiku-player",
      "label": "feat",
      "message": "Pass platform info thru to the layout applyer"
    },
    "5af165f69358ee5cc34cbdd8899fc00c95dc17e7": {
      "project": "haiku-player",
      "label": "feat",
      "message": "A few platform/device check methods"
    },
    "f668729952737e170f3617eeea5af6a659a4abc2": {
      "project": "haiku-player",
      "label": "fix",
      "message": "Instead of stopping the clock for autoplay, pause timelines - allows top-level layout to be dynamic without recalcing the whole tree"
    },
    "d0f9711bff805c70bde56886986d20331162efcf": {
      "project": "haiku-player",
      "label": "fix",
      "message": "In patch mode, we have to change the 'scope' on a per-patch basis"
    },
    "ef81c530f27900b25c541872131744d406b91d75": {
      "project": "haiku-player",
      "label": "feat",
      "message": "Sizing mode from programmatic api"
    },
    "98dc670406d1f505f9d35563e62c2a580c7bf29c": {
      "project": "haiku-player",
      "label": "fix",
      "message": "React bundle needs to be standalone"
    },
    "11eb0666239b9ab9dd6c4700ad6df890e924b462": {
      "project": "haiku-player",
      "label": "fix",
      "message": "Whack a mole"
    },
    "08a7085491817a0da110fb9e0ead92c65657e23f": {
      "project": "haiku-player",
      "label": "fix",
      "message": "If time is in control mode, use that value no matter what"
    },
    "46254b13391ec9b9d0d0c255eb4926b9125d74d4": {
      "project": "haiku-player",
      "label": "fix",
      "message": "Jumping outside timeline's domain should use the bookend frame's calcs, not the last visited frame"
    },
    "468db48f6974936d7ee0cc7e425cd2ed8bba6738": {
      "project": "haiku-player",
      "label": "feat",
      "message": "Looping"
    },
    "93068448fb0aca81b95c7f0d3c4d1c6b36688b48": {
      "project": "haiku-player",
      "label": "fix",
      "message": "Refactor some random things and fix Firefox rendering"
    },
    "3d9fb3d5c1e2372eb00d42502ab5e4941682be7e": {
      "project": "haiku-player",
      "label": "feat",
      "message": "Fixes and example showing programmatic control of default timeline"
    },
    "b4b6e8d826068716421a2d2b27fc6417f31dc547": {
      "project": "haiku-player",
      "label": "feat",
      "message": "Programmatic api"
    },
    "4c20ec5dcb8033a15a42901095ea5f1424acd6d4": {
      "project": "haiku-player",
      "label": "fix",
      "message": "On second thought, this warning doesn't make sense until we can inspect the schema"
    },
    "9ec757ce0ea1cd67b78166853c766f762f0d2af9": {
      "project": "haiku-player",
      "label": "fix",
      "message": "Check for NaN, not falsy"
    },
    "297be7eab7401deb7870d84fd6becd4fe9fd34c7": {
      "project": "haiku-player",
      "label": "fix",
      "message": "Remove log"
    },
    "3d16e609a4df70d2ee8382dfd00ee27f3a93ec8e": {
      "project": "haiku-player",
      "label": "fix",
      "message": "xlink inline image"
    },
    "d5c386c351fcf36aa2238a8e311bbd5a66c01ac6": {
      "project": "haiku-player",
      "label": "fix",
      "message": "Registry isn't needed in here"
    },
    "d2b001396eb36d31d2e27660d8480422180e6541": {
      "project": "haiku-player",
      "label": "feat",
      "message": "Caching and some teensy optimizations"
    },
    "a37830d02bb6743243c3d77cfd465d726b907171": {
      "project": "haiku-player",
      "label": "feat",
      "message": "Stop timeline (except Default) when time reaches end"
    },
    "a803d724e8fa62df87bd1e78b15ba87da08626ee": {
      "project": "haiku-player",
      "label": "fix",
      "message": "Ensure layout prop for all elements, not just those we happen to match via CSS selection"
    },
    "6dcf3b67401e9a51a5c10a9d4e8284c357f188a8": {
      "project": "haiku-player",
      "label": "fix",
      "message": "Check for null before accessing node property"
    },
    "dcde8bb4341b504cc007e3ddd5aa55fc34bff7a0": {
      "project": "haiku-player",
      "label": "fix",
      "message": "Lost timeline time update during refactor"
    },
    "d67a442588bf06fe8ba719df480eb91e4fb2e3fa": {
      "project": "haiku-npm",
      "label": "fix",
      "message": "Standalone bundle"
    },
    "12c43ec962f023025769180c705ec7e9ce3a5190": {
      "project": "haiku-plumbing",
      "label": "fix",
      "message": "Make sure the bytecode's metadata gets assigned immediately when it is generated"
    },
    "3fe2da3ca9acb192e2596d098dffd91f6b28d4aa": {
      "project": "haiku-plumbing",
      "label": "docs",
      "message": "Add some notes about plumbing program flow"
    },
    "8fe6ac79202d70708a9c2664f2ff288d6f3a6d3b": {
      "project": "haiku-plumbing",
      "label": "feat",
      "message": "Handle fast undo/redo and undo/redo during component reload events more gracefully"
    },
    "d778ca1a558e87ffc9374fb024912faa3d3e3225": {
      "project": "haiku-plumbing",
      "label": "fix",
      "message": "I think this needs the npmrc"
    },
    "b5f4cc25ee30fea1749951fcddc097128d2fa867": {
      "project": "haiku-plumbing",
      "label": "fix",
      "message": "Adjust gamma so opacity is consistent across browsers?"
    },
    "b2f8b6976171fbd8fdf9efa2db4557e9d72b9781": {
      "project": "haiku-plumbing",
      "label": "fix",
      "message": "Hold undo until commits/saves are finished"
    },
    "aeb31a73b578e642d1ad0cff6801f032329a8f44": {
      "project": "haiku-plumbing",
      "label": "fix",
      "message": "Still create tmp folder even if no contents"
    },
    "e9523594adb0a3548fa935379f208dd31b13c785": {
      "project": "haiku-plumbing",
      "label": "fix",
      "message": "Dumb logic and add log prefix"
    },
    "151ad9e5bef4c16a8d0846587cd2aa50848849f3": {
      "project": "haiku-plumbing",
      "label": "fix",
      "message": "Add time padding on mod replace back before pushing, and move in-memory globals around"
    },
    "4928eea8cbbf5c4214855733bf6febaf9c47dae7": {
      "project": "haiku-plumbing",
      "label": "fix",
      "message": "Clear off add'l ephemeral states in master process"
    },
    "1ceb7e7635d6572a7ea256f4c7f9a4401933f5c0": {
      "project": "haiku-plumbing",
      "label": "fix",
      "message": "Add paths by index needs async handling"
    },
    "d46203d2e06d932e91aa89ff419bf91d8652ff51": {
      "project": "haiku-plumbing",
      "label": "feat",
      "message": "masterHeartbeat method in MasterProcess"
    },
    "01b814e2525f1c3324360edf01d32b7f2c228ae9": {
      "project": "haiku-plumbing",
      "label": "feat",
      "message": "masterHeartbeat method"
    },
    "dda5f59ddd7516320122b409b734966c95761581": {
      "project": "haiku-plumbing",
      "label": "fix",
      "message": "Move npm i into forked proc"
    },
    "ba92853b1b9c9a64c7ed6d53ae25592b17fc6578": {
      "project": "haiku-plumbing",
      "label": "fix",
      "message": "Use actual npm client instead of enpeem"
    },
    "3fc5b37984926977a6bf104eefc35602275aee29": {
      "project": "haiku-plumbing",
      "label": "fix",
      "message": "Return error if we time out waiting for publish"
    },
    "92b3232abb1a13f9395a872fd0324890bc1b3456": {
      "project": "haiku-plumbing",
      "label": "fix",
      "message": "Clear old subprocs too"
    },
    "b9aa308f85260bb96cfb3bdf4fec580d1e65bec1": {
      "project": "haiku-plumbing",
      "label": "fix",
      "message": "Semver bump so hard reset via semver works"
    },
    "dc97ba1fca72b9f8c137acbdab154d0ab5f7187b": {
      "project": "haiku-plumbing",
      "label": "fix",
      "message": "moveKeyframes impl"
    },
    "e7a84b248620f3ef2f22862680cfd5c6b326db68": {
      "project": "haiku-plumbing",
      "label": "fix",
      "message": "Remove log"
    },
    "e99c6ec90de0e5439031d175ac089f610db3d11d": {
      "project": "haiku-plumbing",
      "label": "feat",
      "message": "Endpoint"
    },
    "47eae01d39234502b62a39f5082cfdad5eee43c9": {
      "project": "haiku-plumbing",
      "label": "fix",
      "message": "Master needs to know about the merge despite sending it"
    },
    "7837c020e6052cef7d45487a71665e6d79ea11a9": {
      "project": "haiku-plumbing",
      "label": "fix",
      "message": "support dev API in MasterProcess"
    },
    "7661192681d4086384553a882ae6bb16e53bfafe": {
      "project": "haiku-plumbing",
      "label": "fix",
      "message": "Path normalization issue; also added many logs"
    },
    "eddc6e91a1b56f56fb08f26eb27dc2e5b232935e": {
      "project": "haiku-plumbing",
      "label": "fix",
      "message": "Extra data provided in auth hook including org name"
    },
    "5ef2e0910cbce57b23e182d7dbcce2341990014e": {
      "project": "haiku-plumbing",
      "label": "fix",
      "message": "Use folder if passed explicitly"
    },
    "f5bf2db448da105d75ef71e025f7fcc3bfc1f4f3": {
      "project": "haiku-plumbing",
      "label": "fix",
      "message": "Don't send this method to creator"
    },
    "69c49503cea28ec00a3ea3d9489773f9ba122f0b": {
      "project": "haiku-plumbing",
      "label": "fix",
      "message": "Correct params for merge design"
    },
    "f001840dc6d783b542159ad56cc43773ce72d1c4": {
      "project": "haiku-plumbing",
      "label": "fix",
      "message": "Comm API update"
    },
    "01064966333c3ee688fb21d12d3c3cf8963a90d3": {
      "project": "haiku-plumbing",
      "label": "fix",
      "message": "Wait longer and log share info"
    },
    "9f9bc49c8d80bb3982f05470f5be6946385ab5bc": {
      "project": "haiku-plumbing",
      "label": "feat",
      "message": "Harness for running 'migrations' in users projects"
    },
    "dc65e010e90673017a310bbbca0e146e94f4d74f": {
      "project": "haiku-plumbing",
      "label": "feat",
      "message": "Project info method and add metadata to bytecode on save"
    },
    "ba4cd135059083d4fa209071dee584909dd8ce58": {
      "project": "haiku-plumbing",
      "label": "fix",
      "message": "Actual method names"
    },
    "860cb428147409f0501c2e315349169514aa2070": {
      "project": "haiku-plumbing",
      "label": "fix",
      "message": "Need to track subprocs so we can reuse them"
    },
    "89129beaf2bd04c574a99be7643a678d594f3145": {
      "project": "haiku-plumbing",
      "label": "fix",
      "message": "Missed callback"
    },
    "a1cbd05e93042bd5bb9b2329f4112fd651d8ee52": {
      "project": "haiku-plumbing",
      "label": "feat",
      "message": "Create standalone bundle on save, prior to committing&pushing"
    },
    "0ada01938ecaabdc21bcf7b47af087f466d6504d": {
      "project": "haiku-plumbing",
      "label": "feat",
      "message": "hook into inkstone share link logic when saving project"
    },
    "ae7b676d308cc9a056f0b3fb009605a67ed974e7": {
      "project": "haiku-plumbing",
      "label": "fix",
      "message": "Try logging error when master crashes"
    },
    "c9da98694f38a9a456369bf5fc22b50a10768d28": {
      "project": "haiku-plumbing",
      "label": "fix",
      "message": "Folder abspath"
    },
    "26c99700dadbd6c20d3c8057b4891d59eecda294": {
      "project": "haiku-plumbing",
      "label": "fix",
      "message": "Don't transmit to glass if not ready"
    },
    "6d760d9f4d7cf54df707f11639d2034ef2c9304b": {
      "project": "haiku-plumbing",
      "label": "fix",
      "message": "Cached require caused overwrite of edits to package.json"
    },
    "5e568edf4b4f612e5135c6b699ea04940c36ba9b": {
      "project": "haiku-plumbing",
      "label": "fix",
      "message": "Only code reload if the change occurred from fs"
    },
    "551487dcd3e9f3644d017adfe8163efb3e062d8f": {
      "project": "haiku-plumbing",
      "label": "fix",
      "message": "npmignore .haiku folder"
    },
    "0f8c0370c083ce7f8ff72b404afdd42a4b2c80f2": {
      "project": "haiku-plumbing",
      "label": "fix",
      "message": "Install bundled CLI executable on startup"
    },
    "85a455938dfe47a1689f7003609b41a771cc4569": {
      "project": "haiku-plumbing",
      "label": "fix",
      "message": "Add cli executable files to this repo"
    },
    "68fff79442610f184e57730ebf19f7b3119236c0": {
      "project": "haiku-plumbing",
      "label": "fix",
      "message": "Reinit the bytecode after the file is ingested/re-ingested"
    },
    "bcb1d8be6cd4f7bb575df5233def26c930289821": {
      "project": "haiku-plumbing",
      "label": "fix",
      "message": "Ensure logs get written"
    },
    "9b3592c2d2ad61251fb321e447d994ebd8fb2f5f": {
      "project": "haiku-plumbing",
      "label": "feat",
      "message": "Ensure interpreter caches are cleared when necessary; cache dom nodes"
    },
    "ffaa1024364a318c96f486217462bcc88dac20b2": {
      "project": "haiku-plumbing",
      "label": "feat",
      "message": "Truncate/snip the diff logs"
    },
    "155656356574311463fd287c2ad497bc91102187": {
      "project": "haiku-plumbing",
      "label": "feat",
      "message": "Log colored diffs when js or svg files change"
    },
    "c4d344be1c4233a6c8ecbd57df29501c4d40186d": {
      "project": "haiku-sdk-inkstone",
      "label": "fix",
      "message": "target es5 to make other build tools happy"
    },
    "99b50b7ec34b3aadbf734afe6559db0a15b0861c": {
      "project": "haiku-sdk-inkstone",
      "label": "feat",
      "message": "pass preset details with invite status check from SDK"
    },
    "3963af363506bdc7ce5121643ea88c029953e214": {
      "project": "haiku-serialization",
      "label": "fix",
      "message": "Make sure pasted elements' reference urls don't collide with ones already on stage"
    },
    "38fabf52b6071bb5ff62210502cdd5037e232124": {
      "project": "haiku-serialization",
      "label": "feat",
      "message": "resize from center when alt key is pressed"
    },
    "d40b3db525d7cb6fab885eaf0b27605a0cb511d2": {
      "project": "haiku-serialization",
      "label": "feat",
      "message": "support resizing from edge instead of center (need to fix rounding error)"
    },
    "86c9fc73f1e7cf1d9d854c8791096cb544792602": {
      "project": "haiku-serialization",
      "label": "feat",
      "message": "support proportion-constrained resizing on edges"
    },
    "2bf8b25f7d75399a0a68be008c163dddc9de24d5": {
      "project": "haiku-serialization",
      "label": "feat",
      "message": "support shift to constrain proportions on resize (corners only)"
    },
    "b98922aefb6cd609933ec7cb4326fe30099b98ad": {
      "project": "haiku-serialization",
      "label": "fix",
      "message": "SVG elements can now safely contain xlink:href='' references"
    },
    "7911c8d4b38ec1d7422706c567861eb90adc72eb": {
      "project": "haiku-serialization",
      "label": "docs",
      "message": "Quick description of hoist attributes method"
    },
    "4aadff8b73dbf20e801decf90f92fa62f36dcfbd": {
      "project": "haiku-serialization",
      "label": "fix",
      "message": "Use new attr hoisting method with correct layout calcs"
    },
    "8be8556a4b0a538a794b6e18b146f1680940f883": {
      "project": "haiku-serialization",
      "label": "fix",
      "message": "Ensure bytecode object pointer on subsequent actions is correct"
    },
    "134baa89d554abb2fdb3ff6cb30574e5816ee092": {
      "project": "haiku-serialization",
      "label": "fix",
      "message": "Prevent clipping after module replace"
    },
    "9bb48718e02e7fe4cea537f54c5133c841785579": {
      "project": "haiku-serialization",
      "label": "fix",
      "message": "Use computed, not declared, property for z-setting to avoid undefineds->NaNs [HaikuTeam/mono#5]"
    },
    "30e038889900998334a60cd9e111931003a57a32": {
      "project": "haiku-serialization",
      "label": "fix",
      "message": "Return context size always"
    },
    "93b8fe3ee4b72d33f05d30dec11987c380b4a099": {
      "project": "haiku-serialization",
      "label": "fix",
      "message": "Context size method"
    },
    "72242bb3c222dfe026243f8c849bb84c116cfddd": {
      "project": "haiku-serialization",
      "label": "fix",
      "message": "moveKeyframes impl"
    },
    "eb6fb709ced29c51a738cad1ccac8e638a9a3a92": {
      "project": "haiku-serialization",
      "label": "feat",
      "message": "Endpoint"
    },
    "b9e38f8f6f617812a2aa86b180544ff330acf807": {
      "project": "haiku-serialization",
      "label": "fix",
      "message": "Missing callbacks"
    },
    "a2c386c712a5585d8e0b9f264542031fd5f4a343": {
      "project": "haiku-serialization",
      "label": "fix",
      "message": "Load prop val at time"
    },
    "1714b01b7022c386d9e81f31791406ef7b3a925a": {
      "project": "haiku-serialization",
      "label": "fix",
      "message": "Vars missing"
    },
    "2368346bfbd9e824c15e62c2de53308708e4a70e": {
      "project": "haiku-serialization",
      "label": "fix",
      "message": "Add missing aspects"
    },
    "980f717d3fdcba20f17bee6144388859ce8381f2": {
      "project": "haiku-serialization",
      "label": "feat",
      "message": "Write metadata to bytecode file"
    },
    "f6bd16ec102e815f293cbc14bf3e380fa3e7eb30": {
      "project": "haiku-serialization",
      "label": "fix",
      "message": "Move segment endpoints accepts keyframe index"
    },
    "7d490fb38c25a3c9d9c8c66f395eb6a20d8abf2c": {
      "project": "haiku-serialization",
      "label": "fix",
      "message": "Quiet websocket request logging"
    },
    "12a31b3c2c12cc1ae229240d102f92a83c92905f": {
      "project": "haiku-serialization",
      "label": "fix",
      "message": "API"
    },
    "219051fe03bc3968f0b99916beb4a9c58eead12c": {
      "project": "haiku-serialization",
      "label": "fix",
      "message": "Fix gradient and mask clobber issue due to id collisions in Sketch's outputs"
    },
    "48334ffba9691e3c1eff2dbbb128c52b60fed739": {
      "project": "haiku-serialization",
      "label": "fix",
      "message": "Gotta set size mode on the context (artboard)"
    },
    "366f20611f4d864bad024aa86f457b17b3868f80": {
      "project": "haiku-serialization",
      "label": "fix",
      "message": "Wait for writes to complete before reading, fixes crash issue"
    },
    "faaff7767260221cd5c640e3c39d8d38b5f9cdf3": {
      "project": "haiku-serialization",
      "label": "fix",
      "message": "Not default"
    },
    "aa60789c96ee3effa7e704ba3d234ba3aea3f1ef": {
      "project": "haiku-state-object",
      "label": "feat",
      "message": "npm link only actual dep graph and get working"
    },
    "38ed839cd417be8a834ee3f0b3c7e8219ca09331": {
      "project": "haiku-timeline",
      "label": "feat",
      "message": "increase input by 1 or 10 on up arrow"
    },
    "3f1c0713af10784d0b5f3d367c5b29d0539e3a53": {
      "project": "haiku-timeline",
      "label": "fix",
      "message": "Remove merge conflict lines"
    },
    "867ba3913d2e639a9af115b4bb25a3be912ac9ae": {
      "project": "haiku-timeline",
      "label": "feat",
      "message": "enable visually active timeline state"
    },
    "3966ab85f9340dcb45d08e72618b68e31b3a394e": {
      "project": "haiku-timeline",
      "label": "fix",
      "message": "Disallow overflow settings until we can depict it in glass"
    },
    "f53991b4358ed976e1bf41e07ec6dfa04dda8e0a": {
      "project": "haiku-timeline",
      "label": "fix",
      "message": "Only children, no grandchildren [HaikuTeam/mono#4]"
    },
    "573753d09f4de25e967eda297232c3a1595a896b": {
      "project": "haiku-timeline",
      "label": "fix",
      "message": "Allow more than 10 rows to display [HaikuTeam/mono#4]"
    },
    "0e6bf9f1008158df9d620d3cd9c535d5044039e5": {
      "project": "haiku-timeline",
      "label": "fix",
      "message": "Remove bgcolor until supported by expression input"
    },
    "134db83c31080d41f5c59eecde1e264979973691": {
      "project": "haiku-timeline",
      "label": "fix",
      "message": "Remove all caching for now"
    },
    "971becebc58b5e3db410f718bad2376b86e0a43a": {
      "project": "haiku-timeline",
      "label": "fix",
      "message": "Correct ms for removing a tween"
    },
    "5a47e19a9fe4b9ee67c70807e056ce6a06c495e9": {
      "project": "haiku-timeline",
      "label": "fix",
      "message": "remove wip scrollTo"
    },
    "1a03eb6e6b8a6d4759462370c8a635b4fe3dd457": {
      "project": "haiku-timeline",
      "label": "fix",
      "message": "allow strings in certain inputs; show custom errors"
    },
    "f7277e09fcd7fec027d75ae37c0cc819325ff04c": {
      "project": "haiku-timeline",
      "label": "fix",
      "message": "make hover selector more specific"
    },
    "8fc8f38e26c94492123f7b8ddea5a04643bcf5f7": {
      "project": "haiku-timeline",
      "label": "feat",
      "message": "show inner shadow on timeline if not a horz scroll 0"
    },
    "1e5c32e6dc5ec963e92ddbd359f620ef74f9995c": {
      "project": "haiku-timeline",
      "label": "fix",
      "message": "active color logic"
    },
    "689aca095a0dea4e57ca9b9aecf4f7613f6359ca": {
      "project": "haiku-timeline",
      "label": "fix",
      "message": "Unset cache on certain updates"
    },
    "961f231a08ec98c51f9c00fc43f53553a865ed5c": {
      "project": "haiku-timeline",
      "label": "fix",
      "message": "active seg borders and label color"
    },
    "da4b21442c67a0603592d314371fa13b1c9763e3": {
      "project": "haiku-timeline",
      "label": "fix",
      "message": "don't show duplicate times in gauge"
    },
    "53e9b76b91ce20524e531d5a01feb5c515c26f80": {
      "project": "haiku-timeline",
      "label": "fix",
      "message": "visual issues with alignment on horz scroll"
    },
    "0603571fe6a6cc99e0aadc96a74d90e5766fafb2": {
      "project": "haiku-timeline",
      "label": "fix",
      "message": "input visual issues"
    },
    "1de3c25f96b4dee73657703ce176ff35ac099514": {
      "project": "haiku-timeline",
      "label": "fix",
      "message": "Compat"
    },
    "5347adfc6169a23544c9de48bb1bbc3d098f54c4": {
      "project": "haiku-timeline",
      "label": "fix",
      "message": "Disable native zoom"
    },
    "84cf6e5494498217a5f6ffaa3dfc6382495845d1": {
      "project": "haiku-timeline",
      "label": "fix",
      "message": "Make pixels line up"
    },
    "0132baddef0b99a014cf71133316f7d885df29cc": {
      "project": "haiku-timeline",
      "label": "feat",
      "message": "add input NaN check and simple evaluator"
    },
    "a71108b4cf02d6786da210ec8f3cf8e5607e478d": {
      "project": "haiku-timeline",
      "label": "fix",
      "message": "Math for playback speed"
    },
    "669ae50fa068f095039cb28e1da9d91702d10942": {
      "project": "haiku-timeline",
      "label": "fix",
      "message": "Playback speed meter"
    },
    "23d5f7cf0e7d7426c1829a158e317414e42358f4": {
      "project": "haiku-timeline",
      "label": "fix",
      "message": "Caching was broken during playback"
    },
    "f5c1e764b00842f5ebb154fe6cbc763155ff1526": {
      "project": "haiku-timeline",
      "label": "fix",
      "message": "Send correct frame when updating time in glass during playback jump"
    },
    "f50e6a815f2752a9ede973730454924240d64936": {
      "project": "haiku-timeline",
      "label": "fix",
      "message": "Put scroller in own div to prevent scroll-down bug"
    },
    "30ba58d5304353bf9c1ad8514aa771e3e6e1d1ad": {
      "project": "haiku-timeline",
      "label": "fix",
      "message": "Don't show keyframes on top of gauge"
    },
    "6f1551d3bcf9f66325dd535e146f96a8b292b58d": {
      "project": "haiku-timeline",
      "label": "feat",
      "message": "show duration in segs on hover"
    },
    "6443607df9436188e78189cb849a68827b7aa824": {
      "project": "haiku-timeline",
      "label": "fix",
      "message": "Targeting keyframe 'pole' ctx menu"
    },
    "8ac45c96cd37b51d1c718e99b79f3fb92dffec59": {
      "project": "haiku-timeline",
      "label": "fix",
      "message": "Minion activations"
    },
    "b3c8fe550b5d5ec058cac6181bc57b674f1ea8cc": {
      "project": "haiku-timeline",
      "label": "fix",
      "message": "Scroll to selected node"
    },
    "ed7c8d4f5d490846932236c31b63a89197f102f6": {
      "project": "haiku-timeline",
      "label": "fix",
      "message": "Right endpoint must be offset when someone moves the scroller quickly to 0"
    },
    "502e5717d5dff7a285bde3ceaa660c2d7a25bab7": {
      "project": "haiku-timeline",
      "label": "fix",
      "message": "Humanize sizeAbsolute.* prop names"
    },
    "5f4621c0d54cefd4bdaa6f4688f32dfa6d0a284d": {
      "project": "haiku-timeline",
      "label": "fix",
      "message": "Let component heading be clicked to expand it"
    },
    "0780d7a2670c48040ba5bfbdf664d066bc4460bd": {
      "project": "haiku-timeline",
      "label": "fix",
      "message": "Prevent visible overflow of collapsed heading seg"
    },
    "68cd38542951ac4360a992a6b6eabb535a81bc10": {
      "project": "haiku-timeline",
      "label": "fix",
      "message": "Playback skip-back state change ordering so scrubber goes back to beginning"
    },
    "37d0e8675a0ebdf759d2cbbf53fe9305db1a4e92": {
      "project": "haiku-timeline",
      "label": "fix",
      "message": "Better keys to fix render glitches"
    },
    "c4e3887b94f3435062cee7b9181b618f8f5c0220": {
      "project": "haiku-timeline",
      "label": "fix",
      "message": "Need to check for NaN in case of bad data here too I guess"
    },
    "7b99125c1ea36b6cccf2f94d11866a731e51a421": {
      "project": "haiku-timeline",
      "label": "fix",
      "message": "Calc the correct thing"
    },
    "1598276488d2225a1fcdd3d02d4fe7f1a0e32478": {
      "project": "haiku-timeline",
      "label": "fix",
      "message": "Check for boolean-ish strings (Does this belong inside ExpressionInput itself?)"
    },
    "9202504827b5d8f25154554ce050ba904018a2e4": {
      "project": "haiku-timeline",
      "label": "fix",
      "message": "Use round, not floor, so keyframes get set at the right place"
    },
    "f1ed6a6629b5da5bb147c526f3a10fb11a18d005": {
      "project": "haiku-timeline",
      "label": "fix",
      "message": "Set expanded on top level after comparing the trees so the setting doesn't get lost"
    },
    "e483c637d549bf83c0520eddaa037d637013f6f2": {
      "project": "haiku-timeline",
      "label": "fix",
      "message": "Ensure preloaded bytecode fixture hydrates correctly"
    },
    "e38e92ea03502b9ae0d11112f0c78b3bf5192067": {
      "project": "haiku-timeline",
      "label": "fix",
      "message": "Track whether an input is focused to avoid scrubber motion on key arrow movement"
    },
    "3c87ebce5154c8ac9b7ebb93abfa3f9aeda2e8d3": {
      "project": "haiku-timeline",
      "label": "feat",
      "message": "Expression input triggers focus/blur props if passed"
    },
    "4597af58e08f2571983c1c4e09f5d06c81caa2aa": {
      "project": "haiku-timeline",
      "label": "feat",
      "message": "Collapsed segments in component row heading"
    },
    "0be74d4f11e1253752b6cbafdf6eaaa56d897503": {
      "project": "haiku-timeline",
      "label": "fix",
      "message": "Make this list of keyframes the same as the list used by the bytecode mutation method so the keyframeIndex is the same in both places"
    },
    "dd8d8e7f378667e20f7936ca863654ee4bab59bb": {
      "project": "haiku-timeline",
      "label": "fix",
      "message": "Lock keyframe create to nearest frame to avoid 'invisibles'"
    },
    "02f9c284e7e7449cb3a8a99ed4bd17c846ab536b": {
      "project": "haiku-websockets",
      "label": "feat",
      "message": "npm link only actual dep graph and get working"
    },
    "d3c09c81b57183e764483c0d5b0aa1151aeccfa6": {
      "project": "haiku-websockets",
      "label": "feat",
      "message": "isOpen method"
    },
    "7bacfb30abe574be619b756d508537931287b7ae": {
      "project": "haiku-websockets",
      "label": "feat",
      "message": "Add 'broadcast' hook"
    },
    "7537e6f4c2857ebbe6b66e607985494d7df8b76c": {
      "project": "haiku-websockets",
      "label": "feat",
      "message": "Basic client reply ability"
    },
    "f42b39d6d2aff9e73f0b2539df476461d3742b93": {
      "project": "haiku-websockets",
      "label": "feat",
      "message": "Enhancements and a test"
    },
    "99158130c72037e17d2835359afa866609f7e71d": {
      "project": "haiku-serialization",
      "label": "feat",
      "message": "Testing that changelog generation works"
    }
  },
  "2.0.102": {},
  "2.0.103": {
    "ad8659db1d3467e56b0af9c85e6f63655dceda23": {
      "project": "haiku-serialization",
      "label": "fix",
      "message": "rounding error when resizing from edge"
    }
  },
  "2.0.104": {
    "717a8d811dbb0aaa66543c57b1b98888e39b7ddc": {
      "project": "haiku-serialization",
      "label": "fix",
      "message": "resize from edge when element is rotated"
    }
  },
  "2.0.105": {
    "02670312d9e052ba4df5f9f851f86fef840f3d4f": {
      "project": "haiku-glass",
      "label": "fix",
      "message": "Fix on-stage transform perf regression"
    }
  },
  "2.0.107": {
    "5b9d21be8ea2e0b6253c533853008713c729c886": {
      "project": "haiku-serialization",
      "label": "fix",
      "message": "don't use browser bounding box for scale calculations; refactor accordingly; make resize work as expected for various axes"
    }
  },
  "2.0.110": {
    "83a0d41305d66d68526b531713bba8cda0046cae": {
      "project": "haiku-glass",
      "label": "fix",
      "message": "allow shift, alt, cmd, ctrl to be toggled partway through a transform"
    },
    "fe94fdd4bd7f0cc40015acb32d98188541e02eba": {
      "project": "haiku-player",
      "label": "fix",
      "message": "Address memory leak from POC code on the player public API"
    },
    "54c17c74a1a0b116cd99a2b5be92f529e3c21a92": {
      "project": "haiku-player",
      "label": "fix",
      "message": "clipping on context menu"
    },
    "4181c27100cc48dd7dd7cf0023deea63149a2d70": {
      "project": "haiku-serialization",
      "label": "fix",
      "message": "Pass in the clock time for correct calc, and format comment on guard condition"
    },
    "1e986f3781e02058278db9380af02458b245874b": {
      "project": "haiku-serialization",
      "label": "feat",
      "message": "snap rotation to increments of pi/12 (15deg) when shift key is held"
    },
    "e1f25bcd409eb7bd02d35d7066a1290ee20a75fb": {
      "project": "haiku-timeline",
      "label": "feat",
      "message": "Allow code expressions to be written inside timeline property input fields"
    },
    "8633cfc46378a5c911e24accaad3461660a3d8f3": {
      "project": "haiku-timeline",
      "label": "fix",
      "message": "better add-frames control"
    },
    "c52252eecfdac1bfd97e835c29a952aaaed0a1b0": {
      "project": "haiku-timeline",
      "label": "fix",
      "message": "duration trim overdrag protections"
    },
    "19bb944cb72a73362d579bb853f97492b1eefebc": {
      "project": "haiku-timeline",
      "label": "fix",
      "message": "trim duration dragged pixels"
    },
    "680703112914a8df5f714a8a5e70749e0b49470c": {
      "project": "haiku-timeline",
      "label": "feat",
      "message": "prototype timeline duration adjustor (warning bugs)"
    }
  },
  "2.0.113": {
    "aa74bd1816ba6a64800c2ae118d95d8409a53555": {
      "project": "haiku-serialization",
      "label": "fix",
      "message": "Callback needed to be fired here or the queue wouldn't finish in plumbing"
    },
    "d19aee1cb9fdece334620c32325d81cd4a1c0da3": {
      "project": "haiku-timeline",
      "label": "feat",
      "message": "add frame grid"
    }
  },
  "2.0.115": {
    "c2217cc003f22ed165d4bdc9543ed7212a61f403": {
      "project": "haiku-timeline",
      "label": "fix",
      "message": "dragging for keyframe segment ends"
    }
  },
  "2.0.119": {
    "6e0a2a723b62b3dbd0f8cbdf8e8ae54e6d16388e": {
      "project": "haiku-glass",
      "label": "fix",
      "message": "instantiate elements where expected when zoomed"
    },
    "b365f073e8a1643d4a1a9a1a5ce34fd8515fed17": {
      "project": "haiku-glass",
      "label": "fix",
      "message": "dragging elements should only go as far as mouse cursor when zoomed"
    },
    "445dc5a3236e67cc15bf7dcdbd11dce8a9241b76": {
      "project": "haiku-glass",
      "label": "fix",
      "message": "keep control points and lines same size across zoom levels"
    },
    "3c85a00178570f96c649273ff91fb4daaa5542ce": {
      "project": "haiku-player",
      "label": "feat",
      "message": "add sizing cover support and center sizing contain"
    },
    "d8478ba590f9a919b96ae0f66c5ba24218024cf6": {
      "project": "haiku-serialization",
      "label": "fix",
      "message": "instantiate elements where expected when zoomed"
    },
    "3dd982ce374d71084c38df9ceb95d5b2dfe875cd": {
      "project": "haiku-serialization",
      "label": "fix",
      "message": "scale objects as expected when zoomed"
    },
    "ef9c6e34ba4aac7d053b1f599a094d9c6ef604a8": {
      "project": "haiku-serialization",
      "label": "fix",
      "message": "don't apply margin 0 auto to root element of new projects by default (breaks sizing logic)"
    }
  },
  "2.0.120": {
    "38a3b621cb20b346fb79218fbd71567ee5870423": {
      "project": "haiku-glass",
      "label": "fix",
      "message": "Fix perf regression and use clipboard module instead of element"
    }
  },
  "2.0.121": {},
  "2.0.122": {},
  "2.0.124": {},
  "2.0.125": {
    "a0cc4ac3b33181865d9ea2e43957075f2b61750d": {
      "project": "haiku-player",
      "label": "fix",
      "message": "Don't start timeline when initialized, and modify API via changes to transition/machine handling"
    }
  },
  "2.0.126": {
    "687ad666fcc4cb504dd5ab6f53d37106f7264047": {
      "project": "haiku-plumbing",
      "label": "fix",
      "message": "Make sure org name gets set and fix package names we detect to be wrong"
    }
  },
  "2.0.127": {
    "ed3366bd2ca071691b60aa3a449ec9b5ec048fcc": {
      "project": "haiku-player",
      "label": "fix",
      "message": "Ensure sizing='contain' and sizing='cover' modes work correctly when the element is resized"
    }
  },
  "2.0.129": {
    "28f110f1d955306ede0bc09a47d71150342baa30": {
      "project": "haiku-serialization",
      "label": "fix",
      "message": "Clear cache after creating keyframe so timeline edits to existing keyframes update on the first time"
    }
  },
  "2.0.131": {
    "4e00cc35de152ced1e9f39b46b120c73c6818dfa": {
      "project": "haiku-timeline",
      "label": "feat",
      "message": "When component rows are expanded, select the respective elements on stage"
    }
  },
  "2.0.132": {},
  "2.1.0": {
    "4bf1f08b3b8dffff743d21dead511d70285af5a3": {
      "project": "haiku-plumbing",
      "label": "fix",
      "message": "Fix bug where undo/redo would never become available"
    }
  },
  "2.1.3": {
    "e7fd7c4b50c6ede48469709e231738dc267c5d4a": {
      "project": "haiku-cli",
      "label": "feat",
      "message": "add cli command to change password"
    },
    "d2e9bb66709c1c8eceb0e472a9bf28f9a5684cab": {
      "project": "haiku-cli",
      "label": "fix",
      "message": "misplaced process.exit"
    },
    "bd804152aee17a8a935e670f5b84aa948706a911": {
      "project": "haiku-plumbing",
      "label": "feat",
      "message": "Rename 'haiku-interpreter' to 'haiku-player'"
    },
    "be961e0f089c4ee602bea31af73a2698bdc2a55d": {
      "project": "haiku-sdk-inkstone",
      "label": "feat",
      "message": "add sdk method to change password"
    }
  },
  "2.1.5": {},
  "2.1.6": {
    "4c83a74190becd88d35c6a7362951e7c0c045bda": {
      "project": "haiku-player",
      "label": "fix",
      "message": "My npmignore didn't re-include a necessary package"
    }
  },
  "2.1.7": {},
  "2.1.9": {
    "f13d55e574b7eadd39c390a0f880cfce2249a3cf": {
      "project": "haiku-player",
      "label": "fix",
      "message": "Implement correct change detection on contain/cover; may solve the performance issues on haiku.ai"
    },
    "9a5ab2ddcd3716b5d8f7bd70f36d770241d59815": {
      "project": "haiku-player",
      "label": "feat",
      "message": "Migrate to our own simple parser instead of loading all of babylon etc"
    },
    "8aa6b7230b9b92373f0d231bd9e670a0d8ed846d": {
      "project": "haiku-timeline",
      "label": "feat",
      "message": "special handle opacity inputs"
    },
    "2c5315572b3039f6909fe7fda89a4003ee0b000b": {
      "project": "haiku-timeline",
      "label": "fix",
      "message": "mouseout state of const segs"
    }
  },
  "2.1.10": {
    "dc7bdd7b163c7e2b31b4206af9c7d6f2638a4078": {
      "project": "haiku-player",
      "label": "fix",
      "message": "Ensure React-adapted components don't pause prior to mounting the first time"
    },
    "e4ae788afcdf3b2d8d5d23d316b03fb3dc9634e8": {
      "project": "haiku-player",
      "label": "fix",
      "message": "Make sure React-adapted components behave properly when un/re-mounted"
    },
    "02db0fe47acadaaf8fbb439c407b5c93ec6a789f": {
      "project": "haiku-player",
      "label": "fix",
      "message": "Files were missing from the npmignore"
    },
    "1f189fb441ba5375e5bb9bbd1b3becfcf295e00d": {
      "project": "haiku-plumbing",
      "label": "fix",
      "message": "Fix problem causing failed updates when teammate's work has gone ahead by multiple tags"
    }
  },
  "2.1.11": {
    "a9eb123a423d3681bd74045829bd7c637dad6ee7": {
      "project": "haiku-plumbing",
      "label": "fix",
      "message": "Fix issue with bundling when loading a legacy-constructed project"
    }
  },
  "2.1.12": {
    "a5f66d66648ffaab17595791e72a9353013e02bc": {
      "project": "haiku-plumbing",
      "label": "fix",
      "message": "Plumbing now correctly locates an open port"
    }
  },
  "2.1.13": {},
  "2.1.14": {
    "b6f99a13b45d99f9a3f6ff27490504b9b8a3d08f": {
      "project": "haiku-player",
      "label": "fix",
      "message": "Fix bug preventing states from being reassigned during react render"
    },
    "2ffa7b9fd52c86516b7847cae712bda604aaf367": {
      "project": "haiku-player",
      "label": "fix",
      "message": "Fix problems re-/mounting React-adapted Haiku components when new elements are fed in"
    },
    "47e1af400e96a6bf1f0f0b8bab4faca45420f23f": {
      "project": "haiku-player",
      "label": "fix",
      "message": "Load orig source to prevent webpack complaints and 3rd-party bundling issues"
    }
  },
  "2.1.15": {},
  "2.1.20": {
    "2f88eff4001db834bfa15152c6e94848dc96ae6a": {
      "project": "haiku-glass",
      "label": "fix",
      "message": "re-enable visibility of elements off stage"
    },
    "c580177f8b9c24fec0250d76f06bd95a96c348da": {
      "project": "haiku-timeline",
      "label": "fix",
      "message": "show the bottom of the timeline without clipping"
    }
  },
  "2.1.21": {
    "a76aa03056103bf050c4e98866c7f20ebae42267": {
      "project": "haiku-cli",
      "label": "feat",
      "message": "hook into sdk-client's setUserId when logging in from CLI"
    },
    "fde882e58e8d919cd685e16d46dd0668fb9ea6cd": {
      "project": "haiku-creator",
      "label": "feat",
      "message": "v0 State Inpector"
    },
    "3754e5d47b6c1b28d558de82c9c4b71e25c29d6d": {
      "project": "haiku-creator",
      "label": "feat",
      "message": "switch library preview to inline; remove replaced code"
    },
    "784319263344b334bdb71a59807f380b3b662f70": {
      "project": "haiku-player",
      "label": "fix",
      "message": "Reifying a reference object needs to handle already-reified functions"
    },
    "4c541e4f08a22f39aafb42b0437e00c1fe436b59": {
      "project": "haiku-sdk-client",
      "label": "feat",
      "message": "update auth logic and include userid getter/setter + fs persist"
    },
    "e722d85f8103da7b65aa98f14906878cd5b24fc4": {
      "project": "haiku-serialization",
      "label": "feat",
      "message": "Move parseExpression logic in here for easier integration and unit testing"
    },
    "ebde07cf67c0dc28a960f14f1d311d4d738b2375": {
      "project": "haiku-timeline",
      "label": "fix",
      "message": "Naive check for 'is this an expr' should be a bit less naive"
    },
    "6b25362cf27eee40f5f533e71a5a76f152a99721": {
      "project": "haiku-timeline",
      "label": "feat",
      "message": "show both keyframes active on pill drag"
    },
    "21c7007008fd1af05706d1e8bd08f091e820286f": {
      "project": "haiku-timeline",
      "label": "feat",
      "message": "color blade with gradient on side of keyframe active"
    },
    "9ea8740f9dbc1ad7fabe462bea38210d269c98ea": {
      "project": "haiku-timeline",
      "label": "feat",
      "message": "highlight keyframe being dragged"
    },
    "7f5ea1f416326b753271df7d18a97b6e35922150": {
      "project": "haiku-timeline",
      "label": "fix",
      "message": "finish tree pruning"
    },
    "b09acb79c786154b37d09b387cfb190467d5f8f3": {
      "project": "haiku-timeline",
      "label": "fix",
      "message": "less broken treeline"
    },
    "780651a419b9f8d7a59c6f24277b546a5197fce1": {
      "project": "haiku-timeline",
      "label": "fix",
      "message": "Component name truncation"
    },
    "398dc414d1c9580684f77ac5fe3418059e4b12b0": {
      "project": "haiku-timeline",
      "label": "fix",
      "message": "starfield bug"
    },
    "d8317002804802cb7b17741a243e1de36f16636b": {
      "project": "haiku-timeline",
      "label": "fix",
      "message": "collapse property carrot"
    },
    "da3d0a65e0df8995bbf506ee646bcdaee97e0357": {
      "project": "haiku-timeline",
      "label": "feat",
      "message": "better blades"
    }
  },
  "2.1.22": {},
  "2.1.23": {
    "664e1a023be22242e68c4c5ff053ad5b0420003a": {
      "project": "haiku-plumbing",
      "label": "fix",
      "message": "Fulfill design merge request before reinitializing in-mem bytecode in master"
    }
  },
  "2.1.24": {},
  "2.1.25": {
    "9269a9382db29b0aca1962607fadd105b8e558de": {
      "project": "haiku-player",
      "label": "fix",
      "message": "This fixes the drop shadow issue"
    }
  },
  "2.1.26": {
    "7eeb0f3b983e6950a067cdf235e896da30d848cb": {
      "project": "haiku-player",
      "label": "fix",
      "message": "Don't cache on the function which is shared"
    },
    "f3ad66bb9e99024be284ab4d93ec57cff379d885": {
      "project": "haiku-player",
      "label": "fix",
      "message": "Dumb bug because of shared template object"
    }
  },
  "2.1.27": {},
  "2.1.28": {
    "3781bfe8a97c5addd3a6fec77738d11897f2f545": {
      "project": "haiku-player",
      "label": "fix",
      "message": "When ids change, we need to completely replace the existing DOM so SVG url() references update"
    }
  },
  "2.1.31": {
    "c43b57f46147567e442b5d4388f25434e9315279": {
      "project": "haiku-player",
      "label": "fix",
      "message": "At least better handling of overflow logic"
    },
    "56ea10c52c79e9fecd8bbb238c82525eda0e3a0e": {
      "project": "haiku-timeline",
      "label": "fix",
      "message": "gridline and trim-area heights"
    },
    "d62be2e409126c98c81b7616eb35303ae115ff81": {
      "project": "haiku-timeline",
      "label": "fix",
      "message": "remove shadow on 0 visible range rather than 0 scrubber"
    },
    "a7d638d05fd4405732d3a26a210eddbfa46bbeda": {
      "project": "haiku-timeline",
      "label": "fix",
      "message": "show/hide timeline scrolled-in shadow on arrowkeying"
    },
    "a2198784603477fa937146ccb874b7242c5cf8dc": {
      "project": "haiku-timeline",
      "label": "feat",
      "message": "shift+meta+leftArrow moves time to position 0"
    },
    "e7cc4b087b0a13be7f4a517ab266cacdad330a25": {
      "project": "haiku-timeline",
      "label": "fix",
      "message": "easeOutBounce and easeInOutQuint curves"
    },
    "18fcdd91295b9a3a0e015ef4bfbb8963c8f82d64": {
      "project": "haiku-timeline",
      "label": "fix",
      "message": "prevent incidental vertical scrolling on scrubber drag"
    },
    "bb677ad4aa2b86b1d22b02c3a6c80deb8653e6ea": {
      "project": "haiku-timeline",
      "label": "fix",
      "message": "container sizing for playback speed dail"
    }
  },
  "2.1.32": {
    "e3fa3bd41efa8c055de8a12fda8f5f7b8d121b2d": {
      "project": "haiku-player",
      "label": "fix",
      "message": "Make sure we can use controlFlow.placeholder with React and Haiku elements"
    },
    "5e0789b02d940c4e7b921e38410d376ffaa83497": {
      "project": "haiku-player",
      "label": "fix",
      "message": "Placeholder with nested Haiku in React"
    }
  },
  "2.1.33": {},
  "2.1.34": {
    "6fc8579b78e8aaf1955a5ab53fc7059d487ac344": {
      "project": "haiku-player",
      "label": "fix",
      "message": "When doing the type check, don't make the classic blunder"
    },
    "b5f0ee11dc4879668405c3d860847578db379c92": {
      "project": "haiku-player",
      "label": "fix",
      "message": "Ensure vanities are correctly applied to placeholder elements"
    }
  },
  "2.1.35": {
    "83dc2db764d31644e1cdef007dbb3a425e6c74f3": {
      "project": "haiku-player",
      "label": "fix",
      "message": "Apply transform as attribute if browser is IE or Edge"
    }
  },
  "2.1.36": {},
  "2.1.37": {},
  "2.1.39": {},
  "2.1.40": {},
  "2.1.42": {
    "050374667abfddb4e52e2a9a030652b37303fe38": {
      "project": "haiku-player",
      "label": "fix",
      "message": "update user.mouse on scroll as well as move"
    }
  },
  "2.1.46": {
    "b8e351a7450a5c3f949869e12bdf385f67452ba8": {
      "project": "haiku-player",
      "label": "fix",
      "message": "Handle case if no children and use ES5 until we add tooling for ES+"
    },
    "538bb723e1111070a263541f1eedf0d709fd28df": {
      "project": "haiku-plumbing",
      "label": "feat",
      "message": "npm link the project after installing npm packages"
    },
    "d952a3392b872add6ab09e394c6ebfb262db548e": {
      "project": "haiku-serialization",
      "label": "feat",
      "message": "ast manip to normalize bytecode file according to destructure-fix changes"
    }
  },
  "2.1.47": {
    "fd8b0c59f9fd1ffcb1f5641d5e037c13039d43fc": {
      "project": "haiku-plumbing",
      "label": "fix",
      "message": "npm link throws EROFS when running in Haiku.app"
    }
  },
  "2.1.48": {
    "3f7cebeafce96749f4fa7653cecf69cd2f7ec97b": {
      "project": "haiku-glass",
      "label": "fix",
      "message": "Load the actual function not the player's handler wrapper"
    }
  },
  "2.1.49": {
    "20d35f23303066bbab5bfde37f8a6fdd45795475": {
      "project": "haiku-glass",
      "label": "fix",
      "message": "make overlays render on (almost) every frame instead of using an on-demand draw loop.  fixes control-rendering race condition and support for updating controls on transform; minor perf cost"
    },
    "69310285162e523c8c82d1ddcf159538c0c97e8e": {
      "project": "haiku-glass",
      "label": "fix",
      "message": "overlay control race condition (hack, didn't dive into the source of the RC.)"
    },
    "0ae2e56966f842f65d898d4b4da44363f222ea2e": {
      "project": "haiku-glass",
      "label": "feat",
      "message": "hook into envoy for glass playback and seek + overlay rendering; pause still has some funkiness"
    },
    "0cbb645812fb376fb5959490cd63099286cda05d": {
      "project": "haiku-plumbing",
      "label": "fix",
      "message": "pass in ref to server for envoy"
    },
    "ad73e92ea1e48def49b99cd9162a0627670a172d": {
      "project": "haiku-sdk-creator",
      "label": "feat",
      "message": "start to wire up event triggers"
    },
    "3c1323363274946b35c52c6af1dc4e4814f2d801": {
      "project": "haiku-sdk-creator",
      "label": "fix",
      "message": "accidental multiple connections, test for events"
    },
    "28e12fdbdbe10a1d9b0dd4a5bff12e100638b8e2": {
      "project": "haiku-sdk-creator",
      "label": "feat",
      "message": "add single/synchronous seekToFrameAndPause method to timeline handler"
    },
    "3f0212255ac6126ec6543527398c71dd902c8718": {
      "project": "haiku-sdk-creator",
      "label": "feat",
      "message": "support custom log levels; fix perf reduction from constant log spewing"
    },
    "9e2c6a42c85813ed1396a9ea3fa9b9bfa8ab6071": {
      "project": "haiku-sdk-creator",
      "label": "fix",
      "message": "loop closure, promise warning, timelineRegistry instantiation"
    },
    "0fe84293c17b7c82baa34a296622660344afb3f5": {
      "project": "haiku-sdk-creator",
      "label": "docs",
      "message": "clean-up and basic jsdoc"
    },
    "5565111f39a09c21ab6c61cb54e1fd39d31fcd98": {
      "project": "haiku-sdk-creator",
      "label": "feat",
      "message": "function end-to-end server/handler/client setup"
    },
    "4e4c37e97ebbb39aad9d77f3d1d0a05b46cdb5a1": {
      "project": "haiku-sdk-creator",
      "label": "feat",
      "message": "get schema transmission working"
    },
    "625a675cd41af3c64f8cac203cc49b45fcb135eb": {
      "project": "haiku-sdk-creator",
      "label": "feat",
      "message": "set up basic fs structure and ts config"
    },
    "dff5bba88a961ba5ab912f12bedfea5df158e955": {
      "project": "haiku-serialization",
      "label": "fix",
      "message": "merge boof"
    },
    "b17db530a916f35a3fd539c473a20e8a983a3ca2": {
      "project": "haiku-serialization",
      "label": "feat",
      "message": "pass envoy timeline client to Glass for playback hookups"
    },
    "06901fb3585e798a5cb5bf05a37d19605a963d66": {
      "project": "haiku-serialization",
      "label": "feat",
      "message": "hook envoy timeline client into activecomponent"
    },
    "7c99166f8fad9eae2a77203a078555465bbbe2a9": {
      "project": "haiku-timeline",
      "label": "fix",
      "message": "merge issues for envoy + timeline"
    },
    "bb39b3e04cf4e26ce8a8c9f892451af26e76c31a": {
      "project": "haiku-timeline",
      "label": "fix",
      "message": "seek logic, fwd/back logic"
    },
    "297379598a1265756e764f0d84914d1bbe338167": {
      "project": "haiku-timeline",
      "label": "feat",
      "message": "keep local approximations of playback; use envoy as a 'time server'; reduce flood of requests"
    }
  },
  "2.1.50": {
    "9ca3fa3e9e7b138192556c2d3721e99009daf7d0": {
      "project": "haiku-sdk-creator",
      "label": "feat",
      "message": "add sample TourHandler"
    }
  },
  "2.1.51": {
    "9f3c5502b8db7fa81077e0ec2b72136161147b36": {
      "project": "haiku-glass",
      "label": "fix",
      "message": "set _currentTimelineTime with ActiveComponent so that transforms work at frames other than 0"
    }
  },
  "2.2.0": {},
  "2.3.1": {
    "ebddc71039cc56810c9593fd092c21c99fa221a5": {
      "project": "haiku-player",
      "label": "fix",
      "message": "Make sure opacity gets set and fix flash of placeholder default content when rendering in React"
    }
  },
  "2.3.3": {
    "f08f5bd77b794c470d1b5b1e63d50141852daa2c": {
      "project": "haiku-cli",
      "label": "feat",
      "message": "add undocumented method for checking prefinery invite codes through SDK"
    },
    "a415bcf61cf2c5e5e853b598aa9b2a2074bfb42d": {
      "project": "haiku-glass",
      "label": "fix",
      "message": "I messed this flag up, playing should be false to start or keyframe creation doesn't work"
    },
    "69e538e0bc162b44230597a508720e38fab0c35a": {
      "project": "haiku-glass",
      "label": "fix",
      "message": "Make sure rotation still works"
    },
    "96ac924439e6e79f2758564bc54cb684e7a868c9": {
      "project": "haiku-glass",
      "label": "fix",
      "message": "After refactor, need to pass component into render, not context"
    },
    "2534008a7f04ed05ad482872b80de479fefb0f01": {
      "project": "haiku-player",
      "label": "fix",
      "message": "Make sure DOM node removal logic works"
    },
    "40e1f24779e0a58568280b6989a93b2be2b3c642": {
      "project": "haiku-sdk-creator",
      "label": "fix",
      "message": "Default options were being clobbered"
    },
    "bfd602611f7ce306fb4cb98253022ef3b194b372": {
      "project": "haiku-sdk-creator",
      "label": "feat",
      "message": "Remove closed clients; let server be closed to avoid leaked handles; add test"
    },
    "132b2515890d71ae9515ab573a833832e04326da": {
      "project": "haiku-sdk-creator",
      "label": "feat",
      "message": "Add port discovery, more logging, and test proving multiple servers can coexist"
    },
    "df3851e481e015d79bfa988df496c63578cd721e": {
      "project": "haiku-sdk-creator",
      "label": "feat",
      "message": "Add util function to retrieve an open port, and a smoke test for it"
    },
    "3ee16dc91daf0cd449f410e9b3917c8dd038133d": {
      "project": "haiku-sdk-inkstone",
      "label": "feat",
      "message": "add sdk method for checking prefinery codes via Inkstone"
    },
    "6274eddcd1ad8aa844c3784aaa096c407c5d0470": {
      "project": "haiku-serialization",
      "label": "fix",
      "message": "Dumb coding error"
    },
    "5122f49d4a4555aabec1dbc159e67add5e56b82a": {
      "project": "haiku-bytecode",
      "label": "fix",
      "message": "My poor variable naming made ambiguity of 'maxf' vs 'friMax' cause scrollbar bug"
    },
    "ce1267a242696885fa4297606806d3687fe32bf2": {
      "project": "haiku-bytecode",
      "label": "fix",
      "message": "Need to check for git statuses which might be empty if no changes recorded"
    },
    "2c02bc30ead944f7027cbae5572632c0c83ecead": {
      "project": "haiku-bytecode",
      "label": "fix",
      "message": "Bad interactions between concurrent file watchers and save process"
    },
    "4e787f20cd9b304242a5df9f3ed21116e4560a59": {
      "project": "haiku-bytecode",
      "label": "fix",
      "message": "Saving flag"
    },
    "b7f55b32ca57fbd4e0c1051d0b3da189d5796d5d": {
      "project": "haiku-bytecode",
      "label": "fix",
      "message": "Code copy mistake"
    },
    "52cc25834726c411cea1c03ccf87dba743339975": {
      "project": "haiku-bytecode",
      "label": "feat",
      "message": "Add 'yarn go' for starting up with sane defaults"
    },
    "4bb182396705e716b15982bb5c2639a24326e0e8": {
      "project": "haiku-bytecode",
      "label": "fix",
      "message": "Player compilation introduced unforeseen problem with dom-embed snippets"
    },
    "15b508becb69e89f9f6bef7c5d139e60576b27a1": {
      "project": "haiku-bytecode",
      "label": "fix",
      "message": "Opacity wasn't being set correctly but not sure what changed upstream to cause this problem"
    },
    "3c202c91a93da3ba2792b3bca0956f8249ed928c": {
      "project": "haiku-bytecode",
      "label": "fix",
      "message": "For tests to succeed, need mock mode check in this method"
    },
    "6d3f5d5b436af3d3a333309cb37dd2e7e7fcecb5": {
      "project": "haiku-bytecode",
      "label": "feat",
      "message": "Add closeConnection method to envoy client"
    },
    "c5ebc962145f3fed8e149cea52c4d035f8d9491b": {
      "project": "haiku-bytecode",
      "label": "fix",
      "message": "loading multiple projects under the same plumbing session broke playhead positioning"
    },
    "4a7e112edc459f142734737cc40320b92f50cb0a": {
      "project": "haiku-bytecode",
      "label": "fix",
      "message": "undraggability of timeline horiz scrollbar when position indicator was on top"
    },
    "f73d40cd663e9263c78ce661a70ad586f69c2209": {
      "project": "haiku-bytecode",
      "label": "fix",
      "message": "prevent publish popover from jumping when finished"
    },
    "41f908fa6a561dae2cc3c636b3197659e3875d0f": {
      "project": "haiku-bytecode",
      "label": "fix",
      "message": "scrolling on library & SI"
    },
    "d192e55f3948564a011356eda549b13e98c3d688": {
      "project": "haiku-bytecode",
      "label": "fix",
      "message": "tooltip arrows on expressions"
    },
    "ca5d23f21645244e95d235f5b8eec04852669d06": {
      "project": "haiku-bytecode",
      "label": "fix",
      "message": "I munged the playback logic during a refactor"
    },
    "2ca32764f75f9a03cc588d37be6f30b0686e2c86": {
      "project": "haiku-bytecode",
      "label": "fix",
      "message": "Stage transform wasn't working at certain frames due to lack of rounding...probably some player weirdness"
    },
    "4f4b28e58c60c0916708130cefec733096eb6d77": {
      "project": "haiku-bytecode",
      "label": "fix",
      "message": "Envoy client needs the host and port specified since it's dynamic"
    },
    "bf9ca1eef8963fb7acd215112c2788ec3c343c3f": {
      "project": "haiku-bytecode",
      "label": "docs",
      "message": "README update"
    },
    "3118fed3213e676e97cb86c9ee52a09f8d2bc0a9": {
      "project": "haiku-bytecode",
      "label": "fix",
      "message": "When using yarn to run npm yarn ends up setting env var that conflicts with npm's"
    },
    "6fd387e844be7e88aa01b70a1f9747a8be479f4e": {
      "project": "haiku-bytecode",
      "label": "fix",
      "message": "watch timeout for zack's slow machine"
    },
    "b8262f20ea3f0b092424a99b62d35fe95edf401d": {
      "project": "haiku-bytecode",
      "label": "feat",
      "message": "Scripts take branch and remote into account"
    },
    "aaf9b1bd6be949188e6c5f7fd98ab73b3411a324": {
      "project": "haiku-bytecode",
      "label": "feat",
      "message": "remove haiku-sdk and refactor everything to haiku-sdk-client/haiku-sdk-inkstone"
    },
    "5bfbf59cae06ad6e45bff47b964bb1803e34f151": {
      "project": "haiku-bytecode",
      "label": "feat",
      "message": "auto-inject version into CLI banner"
    },
    "72215a94b6e72b531c17e9c9e25697b9b7e4f6ae": {
      "project": "haiku-bytecode",
      "label": "feat",
      "message": "Script stuff"
    },
    "c440b109eb9bda89db793a37436f35f00d56dcad": {
      "project": "haiku-bytecode",
      "label": "fix",
      "message": "Missing step to finalize script"
    },
    "dcac1c4558d8937688b2c4f8fbd6685d18494c25": {
      "project": "haiku-bytecode",
      "label": "feat",
      "message": "Script improvements"
    },
    "25dfb4bc4e9eb20470f286e73149c856eb2bb177": {
      "project": "haiku-bytecode",
      "label": "feat",
      "message": "More scripts"
    },
    "b00aa3d50d6a422cef4193055100c3c090de8790": {
      "project": "haiku-bytecode",
      "label": "fix",
      "message": "try/catch bundle thing"
    },
    "e1876b73fa4c55db57638294afa00b41eff80ab0": {
      "project": "haiku-bytecode",
      "label": "fix",
      "message": "Typo"
    },
    "08b8e3c20b1467ebe040e1a96c1a070c955e11cb": {
      "project": "haiku-bytecode",
      "label": "docs",
      "message": "README"
    },
    "973ae92d21ca93d9d019d6926e358022956d3825": {
      "project": "haiku-bytecode",
      "label": "fix",
      "message": "Use different start command"
    },
    "3cc350a3237a4ab7b25e13ee649d8ad1657a6ce7": {
      "project": "haiku-bytecode",
      "label": "docs",
      "message": "README update"
    },
    "d5598a5654f18eb57c8cdcfb6805a54f0d51153b": {
      "project": "haiku-bytecode",
      "label": "fix",
      "message": "mono:sha-norm 'error"
    },
    "fd568606401ccb0d7f984ef83795f692f457b4d7": {
      "project": "haiku-bytecode",
      "label": "fix",
      "message": "Typo"
    },
    "e10b468c4192a4c17c1ecd732055c372fc5bd0b5": {
      "project": "haiku-bytecode",
      "label": "fix",
      "message": "(hopefully) mono:npm-install maxBuffer issue"
    },
    "ab318a8cb7b6b62f712faf0ec1515add78ea447b": {
      "project": "haiku-bytecode",
      "label": "feat",
      "message": "Show color in dev logs"
    },
    "15c5e3805eb1711e427a41fdb85fdd67a392c191": {
      "project": "haiku-bytecode",
      "label": "fix",
      "message": "npm publish has to be run from the haiku.ai dir, not the parent"
    },
    "00d3b327036abb42c2e2be383377f4a65c69fb4c": {
      "project": "haiku-bytecode",
      "label": "fix",
      "message": "Add mono:git-diff to package.json"
    },
    "7bb92a943af7062925ae40909e23e2a26528f925": {
      "project": "haiku-bytecode",
      "label": "feat",
      "message": "mono:git-diff script"
    },
    "2095d4a33f9a4f274452a0665ad33d04f16c53c8": {
      "project": "haiku-bytecode",
      "label": "fix",
      "message": "mono:git-push"
    },
    "268ce953a94f57bf23cf91b5832c5f00d4208ddc": {
      "project": "haiku-bytecode",
      "label": "feat",
      "message": "npm link only actual dep graph and get working"
    },
    "8810d6592c8af04413befbfba364b569159ace33": {
      "project": "haiku-bytecode",
      "label": "fix",
      "message": "Scripts must be sync if expectation is that they be sync"
    },
    "5dd234e2c43864d7201969e571eec00d6666c851": {
      "project": "haiku-bytecode",
      "label": "feat",
      "message": "add fast-open project"
    },
    "1eb8f0664053281580096abff73bb11430a0eb6c": {
      "project": "haiku-bytecode",
      "label": "feat",
      "message": "make btn layout aware of browser fullscreen"
    },
    "a79a37ec325a50ec60668847b472b640f28052d8": {
      "project": "haiku-bytecode",
      "label": "feat",
      "message": "Script to bundle creator"
    },
    "dd1062a2d82a56f59e39b9c89b4865c5d63d1500": {
      "project": "haiku-bytecode",
      "label": "fix",
      "message": "Dep graph based sha normalization"
    },
    "53574c71a1447e37a65934f0a6639c77cbff8dc9": {
      "project": "haiku-bytecode",
      "label": "feat",
      "message": "git checkout"
    },
    "e1091e79f2b9f5ca71f776030c09fac18764d696": {
      "project": "haiku-bytecode",
      "label": "fix",
      "message": "Path lib"
    },
    "3707e7658dc6df0951855180739771a15d83c21c": {
      "project": "haiku-bytecode",
      "label": "feat",
      "message": "Tasks"
    },
    "ba634f5b46b1c3ff3196934d7dfb7172b3392b04": {
      "project": "haiku-bytecode",
      "label": "docs",
      "message": "generate markdown for changelog"
    },
    "1e5cef88382615c112e63fcb0c3f181f7c744bbc": {
      "project": "haiku-bytecode",
      "label": "docs",
      "message": "sort changelog markdown by semver desc"
    },
    "55fd41152633a9689eb16cf5dc61e81d3485681b": {
      "project": "haiku-bytecode",
      "label": "docs",
      "message": "sort changelog markdown by semver desc"
    },
    "446b669d694aadc082868ca5f76d47678f066c55": {
      "project": "haiku-bytecode",
      "label": "docs",
      "message": "generate markdown for changelog"
    }
  },
  "2.3.4": {
    "a5acd7ce89e907a59380f0c5168d2ad49a90e200": {
      "project": "haiku-bytecode",
      "label": "fix",
      "message": "Subtree push needs the working dir not the package dir"
    },
    "60ba10a50f52eddc9bcd8f9e6b33fe6c90b61591": {
      "project": "haiku-bytecode",
      "label": "fix",
      "message": "Problem with rotation flicker/corruption when roation y and z are present"
    },
    "4c2b06ad87aaa5e1908ad7516f752ab27d85d2cb": {
      "project": "haiku-bytecode",
      "label": "fix",
      "message": "Remove duplicate play call and assign last authoritative frame property in constructor"
    },
    "7509f2589ab489815cb234f4f8dacb4834e89458": {
      "project": "haiku-bytecode",
      "label": "fix",
      "message": "Move methods into helpers and address issues with timeline playback past the max frame"
    }
  },
  "2.3.6": {
    "26e193791523e04b9d28d6a389053b9ff5c6e686": {
      "project": "haiku-bytecode",
      "label": "fix",
      "message": "Syntax issue which uglify was choking on"
    },
    "646ca4059ef7da46103972ba39f100af555b51df": {
      "project": "haiku-bytecode",
      "label": "feat",
      "message": "Start new projects out with a blank sketch file"
    },
    "35f37ed80505fc146a9693cca70a9495db64f92e": {
      "project": "haiku-bytecode",
      "label": "fix",
      "message": "Reduce ipc messages by not doing screen size notification when tour isn't happening"
    },
    "758b072c0e7889dbc9572808aab33dcf7e251238": {
      "project": "haiku-bytecode",
      "label": "fix",
      "message": "SVG path 'd' parsing lib wasn't accounting for exponentials"
    },
    "89d7ba45ba4abbf2b0739533c38289eec5ef0d2e": {
      "project": "haiku-bytecode",
      "label": "feat",
      "message": "finish v0 project loader"
    },
    "4be6f9b40090cab8ba2b1e610fe9b2ec6c78dbf9": {
      "project": "haiku-bytecode",
      "label": "fix",
      "message": "disable dragging of collapsed segments"
    },
    "13e797fa29f2ce4c9b2d476b1d1343d192d26306": {
      "project": "haiku-bytecode",
      "label": "fix",
      "message": "Remove this attempt at caching which isn't UX ideal anywa"
    },
    "da5159c7b4b28f8bf22ed296f75708e66e3bc3be": {
      "project": "haiku-bytecode",
      "label": "fix",
      "message": "Only show the tour if we see 'CheckProject' in the list"
    }
  },
  "2.3.7": {
    "aa6fe0370e3e6614e88cef452c13d01690cebafc": {
      "project": "haiku-bytecode",
      "label": "fix",
      "message": "Make sure we update the component pointer so the timeline maxes get reloaded properly"
    },
    "7da61868182320d1a27254e533f929efeb2547e0": {
      "project": "haiku-bytecode",
      "label": "fix",
      "message": "Make sure NODE_ENV is set and separate distro configure step"
    },
    "eecb33256edc10a36020ad733757829aad67b601": {
      "project": "haiku-bytecode",
      "label": "fix",
      "message": "stop publish popover from shifting"
    },
    "e1e6bbe0d1627d252c528e5602bc0307f7471f69": {
      "project": "haiku-bytecode",
      "label": "fix",
      "message": "robustify envoy connection handling and awareness"
    },
    "ee0d33d8c0ce77746f8b9caa792485b04ef28733": {
      "project": "haiku-bytecode",
      "label": "fix",
      "message": "Ensure timeline component caches are cleared on updates so fields reflect correctly after deletions"
    },
    "eea9ec7cf4252b0473fecca71871d190da483705": {
      "project": "haiku-bytecode",
      "label": "fix",
      "message": "react warning for setting state on un-mounted component"
    }
  },
  "2.3.20": {
    "f4dc34b7786b17837d58d77d3a7b6f0a12af81ce": {
      "project": "haiku-player",
      "label": "fix",
      "message": "Resolve z-index conflicts during Lottie export."
    },
    "8dc8287e2d244c145f70229887b7b812b8c8121c": {
      "project": "haiku-player",
      "label": "feat",
      "message": "Simplifies experiments and releases."
    },
    "d1b58446869db1583272c969800b5c73f58fb833": {
      "project": "haiku-player",
      "label": "fix",
      "message": "Don't require collapse to select the element row"
    },
    "f12e59a92419497a15b79cb53463ec32c2f22f97": {
      "project": "haiku-player",
      "label": "fix",
      "message": "Called method on wrong object for deleting keyframes (TODO TypeScript kthxbye)"
    },
    "9d5566478d6793274b00db5926cbb2b11928ba58": {
      "project": "haiku-player",
      "label": "fix",
      "message": "Upsert keyframe correctly when extant keyframe has been assigned a curve"
    },
    "5674580a959ee1284fcbc2660b97646e11264a06": {
      "project": "haiku-player",
      "label": "fix",
      "message": "Package order sorting by name not by the object"
    },
    "b0f0a05165416d60377d15876353120f1099adb9": {
      "project": "haiku-player",
      "label": "fix",
      "message": "`yarn sync` should link/unlink pkgname, not name."
    },
    "4636629beece7f286eb3419b37e97b7a6452571c": {
      "project": "haiku-player",
      "label": "fix",
      "message": "Support 2D rotation of <svg /> subelements."
    },
    "958dd8578ba6561bdc4390479201fb50f83bf6fd": {
      "project": "haiku-player",
      "label": "fix",
      "message": "fixes haiku-formats tests to resolve Promises; provide {} failsafe export handling."
    },
    "123ea12237ee9cc9d141eb4998ca61d6ff0a6580": {
      "project": "haiku-player",
      "label": "fix",
      "message": "I failed to fix the changed syntax after the merge"
    },
    "16af46924daa6913fb8f3db3191b3864fb003678": {
      "project": "haiku-player",
      "label": "feat",
      "message": "Install player from local source, only using network as a fallback (perf improvement)"
    },
    "b9cdd7f754b6c4a77ec52bb9bea80fb580408ddf": {
      "project": "haiku-player",
      "label": "fix",
      "message": "Make sure stage recalibrates when window starts out smaller than artboard"
    },
    "ce1eeee553839004e00facd1a0f0d8e92c571905": {
      "project": "haiku-player",
      "label": "feat",
      "message": "Publish lottie.json in project code folder after writing out metadata."
    },
    "2e283a867fbb2ea35fd750acf8f01cb4e0b8d58c": {
      "project": "haiku-player",
      "label": "feat",
      "message": "Support injectables and stubbed-out summonables when exporting bytecode."
    },
    "71419a264167ad4222e36dd21d895c6fe890c62f": {
      "project": "haiku-player",
      "label": "feat",
      "message": "Final full support for all features of our demo (built-in) projects for Lottie."
    },
    "10d5525e30aec18deadc336e013a1cb6052da979": {
      "project": "haiku-player",
      "label": "fix",
      "message": "Need to set -e in the shell script; HT @sasha.com"
    },
    "76f819336a6949b84787d1af3ad5d716b7098f11": {
      "project": "haiku-player",
      "label": "fix",
      "message": "Missing script expected by distro"
    },
    "fdb90aa38e0dba6c084e6d8d912bb1c2cf46aae3": {
      "project": "haiku-player",
      "label": "fix",
      "message": "I think this was the intendex syntax"
    },
    "adf69f8620ef227967a38f81ede64c9e0b8558c3": {
      "project": "haiku-player",
      "label": "feat",
      "message": "Support all ...Bounce and ...Elastic curves in Haiku."
    },
    "1ffc573e22f229ce28e50b456164088241c48f9a": {
      "project": "haiku-player",
      "label": "fix",
      "message": "Use a more surgical approach to reloading bytecode before munging on it during export."
    },
    "bf2ce2557f9f52264f41efbf9eac8b01361cae12": {
      "project": "haiku-player",
      "label": "fix",
      "message": "re-mount the ActiveComponent after extracting reified bytecode and before mutating it during Bodymovin export."
    },
    "81320580f7359b01f7e8a4a68e00ba5c87c28b81": {
      "project": "haiku-player",
      "label": "feat",
      "message": "Add support for inconsistently decomposed compound animated elements, e.g. scale.x and scale.y with different keyframes."
    },
    "df2d25db6e59ee090c37694a3d1388e7acf98661": {
      "project": "haiku-player",
      "label": "feat",
      "message": "Provide final set of features required to support \"80%\" of Lottie Export. Can be tested with Moto, but not Move!"
    },
    "d5ac8c1fd459391486e508cb605a023ea8655c6f": {
      "project": "haiku-player",
      "label": "feat",
      "message": "Adds support for SVG `<g>`, `<defs>`, and `<use>`."
    },
    "f929d4525a63a30e9b5f5ae582debde67e947912": {
      "project": "haiku-player",
      "label": "feat",
      "message": "add generate-presigned-url endpoint"
    },
    "7adc9390ad99be487cf687ada2b29fb712ab128c": {
      "project": "haiku-player",
      "label": "feat",
      "message": "implement nib, refactor CLI to use nib"
    },
    "8ce97f7494211a16561b884d90f4e3c4b97b60b0": {
      "project": "haiku-player",
      "label": "feat",
      "message": "Add support for drawing SVG `<path>` elements."
    },
    "906b8caa9f68b621d8c0dfa8c0689133e88bb5a0": {
      "project": "haiku-player",
      "label": "feat",
      "message": "Add full support for all simple shapes"
    },
    "d94d4c72bfd6979f28b921ec672c95a5f08187ff": {
      "project": "haiku-player",
      "label": "feat",
      "message": "Add support for easings in BodyMovin export."
    },
    "e52b3cc2d782e0c1da1078464601006ea8940bdc": {
      "project": "haiku-player",
      "label": "fix",
      "message": "Bug resizing artboard from timeline and curves reflecting on stage"
    },
    "7aa831961bc6235c51b4a5d267217638c9c9f16a": {
      "project": "haiku-player",
      "label": "feat",
      "message": "Initial work to support Lottie export"
    },
    "b1faa8597b85181c91e29ba8f99fe5d8153a0360": {
      "project": "haiku-player",
      "label": "fix",
      "message": "Badly written condition causing states not to rehydrate"
    },
    "0d9583f089ecd6ed7a795dc7d9f5e64ca9bbfcbd": {
      "project": "haiku-player",
      "label": "fix",
      "message": "Sleep the player while merging design to avoid fragment bugs"
    },
    "37b6f9ad2cd0e5c67f585e4ff41a8e5f505160f5": {
      "project": "haiku-player",
      "label": "fix",
      "message": "Fix installer path and add uploader script"
    },
    "89a812e2345db48c5937971ab83c440923e40d77": {
      "project": "haiku-player",
      "label": "fix",
      "message": "Don't cache if there is no id under which to cache"
    },
    "23a926b6d79785afc3487d9c3368ee3e85940a92": {
      "project": "haiku-player",
      "label": "fix",
      "message": "Path offset calc was mistakenly using previous commands point instead of the previous point when using relative commands"
    },
    "0016faaec618cf0fde6ceeb708e5bcbcc9ed6060": {
      "project": "haiku-player",
      "label": "fix",
      "message": "Wait until other commits are finished before calling git status otherwise the status will be wrong when the thread continues"
    }
  },
  "2.3.21": {
    "9a0bd464f608d221d00ae6898eef67e9460e2c46": {
      "project": "haiku-player",
      "label": "fix",
      "message": "Add 'bin' field to package.json"
    },
    "ecd0dd984e65dcce53f3605ab64c18c6fa7caf97": {
      "project": "haiku-player",
      "label": "fix",
      "message": "Commit after recompiling in case of changes"
    },
    "41f65c4213811d885abf9a3681ecae59170feedb": {
      "project": "haiku-player",
      "label": "fix",
      "message": "Need to commit before subtree-pushing the changelog"
    },
    "f04012741181c94e821faf38bff30331661d6cbc": {
      "project": "haiku-player",
      "label": "fix",
      "message": "Uncomment mistakenly commented-out line"
    }
  },
  "2.3.22": {
    "75e2bd7d191587e8904af36ca896514cd02b5045": {
      "project": "haiku-player",
      "label": "fix",
      "message": "Add proper bin file with necessary node shebang"
    }
  },
  "2.3.23": {
    "18b3306efc5c87bc16aec0e1036121cdda6d440a": {
      "project": "haiku-player",
      "label": "fix",
      "message": "Install react peer dep before running compile"
    }
  },
  "2.3.24": {
    "0ef9949dd91398258e8a999d57a4dc8d2a512fd2": {
      "project": "haiku-player",
      "label": "fix",
      "message": "Missed these dependency naming changes"
    }
  },
  "2.3.25": {
    "410b445555c143215f3f80f3ee4778b31e28f214": {
      "project": "haiku-player",
      "label": "fix",
      "message": "Calc mouse position via the top element, not the mount"
    },
    "4d6dcc7a913fe1a3956715c546c28c5fea870cac": {
      "project": "haiku-player",
      "label": "fix",
      "message": "Only bump actual internal deps, not e.g. haiku components"
    },
    "50b962a0ab1cbc606a6f26029a04a92a299c15c6": {
      "project": "haiku-player",
      "label": "fix",
      "message": "Did not mean to upgrade this haiku component dependency"
    }
  },
  "2.3.26": {
    "b786239a8d5632b9c183b268e97a601222ae2bd5": {
      "project": "haiku-player",
      "label": "feat",
      "message": "Rewrite publish flow to keep evergreen dependencies in mono."
    }
  },
  "2.3.35": {
    "a131158995429919fb5db6b99febf68d5687c704": {
      "project": "haiku-player",
      "label": "fix",
      "message": "Fix logic on deselecting keyframes when other views are clicked; didn't remember that parent receives events on the webview :/"
    },
    "c6fc6c6a1bebbc82b39c05106f1f9274c87e8faa": {
      "project": "haiku-player",
      "label": "feat",
      "message": "Indicate the row/frame matching the mouse position"
    },
    "e41f9dbe5b941e73905a4f27c643871a5d2c474a": {
      "project": "haiku-player",
      "label": "fix",
      "message": "Correct coloring for various keyframe selection situations"
    },
    "9335042226fcf3f01a8b3023df2568e7f6c45244": {
      "project": "haiku-player",
      "label": "fix",
      "message": "Deselect keyframes when other view clicked"
    },
    "aee01e725d45a0632a1a63559854691d0cf90e63": {
      "project": "haiku-player",
      "label": "fix",
      "message": "stop removing multi-selected curves if only leading keyframe is selected"
    },
    "8ff9d6af8435f16d9fed26706c5da56625443c28": {
      "project": "haiku-player",
      "label": "fix",
      "message": "continued decoupling of keyframes & segments"
    },
    "5ca04c0fa01dbb6e0acb9e7b1b4302b7cc6d96db": {
      "project": "haiku-player",
      "label": "fix",
      "message": "decouple const seg selection from their leading keyframe selection"
    },
    "8ecf633e814460d135b47c85832c86631486a6c4": {
      "project": "haiku-player",
      "label": "fix",
      "message": "support clicking & changing multiple segments (select both keyframes)"
    },
    "e2364f8210203afa0e84ba85ac8e2c448b843fa1": {
      "project": "haiku-player",
      "label": "fix",
      "message": "make clicking outside of keyframes deselects selected"
    },
    "5f7083764305d4a0d9e6bc0f0d8fb7464b77c382": {
      "project": "haiku-player",
      "label": "fix",
      "message": "Prevent dragging on the element heading level"
    },
    "50441151301df5872ba4af6eebe0d7e7e7478934": {
      "project": "haiku-player",
      "label": "fix",
      "message": "Better condition for when to deselect other keyframes"
    },
    "d3c3ee3ec3a736c728d5584652080b593cfe0d4b": {
      "project": "haiku-player",
      "label": "fix",
      "message": "Move logic for setting globals and fix toggle that never fires when the context menu is open"
    },
    "561c28ecfa80127ab192e02f93d8b6d037fbfc4b": {
      "project": "haiku-player",
      "label": "fix",
      "message": "All setup steps should be synchronous."
    },
    "20da6932c2839a581249786a594f0d25b52b9676": {
      "project": "haiku-player",
      "label": "fix",
      "message": "Don't overwrite latest automatically (use -pending)"
    },
    "71678360b2c35d0b64bb50472ce2961fad3131c0": {
      "project": "haiku-player",
      "label": "fix",
      "message": "Fix CLI/SDK paths so haiku command works"
    },
    "9109237f8e89e784c2eae2147849b95a5c676266": {
      "project": "haiku-player",
      "label": "fix",
      "message": "Changes required for a working build"
    },
    "2a503af5505a85b4af7347763406bfd999b148dc": {
      "project": "haiku-player",
      "label": "fix",
      "message": "Ensure we seek to the correct time after a forced code reload"
    }
  },
  "2.3.36": {
    "e40dd920dc2960d615838e1aae4ecc5766680e6d": {
      "project": "haiku-player",
      "label": "fix",
      "message": "Avoid EPIPE crash by unblocking the websocket ready state change"
    },
    "2e94131b55c3e8686d2413583ff6698df454a5bb": {
      "project": "haiku-player",
      "label": "fix",
      "message": "Add other built-in projects to the clone routine"
    },
    "989780613c282e4eb3ab4a7e2ecbdc4f304032e7": {
      "project": "haiku-player",
      "label": "fix",
      "message": "If the project is CheckTutorial, ensure we clone the project content or else the tour doesn't work"
    },
    "f9808fcf3461376aa5c1be8e737079ba9f04f526": {
      "project": "haiku-player",
      "label": "fix",
      "message": "The timeline listener was registered too late, never triggering the next tour step"
    },
    "70b0db528bc10938c7dd3b7e185e615ca2d8b6db": {
      "project": "haiku-player",
      "label": "fix",
      "message": "Make expression parser more forgiving and remove flawed impurity check until we can look at this more closely"
    },
    "5a8485e0a8f84c99b6f26bb078aa773baf0f2a79": {
      "project": "haiku-player",
      "label": "fix",
      "message": "Match the mini-playhead indicator to correct proportion"
    },
    "ad6fbf10b5561d997e5c0eb60890a1f7f10b3176": {
      "project": "haiku-player",
      "label": "fix",
      "message": "Use unrounded pxpf value that seems to make everything better"
    },
    "061f347f6e02c57d5cb23da14a0d77fb4efd87e9": {
      "project": "haiku-player",
      "label": "fix",
      "message": "Preview mode was only toggling when the mouse entered the glass (triggering a React update); this fix forces an update when the mode is toggled"
    },
    "a0189cdee22796d72576b12545144c80ec068511": {
      "project": "haiku-player",
      "label": "fix",
      "message": "Updates put at the wrong level were interrupting draggable"
    }
  },
  "2.3.37": {
    "c066796ddf255aa9a6130d8b6bdc9f47e82dabd1": {
      "project": "haiku-player",
      "label": "feat",
      "message": "Add haiku-ui-common module."
    },
    "a1f9efbdb03c8f79579c829af83728da8ce91955": {
      "project": "haiku-player",
      "label": "fix",
      "message": "Add space after \"An update is available.\""
    },
    "8398f0d939a7e6d6a5b4417fa4cd1c94060d5840": {
      "project": "haiku-player",
      "label": "fix",
      "message": "Always assume controlFlow properties are mutable."
    },
    "59a2876c1c2816bb99e82c09bbd9efeffb2183ff": {
      "project": "haiku-player",
      "label": "fix",
      "message": "Recalculate the flat mana tree every time a full flush render is performed."
    }
  },
  "2.3.38": {
    "05ac562b81bbb000ec7bc3928ec95c89f9ef4137": {
      "project": "haiku-player",
      "label": "fix",
      "message": "ensure {sizing"
    },
    "435354ff4319c3941af6a49d13cf9a2e5f358c17": {
      "project": "haiku-player",
      "label": "fix",
      "message": "Use good unique key for rendering React keyframe; fixes weird copy+paste behavior in Timeline UI"
    },
    "1fb9277328364ac69e78e02b1c955307b2d36494": {
      "project": "haiku-player",
      "label": "fix",
      "message": "Don't use pkey to determine BLL entity equivalence"
    },
    "c93e0bc5ab4613b34f5f24ee99963c9cd409006b": {
      "project": "haiku-player",
      "label": "fix",
      "message": "Ensure the timeline property display updates when keyframes are created/deleted"
    },
    "144bfd19f056687a3ca1f3c79fa0bb415b1058ec": {
      "project": "haiku-player",
      "label": "fix",
      "message": "After dragging keyframes, ensure a 0th keyframe for any affected rows"
    },
    "d1376087b7aba668cd74efd695e882133651db7d": {
      "project": "haiku-player",
      "label": "fix",
      "message": "When creating and deleting keyframes, make sure a 0th keyframe is also created"
    },
    "e4ab6ab8a3f10326be9564b3ea7215336db2d69c": {
      "project": "haiku-player",
      "label": "feat",
      "message": "Add BLL method to return a row's property's default ('fallback') value"
    },
    "ce962f9b615f7cb3a1967a037cf8dd6a068edfc2": {
      "project": "haiku-player",
      "label": "feat",
      "message": "For debugging convenience, add method to return a BLL entity's full collection including deleted entities"
    },
    "e5bb50c3cb8ea4430bd841db6659d738c5658ae0": {
      "project": "haiku-player",
      "label": "fix",
      "message": "Prevent broken logic for curve removal from prior when keyframe is deleted from bytecode"
    },
    "ce227c768f8ec20a4e2482a15d0a40ef0f2680be": {
      "project": "haiku-player",
      "label": "fix",
      "message": "use setAttribute() during DOM render instead of setting className directly."
    }
  },
  "2.3.39": {},
  "2.3.40": {
    "a90ac712058d5507ab1bc179e1c2a2c6c4a916a3": {
      "project": "haiku-player",
      "label": "fix",
      "message": "Evaluate handler bodies inside a function's lexical scope."
    },
    "967ad1113f8f01d158596b009910ae36650d3134": {
      "project": "haiku-player",
      "label": "fix",
      "message": "Hack into Node's module loader to bypass require() in dash thumbs."
    },
    "66cc88dc9553a044c636e5f7a1a6eef94d06162f": {
      "project": "haiku-player",
      "label": "fix",
      "message": "Upgrade @haiku/zack2-checktutorial to require the necessary version of player."
    },
    "b557c45da3df1f3ad45adca1c75c51fa7d50ef0d": {
      "project": "haiku-player",
      "label": "fix",
      "message": "Prevent too-long project names and strip invalid chars"
    },
    "263955a3881ab6d5db7bc2e8935878908e328cae": {
      "project": "haiku-player",
      "label": "fix",
      "message": "Ensure event is passed in to handler function and guard against missing property"
    },
    "1b461be1670833446634d64d5bf7b6e3f1c45514": {
      "project": "haiku-player",
      "label": "fix",
      "message": "Ensure we don't access properties on null"
    },
    "f3ea6705b7fe6937fbd75243c842b3f0b375a1db": {
      "project": "haiku-player",
      "label": "fix",
      "message": "Assume element is at front/back ('only element') if no stacking info; fixes error when accessing property length of undefined"
    },
    "2dd03ad1e3512aec777c00d88dfb2a56240d4398": {
      "project": "haiku-player",
      "label": "fix",
      "message": "recalc the atProjectLimit state value after removing a project from the list."
    },
    "4fdb9df5119ddeb09895b9741735401a8428aaee": {
      "project": "haiku-player",
      "label": "fix",
      "message": "Add id to div for CheckTutorial tour, where it will actually render."
    },
    "d974dbf8335148aa21bcfc4c746fa0384d5f2fe2": {
      "project": "haiku-player",
      "label": "fix",
      "message": "Tour button style was removed during Dashboard 2 work; this fixes the button style"
    },
    "ff396dea510e21f9741a94d116d7d27669894ba4": {
      "project": "haiku-player",
      "label": "fix",
      "message": "Install prettier to fix prod missing module issue"
    },
    "7970f8b63292e16afd55f46dfd1bacfa7dd01f93": {
      "project": "haiku-player",
      "label": "fix",
      "message": "In prod, unlike dev, import paths are case-sensitive"
    },
    "01d9eb63dd3ce64b0f1cd7fdd35e56d71ded55d1": {
      "project": "haiku-player",
      "label": "fix",
      "message": "Still display an empty thumbnail when project not cloned yet (and display message for the tut/default projects"
    },
    "2823310533ee52511fc46bef67f133a408ce8451": {
      "project": "haiku-player",
      "label": "fix",
      "message": "Fail silently whenever we can't load a preview from existing bytecode."
    },
    "4d5eddaab888f7831524c944866456a9f12b7ec6": {
      "project": "haiku-player",
      "label": "fix",
      "message": "Ensure correct first rendering on Dashboard v2 thumbnails."
    },
    "c9551a98b0667afee207615fa6d605edb0030375": {
      "project": "haiku-player",
      "label": "fix",
      "message": "Use ref stored in property, and use const instead of var"
    },
    "89275ad0e69ef4f8ceb72e83f3a8d39638b7ce6f": {
      "project": "haiku-player",
      "label": "feat",
      "message": "proj delete w confirm modal"
    },
    "1ab2d1293673ad43bd1ae7c488279c2220c00223": {
      "project": "haiku-player",
      "label": "feat",
      "message": "user logout"
    },
    "8f4de07aafb3abe688b6c15cfc164ad296906d87": {
      "project": "haiku-player",
      "label": "fix",
      "message": "reveal in finder path"
    },
    "e762b1506cb92e8ba3c36dca2dc0a2c9c9511bb3": {
      "project": "haiku-player",
      "label": "fix",
      "message": "flex layout"
    }
  },
  "2.3.41": {
    "cb5ab434f236e2dc38ee1c0c3e84189bfee444b9": {
      "project": "haiku-player",
      "label": "feat",
      "message": "Publish silently, and fetch the share link as soon as we have a commit sha."
    }
  },
  "2.3.42": {
    "d8fdfa5023fa74cd3d97881578856901be1068b6": {
      "project": "haiku-player",
      "label": "fix",
      "message": "remove unused code"
    },
    "891b0278544f8223a9965d855e3e61f189865a00": {
      "project": "haiku-player",
      "label": "feat",
      "message": "report on rising edge of returning users' activity"
    },
    "429825a740e81903f911c681e5e04d1574a72c3e": {
      "project": "haiku-player",
      "label": "fix",
      "message": "Preserve the coordinate system for transforms on images."
    }
  },
  "2.3.50": {
    "953af7aaabea741545d647850b6dfb0056629a3f": {
      "project": "haiku-player",
      "label": "fix",
      "message": "lock ws at version 3.2.0 in all packages."
    }
  },
  "2.3.53": {},
  "2.3.54": {},
  "2.3.55": {},
  "2.3.56": {
    "2e5e2438b1eafebc8fc08700abe64278fbfb67e9": {
      "project": "haiku-player",
      "label": "feat",
      "message": "Adds @haiku/sdk-inkstone endpoint for notifying inkstone a GIF has been published."
    },
    "2c49121a6665a174a0f89d44ee618f989a3cefbe": {
      "project": "haiku-player",
      "label": "fix",
      "message": "Deal with missed import paths, remove Radium causing compile problems, and fix side effects of this"
    }
  },
  "2.3.57": {
    "fc1105bb0a9ab159b594b6acf93456cfabd30871": {
      "project": "haiku-player",
      "label": "feat",
      "message": "Add a new player config option for strictSizing."
    }
  },
  "2.3.58": {
    "cd22c309fc3e8ea9d1e03c12127d62eaf9cf85fb": {
      "project": "haiku-player",
      "label": "fix",
      "message": "get haiku-ui-common into our release build."
    }
  },
  "2.3.59": {},
  "2.3.60": {},
  "2.3.61": {
    "2d7efa433540c598a794f3de09e66f04da789198": {
      "project": "haiku-player",
      "label": "fix",
      "message": "disable uglify compress.unused for now."
    }
  },
  "2.3.62": {
    "8a8a0159c5c41e3d0a749b49ac3d042898aecce3": {
      "project": "@haiku/player",
      "label": "fix",
      "message": "Get `yarn push` working fully."
    },
    "d6b3fd88441e1add1c236206ee72cea9ff21346f": {
      "project": "@haiku/player",
      "label": "fix",
      "message": "actually place haiku-fs-extra deps."
    },
    "3b4f9df469d176c71b6d34550f01f96a352ac717": {
      "project": "@haiku/player",
      "label": "fix",
      "message": "Implement topological sort correctly ¯\\_(ツ)_/¯!"
    },
    "00d757d9a4753ed16167e1681044c11a14b1d9e5": {
      "project": "@haiku/player",
      "label": "fix",
      "message": "Get push working with new package accounting system."
    },
    "6a43ac325c796819b0d0cabf483c01594000792b": {
      "project": "@haiku/player",
      "label": "fix",
      "message": "only allow valid glass start projects."
    },
    "54d5b1fca120b424a9eed8b754db8e511ef2fb84": {
      "project": "@haiku/player",
      "label": "fix",
      "message": "Ensure 'content' property gets written correctly to tspan elements"
    },
    "5164dde39f6a79591e0f4e0ab30bc35d485291e4": {
      "project": "@haiku/player",
      "label": "fix",
      "message": "Correct prop to indicate rot cursor"
    },
    "c19226127d9493fa5fbc6c04a4b96f7d0f78828f": {
      "project": "@haiku/player",
      "label": "fix",
      "message": "Make sure preview mode messages get passed correctly"
    },
    "29c156ebb6447a87777c1ef6e8e44b5ea5f109ab": {
      "project": "@haiku/player",
      "label": "fix",
      "message": "Use correct path when 'instantiating' Sketch asset"
    },
    "2719723618d741559814136698bb1d1d4663ae91": {
      "project": "@haiku/player",
      "label": "fix",
      "message": "Use the correct property for the element node"
    },
    "e6f7a1f32ce108d5a581c9bd4a3f58a0b45c5e2d": {
      "project": "@haiku/player",
      "label": "fix",
      "message": "Make sure hand-edits trigger code reloading"
    },
    "498a95671ec63497925b193d7d4139a7bc7e3485": {
      "project": "@haiku/player",
      "label": "fix",
      "message": "Fix regression displaying event handlers editor via frame action plus button"
    },
    "f2b5371c9b42999a2e4a25daabd4af6d728f763a": {
      "project": "@haiku/player",
      "label": "fix",
      "message": "Use the correct zoom/pan data when transforming elements on stage"
    },
    "dbd388ca71264c38e4654ce9f18d89b74f1b6b65": {
      "project": "@haiku/player",
      "label": "fix",
      "message": "Recenter the artboard when it is resized"
    },
    "da56d2e3baa3a8716701a394d088e0173a660ea2": {
      "project": "@haiku/player",
      "label": "fix",
      "message": "Fix bugs with cut/copy/paste"
    },
    "ce7a756b0cf62705ae9b8194659b3ed6ec9791b7": {
      "project": "@haiku/player",
      "label": "fix",
      "message": "Propagate mergeDesign through all the views"
    }
  },
  "2.3.63": {},
  "2.3.64": {
    "58dbdd8fbe18beb861cf7ec7e48acd8e91390b18": {
      "project": "@haiku/player",
      "label": "feat",
      "message": "Add a new player config option for strictSizing."
    },
    "af8bc378c24a450e3a2767084fbebaf00d44d3a7": {
      "project": "@haiku/player",
      "label": "feat",
      "message": "Adds @haiku/sdk-inkstone endpoint for notifying inkstone a GIF has been published."
    },
    "117ef0f50c7850ed24bd1f3ca01448a2f4203086": {
      "project": "@haiku/player",
      "label": "fix",
      "message": "Preserve the coordinate system for transforms on images."
    },
    "c2778872833231aff2a4c6df5b516d2464a48248": {
      "project": "@haiku/player",
      "label": "feat",
      "message": "Publish silently, and fetch the share link as soon as we have a commit sha."
    },
    "d39149ddb3f1465656a373bba47e626b58b7f807": {
      "project": "@haiku/player",
      "label": "fix",
      "message": "ensure {sizing"
    }
  },
  "2.3.65": {
    "0cd8c1a27bcf10be06e9d428c0dc5f32410e9609": {
      "project": "@haiku/player",
      "label": "fix",
      "message": "skip private timeline members during timeline preprocessing."
    },
    "456babce65c99cfae8784e8c3bbb8bcebba4eeb0": {
      "project": "@haiku/player",
      "label": "fix",
      "message": "Ensure event handler gets written (pkey != haiku-id after multi-component)"
    },
    "ee7481a2f18e012cc1266133fd7fab7fd811d559": {
      "project": "@haiku/player",
      "label": "fix",
      "message": "Add svgo back to pipeline"
    },
    "4f831ef73e025d1de7597916cbd640b4bf0921df": {
      "project": "@haiku/player",
      "label": "docs",
      "message": "Update README with electron-aligned Node version"
    },
    "57f054592e90f138b895d5d2b6fd4a99043aff94": {
      "project": "@haiku/player",
      "label": "fix",
      "message": "always write out dom-embed.js to ensure we don't flunk embeds for the wrong @haiku/player version"
    },
    "850d1a904700ba9e1cc86b445e33e158e03b76f9": {
      "project": "@haiku/player",
      "label": "fix",
      "message": "with the advent of sane deps, we can remove haikuify."
    },
    "34d5d15b6709334f39f8c0258eb4755f128ba6db": {
      "project": "@haiku/player",
      "label": "fix",
      "message": "use case-insensitive test for all nodgit errors."
    },
    "b3fe5da0195dc017448bd691354e774a9a5dd325": {
      "project": "@haiku/player",
      "label": "fix",
      "message": "update module paths to match node_modules hoisted into haiku-plumbing for build."
    },
    "fcf6b565471db18d1b9b45cea491dbf49e1f39ed": {
      "project": "@haiku/player",
      "label": "feat",
      "message": "Enable JIT properties; consolidate menus; fix issues"
    },
    "107bc422c662b82e3adccbe15e3fd9a371fa2224": {
      "project": "@haiku/player",
      "label": "fix",
      "message": "Get build working with yarn workspaces."
    },
    "56e7f48032941c46fa93ad29c49ba68a3c339094": {
      "project": "@haiku/player",
      "label": "feat",
      "message": "support cmd+0 to reset stage zoom and pan"
    },
    "0ca84eebdce3384e13388b1409f50bfa81d84f80": {
      "project": "@haiku/player",
      "label": "fix",
      "message": "adjust pan sensitivity based on zoom level; also fix issue where clicking would mysteriously break panning (snapshotOriginalPan); also hack around issue where Artboard.getZoom returns an invalid result, breaking pan and zoom"
    },
    "967a3f7cff491fa3a910f1a0afcb832bcd827fad": {
      "project": "@haiku/player",
      "label": "feat",
      "message": "support two-finger panning on trackpad"
    },
    "559af4059277a7ef91402727f4f746bb8bf22668": {
      "project": "@haiku/player",
      "label": "fix",
      "message": "detach frame event listeners on clearPreviouslyRegisteredEventListeners."
    }
  },
  "2.3.66": {
    "08861035f2d5915bf25829dff95c7ebf4256c7fa": {
      "project": "@haiku/player",
      "label": "fix",
      "message": "move electron to a devDependency to restore \"correct\" app size."
    }
  },
  "2.3.67": {},
  "2.3.68": {},
  "2.3.69": {},
  "2.3.70": {
    "8e0bb2ff65f976b63c3e70050945b22e5f24467e": {
      "project": "@haiku/player",
      "label": "fix",
      "message": "bypass the 'request' module's strictSSL in browser."
    },
    "9c20a3ec8f25a9d58b07ec13cba2825ab6c33397": {
      "project": "@haiku/player",
      "label": "fix",
      "message": "Add frame to options to correctly configure action editor to open in frame mode"
    },
    "971b6d4c6d401b040a74d075558c9c1c51b6a4df": {
      "project": "@haiku/player",
      "label": "fix",
      "message": "Ensure comms for selecting elements works stage <-> timeline"
    },
    "1f5e269707879b5152680b5075f56c424ba2650f": {
      "project": "@haiku/player",
      "label": "feat",
      "message": "Clear svgs of removed slices so Sketch slice changes reflect correctly in the library"
    },
    "a18436649d269f753e1668252298f9a6f4c4cc77": {
      "project": "@haiku/player",
      "label": "feat",
      "message": "Enable tranform-style and perspective as CSS settings"
    },
    "6bc71b9a60c20af4959eccd39ad34b4a68e8d336": {
      "project": "@haiku/player",
      "label": "feat",
      "message": "Upgrade player's react DOM adapter to be compatible with React 16"
    },
    "7473e19ac44982f636833f5544b73fb4e8562b77": {
      "project": "@haiku/player",
      "label": "fix",
      "message": "Don't crash if we see .DS_Store files where multicomponent folders live"
    },
    "0c836a566f78b221077251a8d71b59f3fcaaba75": {
      "project": "@haiku/player",
      "label": "fix",
      "message": "Exclude correct properties from the root element in the timeline"
    },
    "ec38c8cd6fa7afc4e2622fd377590e5aae9565f6": {
      "project": "@haiku/player",
      "label": "fix",
      "message": "Handle error if snapshot request fails"
    },
    "2a83585fc5dd9e0733245203b86c77a7b0343d92": {
      "project": "@haiku/player",
      "label": "fix",
      "message": "Comments can be added to elements and components"
    },
    "01eda6710798ab89cb993e164f4db835d9ffd2e9": {
      "project": "@haiku/player",
      "label": "feat",
      "message": "Rudiments of allowing Haiku to work offline"
    },
    "fed416e0ed606580d46ccf632fc2d8525a777b87": {
      "project": "@haiku/player",
      "label": "fix",
      "message": "thwart clicking of guage numbers from opening actions editor"
    },
    "c4a9badd27d5ad523e5b05d946f27588097e6dec": {
      "project": "@haiku/player",
      "label": "fix",
      "message": "immediately show bolt as blue when actions are added"
    },
    "c82a277f6f53925d52dca852877278f1064fee3b": {
      "project": "@haiku/player",
      "label": "fix",
      "message": "toasts coloring & transitions"
    },
    "a258e6c47f3d6671887e9913818bc0bcac2c48d6": {
      "project": "@haiku/player",
      "label": "fix",
      "message": "user icon coloring/style"
    }
  },
  "2.3.71": {
    "719378a3ecaf82fa0c5c5c94cb49c880935e353a": {
      "project": "@haiku/player",
      "label": "feat",
      "message": "start scrubbing timeline instantly from any frame"
    },
    "ce5b46409c04ee25f18ae610227214b47ced0fc2": {
      "project": "@haiku/player",
      "label": "feat",
      "message": "add endpoints to sdk-instone for password management"
    },
    "bf71b274c8f82ca7ea002620d6b34a46f7c9f85b": {
      "project": "@haiku/player",
      "label": "feat",
      "message": "save default and per proj timedisplay setting"
    },
    "9baf9e023f4ee281b74d4c8b111d64d724d2c277": {
      "project": "@haiku/player",
      "label": "fix",
      "message": "avoid error when creating keyframes on collapsed properties"
    },
    "7245573c84de7a4541456bb4dbac5b64e800f4a0": {
      "project": "@haiku/player",
      "label": "feat",
      "message": "let user save time display mode preference"
    },
    "6d891963ec030e7a6ce902da3a782a276a2662a7": {
      "project": "@haiku/player",
      "label": "fix",
      "message": "debounce absolute positioning (otherwise a lot of shift-dragging will take a really long time to get persisted to disk; effect could be lost work)"
    },
    "6d7d2f675124dc904c5fbd2b50218731adcfa540": {
      "project": "@haiku/player",
      "label": "fix",
      "message": "update event string name to match method name (typo)"
    },
    "a3dab5d53a3d907c613e2fc6789ceb2f0458dc44": {
      "project": "@haiku/player",
      "label": "fix",
      "message": "Avoid memory leak in view-model instance->class emitter hack"
    },
    "9f24ae2173e9c606339a178d936cc792dda42418": {
      "project": "@haiku/player",
      "label": "fix",
      "message": "grandfather in support for plain \"backgroundColor\" style setter."
    },
    "734dc43c6e3b73c87b4ce60240b0358e6d2b34c9": {
      "project": "@haiku/player",
      "label": "fix",
      "message": "Correct massive memory leak introduced in 783ac163."
    },
    "5d2ac71c6aec32b59ad261243d75c03eb6f4d8cc": {
      "project": "@haiku/player",
      "label": "fix",
      "message": "Ensure metadata is passed where needed (todo types)"
    },
    "8fb852927b4dbdebb45d77d464021dbb2d262ee2": {
      "project": "@haiku/player",
      "label": "feat",
      "message": "support alt-click-dragging to duplicate element"
    },
    "8802ff2a1d7c67a5982d6f3c4a9f6e7a81d2c6c5": {
      "project": "@haiku/player",
      "label": "feat",
      "message": "support shift + click + drag to snap elements to x/y axes while translating"
    }
  },
  "2.3.72": {
    "3826be6044ec795b08f67d7ffa149966e7e613f4": {
      "project": "@haiku/player",
      "label": "fix",
      "message": "migrate rowDepth hack in ActiveComponent#rehydrate() to the intended functionality."
    },
    "3796319737b0f6bc130fe8599b4bd58bde8764fe": {
      "project": "@haiku/player",
      "label": "feat",
      "message": "swap out browserify with rollup for generating standalones."
    },
    "c8421633a0a90a3e730a19426bc6c5244d98c3b9": {
      "project": "@haiku/player",
      "label": "feat",
      "message": "add a reset password link to the auth ui"
    },
    "43f4737e1143e7dc02256f027afad2e2f4bfba2d": {
      "project": "@haiku/player",
      "label": "fix",
      "message": "delete stading-zeroth keyframe if sibling is dragged to zero"
    }
  },
  "2.3.73": {
    "d8809dd6c3bdf1d3c55ca0aec9c5e2a165964201": {
      "project": "@haiku/player",
      "label": "fix",
      "message": "Don't break reference attributes when merging designs (fixes issue where els with gradient disappear on merge design)"
    },
    "078250b4f01bdf96fd7abba51820fb9c1372af37": {
      "project": "@haiku/player",
      "label": "fix",
      "message": "Prevent reload from creating an exponentially growing list of player components"
    },
    "cec9e12aac655396529f829e416e6fda550f9d43": {
      "project": "@haiku/player",
      "label": "fix",
      "message": "Ensure padded id references are properly tranfers (fixes element disappearance on delete)"
    },
    "af3db76905566acc8aa7021434c6b387cdb5ba23": {
      "project": "@haiku/player",
      "label": "fix",
      "message": "restore a working File.expelOne() method and actually tear down watchers."
    },
    "1c9b45512a6aa4ce7e60045ad7e70b7897432e65": {
      "project": "@haiku/player",
      "label": "fix",
      "message": "ensure new project init is successful on CodeCommit-backed inkstone."
    },
    "200d6c77037eb0653af279d14f80355f21188d13": {
      "project": "@haiku/player",
      "label": "feat",
      "message": "Upgrade mono to support GitLab-backed repositories."
    },
    "498af69d995f92ed65068ff72eb350af871ca9c8": {
      "project": "@haiku/player",
      "label": "fix",
      "message": "Avoid updates getting out of phase by subscribing at the Keyframe class level"
    },
    "7909f2c66767ce7c6acea1f49d9ae69a6b797637": {
      "project": "@haiku/player",
      "label": "fix",
      "message": "More correct differentiation of selection states"
    },
    "3cc2ea536135efc6f914d2cf9aa7484a2a9a59e0": {
      "project": "@haiku/player",
      "label": "fix",
      "message": "Remove call to method that doesn't exist"
    },
    "358b67e52fa2833d59ef6dcdc76a540758893b5b": {
      "project": "@haiku/player",
      "label": "fix",
      "message": "Remove call to method that doesn't exist"
    },
    "42f1ebaeb5b6b4fd9da15ad32989260782202c11": {
      "project": "@haiku/player",
      "label": "fix",
      "message": "The opposite method was being called here"
    },
    "2329649524ae7a6d64b750ab1fae65f6a0b89ae4": {
      "project": "@haiku/player",
      "label": "feat",
      "message": "add endpoint for self-service organization creation."
    },
    "14f1df8a23fc9ad8650f5dc6ea26f0deb9d4b2cc": {
      "project": "@haiku/player",
      "label": "fix",
      "message": "Use correct logic for determining whether to highlight the curve"
    },
    "f84927e18beb184cfe7b5f2cc4cdd909d9bb9002": {
      "project": "@haiku/player",
      "label": "fix",
      "message": "Make curve assignment logic aware of selection state"
    },
    "20d332a17b9056d4fdb2cdc41739e70276b044a9": {
      "project": "@haiku/player",
      "label": "fix",
      "message": "Handle type mistmatches in interpolation endpoints"
    },
    "fdc38d2224a14df133b6a0effc0529a553bd835c": {
      "project": "@haiku/player",
      "label": "fix",
      "message": "Missed API change caused keyframe curve assignment bug; how was this working at all?; todo types"
    },
    "9b3ec8849ef8c9a5f4ea2211709df9f39df07dab": {
      "project": "@haiku/player",
      "label": "fix",
      "message": "Prevent unfilled states from crashing app when switching between projects"
    },
    "5121dc0f471269483aaa1c06e4a99448b18d8f14": {
      "project": "@haiku/player",
      "label": "feat",
      "message": "add haiku as loader for timeline skeleton state"
    },
    "3974256f2094cc87f49bb0f3fd99a1555e4f36ae": {
      "project": "@haiku/player",
      "label": "fix",
      "message": "create keyframe at correct location on rt-click"
    },
    "85011ee50439da557bc878c5161e1a43a08e42c0": {
      "project": "@haiku/player",
      "label": "fix",
      "message": "86 treelien"
    }
  },
  "2.3.74": {
    "53f534be22fb97d044357da81571f4a2655a0a0d": {
      "project": "@haiku/player",
      "label": "fix",
      "message": "set the correct path to reset password link"
    }
  },
  "2.3.75": {
    "b6259693a1d6608a344ecaea296a1ee60ba4e715": {
      "project": "@haiku/player",
      "label": "fix",
      "message": "fix module resolution in prod for share page bundles."
    }
  },
  "2.3.77": {
    "b0c3f3a3751b86e15cb9028f634266773bc33fac": {
      "project": "@haiku/player",
      "label": "fix",
      "message": "use const instead of let to fix minification bug on requestElementCoordinates()"
    },
    "e934d80691b7e161af84d6953721b635aa003e84": {
      "project": "@haiku/player",
      "label": "fix",
      "message": "use the correct project name for percy."
    }
  },
  "2.3.78": {
    "eb6e64b4d64453ae94894a06ca5c0edd3e7637c1": {
      "project": "@haiku/player",
      "label": "fix",
      "message": "Use numeric check instead of falsy so we open frame editor for frame 0"
    }
  },
  "2.3.79": {
    "17408d7b83584644daf8d0cce4291fa5c378559c": {
      "project": "@haiku/sdk-client",
      "label": "fix",
      "message": "for Lottie"
    },
    "e2d94907b3faf408527860ca0c6e4e79c5f16b30": {
      "project": "@haiku/sdk-client",
      "label": "fix",
      "message": "for Triggering preview mode during timeline playback should stop timeline playback"
    },
    "dbb450172d93a4120db622fe3b0ee68c1bfdc460": {
      "project": "@haiku/sdk-client",
      "label": "fix",
      "message": "for Race on forceUpdate() when collapsing timeline property rows"
    },
    "ae52d8d2c56b6a984702e78f3c2d65ab83ca532e": {
      "project": "@haiku/sdk-client",
      "label": "fix",
      "message": "for Parent label in timeline is HaikuC…mponent (HaikuComponent)"
    },
    "f0b4934e5fab6b404644765b8ede3037d22d1f7e": {
      "project": "@haiku/sdk-client",
      "label": "fix",
      "message": "for Gauge doesn't show enough values on longer projects"
    },
    "d75ccdf2cb4c55993cf9bcf3bf5b926d9ea50f01": {
      "project": "@haiku/sdk-client",
      "label": "fix",
      "message": "avoid setState() on unmounted Library, which breaks asset library."
    },
    "aea9399d293e55e213dc69c960542422124261cb": {
      "project": "@haiku/sdk-client",
      "label": "fix",
      "message": "rehydrate mutable timelines when the cache is cleared."
    },
    "8bcd2b604eb556e5aa3ece67eff2a89d9dda550b": {
      "project": "@haiku/sdk-client",
      "label": "fix",
      "message": "allow multiple update receivers of the same type on the same keyframe."
    },
    "040c043bdf884857079a1e5a23d85e796e122912": {
      "project": "@haiku/sdk-client",
      "label": "feat",
      "message": "hook admin impersonation up to API"
    },
    "dde8946e71d22906de6b52d4f0ecef8ad1d0eb11": {
      "project": "@haiku/sdk-client",
      "label": "fix",
      "message": "don't require Haiku.app in order to run the CLI"
    },
    "2d413c0c44772b922fbd6ba31c54b98b171aa21a": {
      "project": "@haiku/sdk-client",
      "label": "feat",
      "message": "add basis for Basmala (the Haiku admin CLI)"
    },
    "c1c06daa1564a7d29e1d666f256acf800b2bc5fc": {
      "project": "@haiku/sdk-client",
      "label": "fix",
      "message": "replace CheckTutorial fixtures for Percy"
    },
    "95972d83e6e5d67bcf251ad4d64435d36b50afac": {
      "project": "@haiku/sdk-client",
      "label": "fix",
      "message": "Avoid writing event handler wrapper code to disk"
    },
    "a1dc9bfd46176f34f1a98a1859689b275375e0de": {
      "project": "@haiku/sdk-client",
      "label": "fix",
      "message": "Let lib asset name be double clicked"
    }
  },
  "2.3.80": {
    "e91784a58c296060c010689d6a23814e00221383": {
      "project": "@haiku/sdk-client",
      "label": "fix",
      "message": "Ensure ids/hashes are stable (fixes errors after undoing changes to els with filters)"
    },
    "ada3d6ba0e37eb3a17572bd9648a0710a2a2cefc": {
      "project": "@haiku/sdk-client",
      "label": "fix",
      "message": "Prevent no-change commits caused by git status race/improper lock"
    }
  },
  "2.3.81": {
    "af7ca7c9a083d7235d26c3f5fd0489727e2a2b5c": {
      "project": "@haiku/sdk-client",
      "label": "fix",
      "message": "for GitLab"
    }
  },
  "2.3.82": {
    "da2e3632eb8c13abf287f53c268170a9260badd9": {
      "project": "@haiku/sdk-client",
      "label": "fix",
      "message": "properly disable mouse interaction on timeline when scrubbing"
    },
    "5b2538f908938eb851e7093fed07e983f397a067": {
      "project": "@haiku/sdk-client",
      "label": "fix",
      "message": "Make module re/loading asuync so it can participate in file locks; fixes 'RWOD' issue"
    },
    "c17276a1522ed7d5f78a763a7fecf3514cea5c3c": {
      "project": "@haiku/sdk-client",
      "label": "fix",
      "message": "Don't 'perform work' on every single merged svg"
    }
  },
  "2.3.83": {
    "e38da869514d41cf52b390af36165ff0587dedf4": {
      "project": "@haiku/sdk-client",
      "label": "fix",
      "message": "wait until state is set to call gauge events"
    }
  },
  "2.3.84": {
    "73e657f4123007c334d174a840a9ccce92763a8b": {
      "project": "@haiku/sdk-client",
      "label": "fix",
      "message": "for playback state gets weird when entering preview mode during playback"
    },
    "f7563cab06d77ef70ed3f3030a2916359e262d2f": {
      "project": "@haiku/sdk-client",
      "label": "fix",
      "message": "also disable hot editing during normal timeline playback"
    },
    "72b2ddc6bdfe49ca76f5b640d03b923ce0217663": {
      "project": "@haiku/sdk-client",
      "label": "fix",
      "message": "Prevent crash when reopening existing project"
    },
    "51aa8009be6236afe7ef3e2fc34e1504f951c593": {
      "project": "@haiku/sdk-client",
      "label": "fix",
      "message": "add a conditional to check for adjacent tweens on context menu"
    }
  },
  "2.3.85": {
    "2c0500551aa786d09a20508b277b9abcd81e4cde": {
      "project": "@haiku/sdk-client",
      "label": "fix",
      "message": "set the correct param on sdk-inkston user::create"
    }
  },
  "2.3.86": {},
  "2.3.87": {
    "5ebf2db23f2232ece4f9510a3f2da1f507523656": {
      "project": "@haiku/sdk-client",
      "label": "fix",
      "message": "use electron as test runner for plumbing/e2e"
    },
    "a307c1e9d1d3ba11fd513bf96a14fc13df84897c": {
      "project": "@haiku/sdk-client",
      "label": "fix",
      "message": "enable local dev using electron"
    }
  },
  "2.3.88": {
    "93af841dd8a2f94a71f26c2e02aae647c2b86b25": {
      "project": "@haiku/sdk-client",
      "label": "fix",
      "message": "actually pass the Plumbing debugging args to HaikuHelper if requested."
    },
    "db7775b052f3e4be146732c5fb23c7081ceb039b": {
      "project": "@haiku/sdk-client",
      "label": "fix",
      "message": "retry clone on GitLab too."
    },
    "111b377671ed3afe721bacbbb6e30d530e66c9dc": {
      "project": "@haiku/sdk-client",
      "label": "fix",
      "message": "ensure all watchers die"
    },
    "40a91b984b447fcdf6899e12195c8ef8e79faa32": {
      "project": "@haiku/sdk-client",
      "label": "fix",
      "message": "use electron as test runner for plumbing/e2e"
    },
    "e722ceba4d5791a8b545bffc53a6f92eff6870ad": {
      "project": "@haiku/sdk-client",
      "label": "fix",
      "message": "enable local dev using electron"
    },
    "513744fdde21ae3b8f59e499a10a54b4ce239df6": {
      "project": "@haiku/sdk-client",
      "label": "fix",
      "message": "Always write haiku.js and dom.js"
    },
    "aa9d39ca164a223b81ff78c4232b7db1bea72244": {
      "project": "@haiku/sdk-client",
      "label": "fix",
      "message": "for leaky envoy listener in timeline/tour"
    },
    "af876b0f4e1fd6ca9333845c0a4655f4d0644225": {
      "project": "@haiku/sdk-client",
      "label": "fix",
      "message": "Fix race conditions leading to crashes when user navs back to dash"
    },
    "2aaa16c29b8554cf174cd66334e8e46a846bc1cd": {
      "project": "@haiku/sdk-client",
      "label": "fix",
      "message": "Prevent stage playback from being triggered when hard reloading"
    },
    "a04144d202c71952d22f7b21ab2bc18e502baf71": {
      "project": "@haiku/sdk-client",
      "label": "feat",
      "message": "add logic to show a back button on the tour"
    }
  },
  "2.3.89": {
    "768fd8a1c3bad419f8dff0bb19ba99e6d48b6d0e": {
      "project": "@haiku/sdk-client",
      "label": "fix",
      "message": "for the mysterious disappearing polygon"
    },
    "c46054c1e2b49de910b5f14c604de0db67202411": {
      "project": "@haiku/sdk-client",
      "label": "fix",
      "message": "don't reapply parent transforms in a decomposed curve"
    },
    "1ffc4b9a63dfc75b7427c1c1794aa7a5cdb00170": {
      "project": "@haiku/sdk-client",
      "label": "fix",
      "message": "Smarter merge design logic"
    },
    "6d3bc7b537f5411ae9774a77ae9908c58c6724a1": {
      "project": "@haiku/sdk-client",
      "label": "fix",
      "message": "for unclickable asset library"
    }
  },
  "2.3.90": {
    "8fc39d3739f5f8f223acbce7d9cbbad5648fe410": {
      "project": "@haiku/sdk-client",
      "label": "feat",
      "message": "Provide comprehensive group composition support in Lottie."
    }
  },
  "3.0.1": {
    "690c0655685c2b72045fc6abb2f6e51ccfa4ef82": {
      "project": "@haiku/sdk-client",
      "label": "fix",
      "message": "watchOn is already called on startProject, so don't call it again"
    },
    "8a2a0413cdfec599973dfef7bb4b59ce162cd6a5": {
      "project": "@haiku/sdk-client",
      "label": "fix",
      "message": "do not show reveal in finder for nonlocal projects"
    }
  },
  "3.0.2": {
    "c89d9a7c156312d93020947d5cddba0e5173d92c": {
      "project": "@haiku/sdk-client",
      "label": "fix",
      "message": "don't show autoupdate prompt on start"
    },
    "4104fe15ac16faf98b5e07a343e5114969a6563d": {
      "project": "@haiku/sdk-client",
      "label": "fix",
      "message": "use a 3.0.x version of TimelineSkeletonState"
    },
    "9c5553ed156fb3ef899d4b9cb7f0dbf992dcedf3": {
      "project": "@haiku/sdk-client",
      "label": "feat",
      "message": "expose X-Haiku-Version header in all sdk-inkstone requests"
    }
  },
  "3.0.3": {},
  "3.0.4": {},
  "3.0.5": {
    "aeab9aac9342140adc1087c3d0a7f8b47ac93c86": {
      "project": "@haiku/sdk-client",
      "label": "fix",
      "message": "perform hard reset to fix working tree before beginning git subtree pull."
    },
    "87d7168a03616ddd9cebed5d62ea3bf594859d09": {
      "project": "@haiku/sdk-client",
      "label": "fix",
      "message": "always push to mono during `yarn push` before splitting to standalones."
    },
    "70fe48e63c30e8530e481476018d13aefe626e31": {
      "project": "@haiku/sdk-client",
      "label": "fix",
      "message": "ensure git-subtree-pull does not fail for changelog."
    },
    "e7ff2813a44d72ac8bc93a9f7844f6ad1b91040c": {
      "project": "@haiku/sdk-client",
      "label": "fix",
      "message": "don't try to track activity if no user is present"
    },
    "bdde936c7fb6e61511756da6ecbb19996d7c3545": {
      "project": "@haiku/sdk-client",
      "label": "fix",
      "message": "Ensure properties show up in timeline if they have a valid value"
    },
    "911c115f072dd62d628262ab3ead738d64076f22": {
      "project": "@haiku/sdk-client",
      "label": "fix",
      "message": "Convert legacy backgroundColor to style.backgroundColor now that we have JIT"
    },
    "63cd8f4fbc988a40ea919c2d214470807bee6418": {
      "project": "@haiku/sdk-client",
      "label": "fix",
      "message": "Don't update Expression UI on every change; fixes text selection issues"
    },
    "5412eea9863324447a27db1eb0319567bdc151ac": {
      "project": "@haiku/sdk-client",
      "label": "feat",
      "message": "expose X-Haiku-Version header in all sdk-inkstone requests"
    },
    "c595925aa26760f55eb62ad9a7fef69b77a21dc6": {
      "project": "@haiku/sdk-client",
      "label": "fix",
      "message": "set the correct param on sdk-inkston user::create"
    }
  },
  "3.0.6": {
    "37f33317c0b661528caf21b218f6f521e7faae80": {
      "project": "@haiku/sdk-client",
      "label": "docs",
      "message": "Add roadmap section to README"
    },
    "724cd2846552a596ed005efcef63c23f9c188f13": {
      "project": "@haiku/sdk-client",
      "label": "fix",
      "message": "actually remove a tour listener on the stage"
    },
    "6a52bf5cd6229cbb668e185f64d22364d0a37309": {
      "project": "@haiku/sdk-client",
      "label": "fix",
      "message": "remove a localhost hardcoded config"
    },
    "e8db06dae39ff0b409e1660071b74b7315cd1a85": {
      "project": "@haiku/sdk-client",
      "label": "feat",
      "message": "add inkstone endpoints for resending email verification"
    },
    "2a36ff6ca9d5e8309f09dc6bb977a67f05bdf8b9": {
      "project": "@haiku/sdk-client",
      "label": "feat",
      "message": "add sdk-inkstone endpoint to verify users"
    },
    "aaee76f1ddac08d5d7d2336773d8c7ef81049c2f": {
      "project": "@haiku/sdk-client",
      "label": "fix",
      "message": "update the error handling logic in sign up"
    }
  },
  "3.0.7": {
    "2ee169a33ff7772453a1b8efd2fe0201d2d7000e": {
      "project": "@haiku/sdk-client",
      "label": "feat",
      "message": "add a link to resend verification"
    },
    "fff070e8ff65766b1d7627f5f95dbb939a1b5a3c": {
      "project": "@haiku/sdk-client",
      "label": "docs",
      "message": "Add roadmap section to README"
    },
    "e449d89cb87c05adb95d33ce8beb4721d280314f": {
      "project": "@haiku/sdk-client",
      "label": "feat",
      "message": "add inkstone endpoints for resending email verification"
    },
    "1dd9997c1bf36dddea5348c72e79435c27a24c05": {
      "project": "@haiku/sdk-client",
      "label": "feat",
      "message": "add sdk-inkstone endpoint to verify users"
    }
  },
  "3.0.8": {
    "5cbee343bccdde58526e15fb4e3969e416cbc93e": {
      "project": "@haiku/sdk-client",
      "label": "fix",
      "message": "set correct params for inkstone.user#requestConfirmation"
    }
  },
  "3.0.9": {
    "021bd3c0b4a15e9c375dec3a9c4bcf73b919afa3": {
      "project": "@haiku/sdk-client",
      "label": "fix",
      "message": "make sdk-instone calls via plumbing"
    },
    "5af311d15f8c6e44a5e289a0ef70f9be0af5cbe9": {
      "project": "@haiku/sdk-client",
      "label": "fix",
      "message": "set correct params for inkstone.user#requestConfirmation"
    }
  },
  "3.0.10": {
    "9faf691b4d85f04e6db27db59ceca3623caa2047": {
      "project": "@haiku/sdk-client",
      "label": "docs",
      "message": "Comments summarize"
    }
  },
  "3.0.11": {},
  "3.0.12": {
    "da065c3478994ef7991f6ed68969c835b5e05adf": {
      "project": "@haiku/sdk-client",
      "label": "fix",
      "message": "Ensure cut/copy work from top menu"
    }
  },
  "3.0.13": {
    "1ce845790ed9343592c2a5f122f33997312aec4f": {
      "project": "@haiku/sdk-client",
      "label": "docs",
      "message": "Further tweaks to image styles in README"
    },
    "5bb833f7f5e6181e92adf14f2f5497d60b310e91": {
      "project": "@haiku/sdk-client",
      "label": "docs",
      "message": "Styled images in README"
    },
    "6a120215140bedc9e2d3ee8c964c032595042962": {
      "project": "@haiku/sdk-client",
      "label": "fix",
      "message": "lulz, we need @haiku/player as a dep so legacy projects can load and be migrated to @haiku/core"
    },
    "d1a41b0eb6d836e1248b884eaae71010268a7ee2": {
      "project": "@haiku/sdk-client",
      "label": "docs",
      "message": "Updated image and integrated with README"
    },
    "d0cfc8bf102492767e17b94459741e02d46981d7": {
      "project": "@haiku/sdk-client",
      "label": "fix",
      "message": "use public-read ACL on syndicated files."
    }
  },
  "3.0.14": {
    "a2ea6f82bfd87493ee35a578476ca65c4b081c8a": {
      "project": "@haiku/sdk-client",
      "label": "fix",
      "message": "address weird interactions between preview mode and the tour"
    }
  },
  "3.0.15": {
    "d8855221d6126625e2f613d6c7a49cf67d8faeb7": {
      "project": "@haiku/sdk-client",
      "label": "feat",
      "message": "add a toast when the user presses cmd+s"
    }
  },
  "3.0.16": {
    "66a9ffc060de4f1648cf19b47a0dd2d51781dbcd": {
      "project": "@haiku/sdk-client",
      "label": "fix",
      "message": "Don't register to ipcRenderer events every time this mounts"
    },
    "b6cf87a49e20bae241186d3f48dc4bf908e76a05": {
      "project": "@haiku/sdk-client",
      "label": "fix",
      "message": "smarter compound path handling for Lottie."
    }
  },
  "3.0.17": {
    "23c6a8878d0794e611be356e14eb7caba63d9f79": {
      "project": "@haiku/sdk-client",
      "label": "docs",
      "message": "Updated image in README"
    },
    "97071996b2a6672ec56f55564040e103f4db0ab1": {
      "project": "@haiku/sdk-client",
      "label": "fix",
      "message": "always write code/scene/react-dom.js"
    }
  },
  "3.0.18": {
    "8f7fe9367d3555b2f20b1f539a4b09e1bed33188": {
      "project": "@haiku/sdk-client",
      "label": "fix",
      "message": "update the stage when resized from timeline:"
    }
  },
  "3.0.19": {
    "1b1eae301859e80c7a01b13812b9bcc75516ee1a": {
      "project": "@haiku/sdk-client",
      "label": "fix",
      "message": "support style.backgroundColor in addition to backgroundColor"
    }
  },
  "3.0.20": {
    "c36f7f9da12c7518679dbadc768bb91ff71b79b1": {
      "project": "@haiku/sdk-client",
      "label": "fix",
      "message": "short-circuit all timeline keyboard events on preview mode"
    },
    "2f2e94f8abc3cabc924294574cf5841125d9d74b": {
      "project": "@haiku/sdk-client",
      "label": "docs",
      "message": "Renamed Haiku App to Haiku for Mac"
    }
  },
  "3.0.21": {
    "294df5ccb2624ae1529643c588a7ba83bac70308": {
      "project": "@haiku/sdk-client",
      "label": "feat",
      "message": "add a signup link in the login form"
    }
  },
  "3.0.22": {
    "8a17c3a7d443bdddd89a69f79127487b159f4878": {
      "project": "@haiku/sdk-client",
      "label": "feat",
      "message": "add at max projects banner"
    },
    "48b3d3aa7524d6d68c29fbc2748a55c1c0ce953b": {
      "project": "@haiku/sdk-client",
      "label": "fix",
      "message": "proj loading spinner positioning"
    },
    "dcf80a7db30c30ac821428f11fd17fa069592dba": {
      "project": "@haiku/sdk-client",
      "label": "fix",
      "message": "ping the tour channel to shut down if going back to dashboard"
    }
  },
  "3.0.23": {
    "0e83f8df73beaa36604baf58e5b6d41a40dc129b": {
      "project": "@haiku/sdk-client",
      "label": "fix",
      "message": "Ensure merge designs occur in sequence and in stable order"
    },
    "2c033eb02f9d4d37ae2bb0702105fd9348956fff": {
      "project": "@haiku/sdk-client",
      "label": "fix",
      "message": "Ensure mergeDesign occurs in order"
    },
    "92eee3d81f76f26b88ea7251cbb37226c90818d9": {
      "project": "@haiku/sdk-client",
      "label": "feat",
      "message": "Disk i/o improvments, locks to prevent async collisions, e2e test improvements"
    }
  },
  "3.0.24": {
    "8df590f3e555adf015412a76ee7fc87cd19ea12c": {
      "project": "@haiku/sdk-client",
      "label": "fix",
      "message": "Broke artboard resizing when making other fixes"
    }
  },
  "3.0.25": {
    "0a75504cfcc65f613e566b7b0b462b46dc2e4e32": {
      "project": "@haiku/sdk-client",
      "label": "fix",
      "message": "Instead of racing debounce, use sequence with delay for property group updates"
    },
    "4b4debc574af73ee63dc976adfea32935cf48903": {
      "project": "@haiku/sdk-client",
      "label": "fix",
      "message": "Master needs to participate in component reloads too"
    }
  },
  "3.0.26": {
    "662ca9d8ab06962fc52d8b519522827bc42cace1": {
      "project": "@haiku/sdk-client",
      "label": "fix",
      "message": "do not pan the stage when scrolling the actions editor"
    }
  },
  "3.0.27": {},
  "3.0.28": {},
  "3.0.29": {
    "8b426fca0f2bde05ad1ccb13083681f99da000d7": {
      "project": "@haiku/sdk-client",
      "label": "fix",
      "message": "add missing assignations on vue component update"
    },
    "8c8176fb9d1c846ee5e428c79231c65edeb2106a": {
      "project": "@haiku/sdk-client",
      "label": "feat",
      "message": "update haiku-serialization to include Vue.js boilerplate"
    },
    "a41ce25cbeb6231d896e3144d55fbe9bea365707": {
      "project": "@haiku/sdk-client",
      "label": "feat",
      "message": "update demos to support Vue.js"
    },
    "a352208b69f5643ecc03c657ac624423287c4eff": {
      "project": "@haiku/sdk-client",
      "label": "feat",
      "message": "implement the barebones of the Vue.js adapter"
    },
    "75c31a905bd8b689873c709871b41dfa01c194a8": {
      "project": "@haiku/sdk-client",
      "label": "feat",
      "message": "When creating 0th keyframe, use the previous 0th's value"
    },
    "83586bfb9a1f1b5a6d5c6b2c7ba442faa9d31412": {
      "project": "@haiku/sdk-client",
      "label": "feat",
      "message": "Allow placeholder elements to be targeted via basic CSS selectors"
    },
    "9ebe7f457afeec2da900ad668926405e923c49a0": {
      "project": "@haiku/sdk-client",
      "label": "feat",
      "message": "add init command to CLI"
    },
    "5885161e1a1222ae7cd17e311cf5125aca6ecc39": {
      "project": "@haiku/sdk-client",
      "label": "fix",
      "message": "don't doubly serialize JSON; hook up server-fetched admin status to react state"
    },
    "ba164ddc01313117dabd3697350854c7ef3e1c64": {
      "project": "@haiku/sdk-client",
      "label": "feat",
      "message": "don't hold admin accounts to nomral proj limit"
    },
    "1635c0ab4447e521b5aa39e912659f6e552f8527": {
      "project": "@haiku/sdk-client",
      "label": "fix",
      "message": "do not scroll glass when the actions editor is open"
    }
  },
  "3.0.30": {
    "e5768f794a955fa2569228c45681e1c6ae228197": {
      "project": "@haiku/sdk-client",
      "label": "feat",
      "message": "Method to enumerate projects from the home directory"
    },
    "5248b44200074eb2613d8379d2826144be3b0f88": {
      "project": "@haiku/sdk-client",
      "label": "fix",
      "message": "Since username can be an email address, share snippets need to use the org name"
    },
    "42715d2d913435245a4e0fa06b4262f55286548b": {
      "project": "@haiku/sdk-client",
      "label": "feat",
      "message": "Let Websocket#request accept a timeout and retry param"
    },
    "3e98441717ceb489e8fd2f8678937dd296bbfdc1": {
      "project": "@haiku/sdk-client",
      "label": "fix",
      "message": "improve the look and feel of the gifs"
    },
    "baba76e09b62e4b63a8276260461ac71ec051184": {
      "project": "@haiku/sdk-client",
      "label": "fix",
      "message": "add missing assignations on vue component update"
    },
    "4de063fbaa85e1d46b3be0a97da0a8accf000160": {
      "project": "@haiku/sdk-client",
      "label": "feat",
      "message": "update demos to support Vue.js"
    },
    "cb7f5bd7c473e56f9d18ee45638282de17a187b2": {
      "project": "@haiku/sdk-client",
      "label": "feat",
      "message": "implement the barebones of the Vue.js adapter"
    },
    "c0309b31f92712080316a5870afcda48653d6423": {
      "project": "@haiku/sdk-client",
      "label": "fix",
      "message": "ui inconsistencies and possible crashes"
    },
    "4bd154309442e42be6fa6b32fbe6a25163dfc6ad": {
      "project": "@haiku/sdk-client",
      "label": "fix",
      "message": "avoid crashes and errors due to timeouts and listeners"
    },
    "9bf3e44e44b056ec8b998fd9279460e537dec633": {
      "project": "@haiku/sdk-client",
      "label": "feat",
      "message": "publish ui implementation"
    },
    "c32173e4edb22ede6d68e718a05eac1d8ccc75ad": {
      "project": "@haiku/sdk-client",
      "label": "feat",
      "message": "Allow placeholder elements to be targeted via basic CSS selectors"
    },
    "a2e2a92efd33a27fbfe0ca55bdba66e1e13aabe3": {
      "project": "@haiku/sdk-client",
      "label": "feat",
      "message": "abstract the tooltip logic into a component"
    },
    "d46108ef2ab8e22517686d3486fbefcd792dc411": {
      "project": "@haiku/sdk-client",
      "label": "fix",
      "message": "add a missing dependency to creator"
    },
    "9ad7532eff189cd3c43e5bb3d0e36f0ae5c05673": {
      "project": "@haiku/sdk-client",
      "label": "feat",
      "message": "Publish UI V2"
    },
    "fecf348e517b44377ead8d7274b6751761c79151": {
      "project": "@haiku/sdk-client",
      "label": "feat",
      "message": "add init command to CLI"
    }
  },
  "3.0.31": {
    "427d1c5bebe8db793d345a943c621f78073d9d9c": {
      "project": "@haiku/sdk-client",
      "label": "fix",
      "message": "Case-sensitive require paths required in distro"
    }
  },
  "3.0.32": {
    "f752b9aa2ca53f9d64a2054a96bcb85a12854b28": {
      "project": "@haiku/sdk-client",
      "label": "fix",
      "message": "Case-sens"
    }
  },
  "3.0.33": {
    "b0b60767ed1b58568598fa4d702b50f340c1c8ed": {
      "project": "@haiku/sdk-client",
      "label": "fix",
      "message": "update the copy to installing npm published projects"
    },
    "ed872f74897a2e32c76ae1ea5a3628220b9e862c": {
      "project": "@haiku/sdk-client",
      "label": "fix",
      "message": "update the haiku slack community link"
    },
    "1288a9a2425c56359814cd751e0c1e3d9df0a4a1": {
      "project": "@haiku/sdk-client",
      "label": "fix",
      "message": "Stabilize template hashing and improve logging"
    }
  },
  "3.0.34": {
    "f40c149ee64ebe2b403588e58679028f8374c79b": {
      "project": "@haiku/sdk-client",
      "label": "fix",
      "message": "add missing props to npminstallable items"
    },
    "62bb56430b0183bce113738aa51cd6bde302f7b8": {
      "project": "@haiku/sdk-client",
      "label": "fix",
      "message": "enable linting of jsx files in ui-common and fix lint issues"
    }
  },
  "3.0.35": {
    "81195cd3f91ef31848b31b817c84a93f838c3be8": {
      "project": "@haiku/sdk-client",
      "label": "fix",
      "message": "allow splitpane to be resized"
    }
  },
  "3.0.36": {
    "9299814f7904ee1e06af1d7841e8d4ea24c1181a": {
      "project": "@haiku/sdk-client",
      "label": "fix",
      "message": "cancel polling and enable the publish button on modal close"
    },
    "cb2399defb962dc1d6031ba53918b455cf37a2ee": {
      "project": "@haiku/sdk-client",
      "label": "fix",
      "message": "add missing spaces in code examples"
    },
    "e370927314037068e9b812c5823da6d181e70e74": {
      "project": "@haiku/sdk-client",
      "label": "fix",
      "message": "for various races affecting publish UI"
    }
  },
  "3.0.37": {
    "8f927a05bac2ec42dbd8474ea0264072b499d529": {
      "project": "@haiku/sdk-client",
      "label": "fix",
      "message": "for incorrect access of project UUID in react prop."
    }
  },
  "3.0.38": {
    "10bd4ffe7526d95125b2613c90fd3fb7f9347c16": {
      "project": "@haiku/sdk-client",
      "label": "fix",
      "message": "only show install options after CDN is available."
    }
  },
  "3.0.39": {
    "84b5f57b666f79bb83dbbfd0fa5f16212542f131": {
      "project": "@haiku/sdk-client",
      "label": "fix",
      "message": "only show install options after CDN is available."
    },
    "f0faf130a1ebfec4a95ed04ed91337b62f3d7662": {
      "project": "@haiku/sdk-client",
      "label": "fix",
      "message": "cancel polling and enable the publish button on modal close"
    },
    "81a17769e9db480aa65aa6ae5719732244c255f6": {
      "project": "@haiku/sdk-client",
      "label": "fix",
      "message": "add missing spaces in code examples"
    },
    "10024af2ab0626ed32b360f91aaf9cbda0698d64": {
      "project": "@haiku/sdk-client",
      "label": "fix",
      "message": "add missing props to npminstallable items"
    },
    "b2f08dde869e16a7b8e32d7721b81955a2cbf44f": {
      "project": "@haiku/sdk-client",
      "label": "fix",
      "message": "enable linting of jsx files in ui-common and fix lint issues"
    },
    "4f10b56151a1a90aabf8332748218011d0c997d6": {
      "project": "@haiku/sdk-client",
      "label": "fix",
      "message": "update the copy to installing npm published projects"
    },
    "801a5f55c89bd431f86ecd866ebdcaea46d7f5ca": {
      "project": "@haiku/sdk-client",
      "label": "fix",
      "message": "Case-sensitive require paths required in distro"
    },
    "54c20dc40ef239a4f4c3ef5f7ea70383f8645914": {
      "project": "@haiku/sdk-client",
      "label": "fix",
      "message": "Since username can be an email address, share snippets need to use the org name"
    },
    "60e9fc889ec54864b61d0b5840bb80d2de31d29f": {
      "project": "@haiku/sdk-client",
      "label": "fix",
      "message": "improve the look and feel of the gifs"
    },
    "e80d71543f9cec977f9ee02715b5382ac10a6abd": {
      "project": "@haiku/sdk-client",
      "label": "fix",
      "message": "ui inconsistencies and possible crashes"
    },
    "eb43fcfb236de318bee62071b50a368a8bf8c689": {
      "project": "@haiku/sdk-client",
      "label": "fix",
      "message": "avoid crashes and errors due to timeouts and listeners"
    },
    "2a0217c65a49a30d4b14a2b75553852841ad59b8": {
      "project": "@haiku/sdk-client",
      "label": "feat",
      "message": "publish ui implementation"
    },
    "847ecadda0d419f6e4cc88e0c0a14c6b26425ed1": {
      "project": "@haiku/sdk-client",
      "label": "feat",
      "message": "publish ui implementation"
    },
    "c87480e561cab8f792c7663988bf470d4f64e23b": {
      "project": "@haiku/sdk-client",
      "label": "feat",
      "message": "Publish UI V2"
    },
    "2bebe5cd95d7dfec543fde38cc59a437f74f65a8": {
      "project": "@haiku/sdk-client",
      "label": "feat",
      "message": "abstract the tooltip logic into a component"
    },
    "682e1d992db6c0f163bdaa64238288a6449d6186": {
      "project": "@haiku/sdk-client",
      "label": "feat",
      "message": "Publish UI V2"
    }
  },
  "3.0.40": {},
  "3.0.41": {
    "2db6a585431316859b947e2e667e73d2c6976631": {
      "project": "@haiku/sdk-client",
      "label": "feat",
      "message": "allow negative and out-of-container values for mouse/touch events"
    },
    "0485ce77debebd48faf177fd85e3a4a0e8b81b10": {
      "project": "@haiku/sdk-client",
      "label": "fix",
      "message": "switch coming soon tooltips to basic version (no popover)"
    },
    "495befb24b4497e2c01957aba614d6278be206aa": {
      "project": "@haiku/sdk-client",
      "label": "fix",
      "message": "for timeline.gotoAndStop() goes to, but doesn't stop"
    },
    "4347c2d5f072835c7830d1bf3948db771e627eba": {
      "project": "@haiku/sdk-client",
      "label": "fix",
      "message": "set correct variable names for haiku plumbing host"
    },
    "eb07788edad4c6be96249771d667f9e8a82a4736": {
      "project": "@haiku/sdk-client",
      "label": "fix",
      "message": "un-break lottie-android 2.5.x by implementing keys in the newly required order."
    },
    "6a0700644e13b963fd33506a9502aa9605166500": {
      "project": "@haiku/sdk-client",
      "label": "fix",
      "message": "teardown master when taking the tour with an open project"
    },
    "97f9df12e5634553ea504ba4a4ddc76e121581d4": {
      "project": "@haiku/sdk-client",
      "label": "fix",
      "message": "correct typo in ProxyType enum"
    },
    "ce12922a855ea8be2a71390d4a434199e3e91361": {
      "project": "@haiku/sdk-client",
      "label": "fix",
      "message": "use react-popover to show previews on library items"
    },
    "54e9e7bf309077c4a98540eaaa58950797166698": {
      "project": "@haiku/sdk-client",
      "label": "fix",
      "message": "allow devtools to be toggled without having a project open"
    },
    "0ec793b195480dd477effbacf70d5e0d6bbf4859": {
      "project": "@haiku/sdk-client",
      "label": "fix",
      "message": "increment iterator while hunting for a suitable duplicate name"
    },
    "ad725c0f826ea670b291a04c88727b6eaaf286b2": {
      "project": "@haiku/sdk-client",
      "label": "feat",
      "message": "Add ability to duplicate a project."
    }
  },
  "3.0.42": {
    "d4b17bf059bfb3e10620e5c98005e1791df381c3": {
      "project": "@haiku/sdk-client",
      "label": "fix",
      "message": "login error message regression"
    },
    "ce71deac6788da3ff39b363cd9804c424f17ba34": {
      "project": "@haiku/sdk-client",
      "label": "feat",
      "message": "allow negative and out-of-container values for mouse/touch events"
    },
    "27ac451d1267c56a843dab4f08179eeb115ca46d": {
      "project": "@haiku/sdk-client",
      "label": "fix",
      "message": "switch coming soon tooltips to basic version (no popover)"
    },
    "0a7b464c0538bfa0550d03b4ea6eb442c0578244": {
      "project": "@haiku/sdk-client",
      "label": "fix",
      "message": "for timeline.gotoAndStop() goes to, but doesn't stop"
    },
    "7d70e661c5e7ba3d5a0ca15ed1a7ccc49167701a": {
      "project": "@haiku/sdk-client",
      "label": "fix",
      "message": "correct typo in ProxyType enum"
    }
  },
  "3.0.43": {
    "00c69f59dc32145e23d6fc7488c20337af519fc3": {
      "project": "@haiku/sdk-client",
      "label": "fix",
      "message": "allow duplicate modal to ever open."
    }
  },
  "3.0.44": {
    "ea64545f399d1b7f5c9e29eac0bf1e86648650b7": {
      "project": "@haiku/sdk-client",
      "label": "fix",
      "message": "prevent Enter-submission of new/dupe project if there is an error."
    }
  },
  "3.0.45": {
    "4076d46a122014d33000363f7c4d73aafde7bb0b": {
      "project": "@haiku/sdk-client",
      "label": "fix",
      "message": "Initialize optional Mixpanel instrument and mention tracking in README (#315)"
    },
    "7f14b594c4b58968d02a413496825295508aa205": {
      "project": "@haiku/sdk-client",
      "label": "fix",
      "message": "for \"keyframes should still listen to expressions while paused()\""
    },
    "8af64b9dfe16425ca6e5f0efbf93812eb70cb726": {
      "project": "@haiku/sdk-client",
      "label": "fix",
      "message": "cast all SVG text font declarations to a default sans-serif chain."
    },
    "5cd157a650f079cd9d432a22742d3c5083aa3986": {
      "project": "@haiku/sdk-client",
      "label": "feat",
      "message": "Add basic demo server for haiku-formats"
    },
    "b396e4aef4333e4c45f10d36053f08ba7076d36f": {
      "project": "@haiku/sdk-client",
      "label": "fix",
      "message": "for \"Lottie bug"
    },
    "0ac3dc246230e60623868414c01f855fd93050fd": {
      "project": "@haiku/sdk-client",
      "label": "fix",
      "message": "kick off plumbing tests by authenticating."
    },
    "8bf9eaa346072c44f036c9a6f30aa8eb91ecfeaa": {
      "project": "@haiku/sdk-client",
      "label": "fix",
      "message": "get all tests passing/terminating."
    }
  },
  "3.0.46": {
    "d6ccc1f12fc5f0ab309db0d2eb95b622af086de2": {
      "project": "@haiku/sdk-client",
      "label": "fix",
      "message": "upgrade electron build chain"
    },
    "fe722e84d57d5967a952ce92630469b6c2ae0820": {
      "project": "@haiku/sdk-client",
      "label": "fix",
      "message": "Initialize optional Mixpanel instrument and mention tracking in README (#315)"
    },
    "7dc20ffe8faf89b36f204c8f02594d86ecf0b356": {
      "project": "@haiku/sdk-client",
      "label": "fix",
      "message": "for \"keyframes should still listen to expressions while paused()\""
    },
    "30f194eb67190adc9389e1854785f1045c14640d": {
      "project": "@haiku/sdk-client",
      "label": "fix",
      "message": "get all tests passing/terminating."
    },
    "f2e49a29ce34b45b0bcb8279798be0cd1114d52d": {
      "project": "@haiku/sdk-client",
      "label": "fix",
      "message": "get all tests passing/terminating."
    }
  },
  "3.0.47": {
    "d59cc4807357fe6b8e53dd1fa19a578684ff6c83": {
      "project": "@haiku/sdk-client",
      "label": "fix",
      "message": "Initialize optional Mixpanel tracking correctly; use official snippet instead of our broken unrolled one"
    }
  },
  "3.0.48": {
    "ef80682e4aa3f59743846e64b38a7ff021cff0da": {
      "project": "@haiku/sdk-client",
      "label": "fix",
      "message": "wrap haikuOptions in quotes in the Vue.js example (#317)"
    },
    "e085fda0dd7233a287921bb29fa0699d6211fc87": {
      "project": "@haiku/sdk-client",
      "label": "feat",
      "message": "make all adapter bundles available on the CDN. (#316)"
    },
    "c1410a67807f281dae2eab726ce78b7a48000f55": {
      "project": "@haiku/sdk-client",
      "label": "fix",
      "message": "Initialize optional Mixpanel tracking correctly; use official snippet instead of our broken unrolled one"
    }
  },
  "3.0.49": {
    "9acaad05a3213ac6085a715eac388a1193392118": {
      "project": "@haiku/sdk-client",
      "label": "feat",
      "message": "add a custom implementation to resize panels"
    },
    "7c886dbbb0ec2ab1b6f574030985f3ff38a8a1a3": {
      "project": "@haiku/sdk-client",
      "label": "fix",
      "message": "create a merge commit down to development branch after we push autochanges."
    },
    "2b9c466e6e7df3fc2ea1922deaa9a571d8b5bb8d": {
      "project": "@haiku/sdk-client",
      "label": "fix",
      "message": "wrap haikuOptions in quotes in the Vue.js example (#317)"
    },
    "2b1d492a835147bfeb86fee3f6f72e805bed5516": {
      "project": "@haiku/sdk-client",
      "label": "feat",
      "message": "make all adapter bundles available on the CDN. (#316)"
    }
  },
  "3.1.1": {},
  "3.1.2": {},
  "3.1.3": {
    "55471e3c2b211196ed86eafaceff836aae0e27b1": {
      "project": "@haiku/sdk-client",
      "label": "fix",
      "message": "always control time in Timeline model."
    },
    "ed41a5ab55d76ce4f8175677a026177864b0fc34": {
      "project": "@haiku/sdk-client",
      "label": "fix",
      "message": "watch-all script should watch core, not player"
    }
  },
  "3.1.4": {
    "dd08c80a5a6274b471b03def95e3dcaeb4df8f9a": {
      "project": "@haiku/sdk-client",
      "label": "fix",
      "message": "use correct import path for code samples in publish UI"
    },
    "8a82379486310670703579824b607930416bb41b": {
      "project": "@haiku/sdk-client",
      "label": "fix",
      "message": "list vue-dom.js in various plumbing lists"
    }
  },
  "3.1.5": {
    "2719f646afc49d1dc1207a95abddfcadc1fb19e3": {
      "project": "@haiku/sdk-client",
      "label": "feat",
      "message": "add logic to display an aggregated changelog history"
    },
    "474bf157a975ee3dea42f93d135df86eb7090367": {
      "project": "@haiku/sdk-client",
      "label": "feat",
      "message": "add Intercom support btn"
    },
    "ab8ad4c2ae6867d82abc2c6404ea2aa3577044b7": {
      "project": "@haiku/sdk-client",
      "label": "fix",
      "message": "write a vue.js file at the root dir on project setup"
    },
    "f558468d2457df4a0de6494a3810447f6f8a339f": {
      "project": "@haiku/sdk-client",
      "label": "fix",
      "message": "crash when pointing at prod inkstone"
    },
    "4af1bc32b228abc6f8bcdcf041a257648f3fd017": {
      "project": "@haiku/sdk-client",
      "label": "feat",
      "message": "add logic to show changelogs after updates"
    },
    "3a494537eab91a5f19ac4a1a28e94b5d9b9e261e": {
      "project": "@haiku/sdk-client",
      "label": "fix",
      "message": "use global replace during project duplication with the correct asset names."
    },
    "6d1226ab582a8dc42522d04449aa5cd8f0b8da6d": {
      "project": "@haiku/sdk-client",
      "label": "feat",
      "message": "support public/private project settings through inkstone"
    },
    "af2429f9147b484c7e37c90e9f2c8571e7acbd8f": {
      "project": "@haiku/sdk-client",
      "label": "fix",
      "message": "TypeScript ¯\\_(ツ)_/¯"
    },
    "271d87765d6ea846973936d5195d646c00c506d0": {
      "project": "@haiku/sdk-client",
      "label": "fix",
      "message": "layout on pub ui for long proj names"
    },
    "64a399d72dd8e0ffba4978e32bc6a68f67760f86": {
      "project": "@haiku/sdk-client",
      "label": "fix",
      "message": "Fix bugs and tests after merge slice"
    },
    "7e6e211dba92bf29e5f6af4bc0e7b76dbd9dfe44": {
      "project": "@haiku/sdk-client",
      "label": "fix",
      "message": "Don't 'bootstrap scene files' in the webviews"
    },
    "17ec1a1f4e6db7661d6924c344ff64570b8d2f63": {
      "project": "@haiku/sdk-client",
      "label": "feat",
      "message": "Add translation.z to listing"
    },
    "2ae11f652074bb366024378a6b0d8d8fef7647b3": {
      "project": "@haiku/sdk-client",
      "label": "fix",
      "message": "Be correctly flexible when an expression input's type is 'string'"
    },
    "9c932ae7a3d156b1597583077f1957ccea3091b2": {
      "project": "@haiku/sdk-client",
      "label": "fix",
      "message": "Make it so logger logs in the webviews"
    },
    "92a85db16ed14e0501c87f11013cd29a1e1718ed": {
      "project": "@haiku/sdk-client",
      "label": "fix",
      "message": "In EmitterManager, call method we checked for"
    },
    "f6eee7d6620c70a890f7999ea177a5e3d8412053": {
      "project": "@haiku/sdk-client",
      "label": "fix",
      "message": "use correct import path for code samples in publish UI"
    },
    "efebb60f56b66debbd812aa93ece43ba3bebd0f3": {
      "project": "@haiku/sdk-client",
      "label": "fix",
      "message": "use correct import path for code samples in publish UI"
    },
    "587a7c67b8fd6209fcb11ab1d3d28f6c1338a41e": {
      "project": "@haiku/sdk-client",
      "label": "fix",
      "message": "list vue-dom.js in various plumbing lists"
    },
    "7739ae52b422ebd9b78350c623d9c701f80ba629": {
      "project": "@haiku/sdk-client",
      "label": "feat",
      "message": "add a SAVE button in multiline expressions editor"
    }
  },
  "3.1.6": {
    "a66b5a94c988822d0fc03ede0e8c865d8b0ef0ea": {
      "project": "@haiku/sdk-client",
      "label": "feat",
      "message": "add logic to display an aggregated changelog history"
    },
    "a701a20689cd9992a289dbd9ad3d828dc1b220cc": {
      "project": "@haiku/sdk-client",
      "label": "feat",
      "message": "add logic to display an aggregated changelog history"
    },
    "a0c873eaabf3031255d8971cd251256cc9526ef6": {
      "project": "@haiku/sdk-client",
      "label": "fix",
      "message": "crash when pointing at prod inkstone"
    },
    "cc77c058064ca71e26faebd2399d5c20c4b697ad": {
      "project": "@haiku/sdk-client",
      "label": "feat",
      "message": "add logic to show changelogs after updates"
    },
    "735fda9cdb2d9f4cdbb2006b47832b80f52d4a2d": {
      "project": "@haiku/sdk-client",
      "label": "feat",
      "message": "add logic to show changelogs after updates"
    },
    "6995bf47e97171495d0a8cdd9e2f2ea1621309d5": {
      "project": "@haiku/sdk-client",
      "label": "feat",
      "message": "add logic to show changelogs after updates"
    },
    "edf9ab03c25e452f05dc048c0115faf7f1c36324": {
      "project": "@haiku/sdk-client",
      "label": "feat",
      "message": "support public/private project settings through inkstone"
    },
    "d6e827a02cd3019e93b083b0ce6c8cb7546a947f": {
      "project": "@haiku/sdk-client",
      "label": "feat",
      "message": "support public/private project settings through inkstone"
    },
    "a6db5470d2412717d839171ee4d29db4a638fe93": {
      "project": "@haiku/sdk-client",
      "label": "fix",
      "message": "TypeScript ¯\\_(ツ)_/¯"
    },
    "6716a11fabdd3f5b5f2051b0715000c52c3190de": {
      "project": "@haiku/sdk-client",
      "label": "fix",
      "message": "layout on pub ui for long proj names"
    },
    "c59993eed08365e5cd06c98f10ccd9475f04a3c5": {
      "project": "@haiku/sdk-client",
      "label": "fix",
      "message": "use correct import path for code samples in publish UI"
    }
  },
  "3.1.7": {
    "5a27c5547aaafad6817142238d0a2d0156946666": {
      "project": "@haiku/sdk-client",
      "label": "feat",
      "message": "Add first changelog content"
    }
  },
  "3.1.8": {
    "708cd10774d946533dcc55f3eacfc88e0a758617": {
      "project": "@haiku/sdk-client",
      "label": "fix",
      "message": "Ensure changelog files are included in the build payload"
    },
    "b38e459c4d1dfa0c9dc07e5c7e29f08e5c05dc8a": {
      "project": "@haiku/sdk-client",
      "label": "feat",
      "message": "Add first changelog content"
    }
  },
  "3.1.9": {
    "6ccaf696dfb83981e092784de0c52f2858c52826": {
      "project": "@haiku/sdk-client",
      "label": "fix",
      "message": "Missed a distro script hook required to get the changelog into the build"
    }
  },
  "3.1.10": {
    "5f011c5ad2b6c11b47b7b1fa5073cc4d7ffdc50b": {
      "project": "@haiku/sdk-client",
      "label": "fix",
      "message": "update the read paths for changelogs"
    }
  },
  "3.1.11": {
    "5f8062d071562ffa9447bfef84d285d5c5a8e8d8": {
      "project": "@haiku/sdk-client",
      "label": "feat",
      "message": "Add fuzzy @haiku/core versioning in project folders."
    }
  },
  "3.1.12": {},
  "3.1.13": {},
  "3.1.14": {
    "78054557c6bf9b2e29d2233c874f3eed895bf439": {
      "project": "@haiku/sdk-client",
      "label": "fix",
      "message": "fix the gradients on the auth slack logo"
    },
    "b2587b9910248255944330299b7a292be8ce1dae": {
      "project": "@haiku/sdk-client",
      "label": "feat",
      "message": "add script to republish all projects from mono."
    },
    "1c164f54e0b8b543edf7f3f52fc492ed65e94d41": {
      "project": "@haiku/sdk-client",
      "label": "feat",
      "message": "add @haiku/sdk-inkstone stubs for community features."
    },
    "5d030a2dc0001edb4ac5cbd03ff56881395eed5c": {
      "project": "@haiku/sdk-client",
      "label": "fix",
      "message": "use fuzzy core version for splash haiku"
    },
    "56cfc04feb8758a75731fd6869042f6cc379e74f": {
      "project": "@haiku/sdk-client",
      "label": "feat",
      "message": "Add fuzzy @haiku/core versioning in project folders."
    },
    "9d5ecb39ab864284adce60e0e2dc156dc9940894": {
      "project": "@haiku/sdk-client",
      "label": "feat",
      "message": "add animated splash screen"
    }
  },
  "3.1.15": {
    "129a96bc8475cf4279c7dfd91b4ec6c843ac5cf4": {
      "project": "@haiku/sdk-client",
      "label": "fix",
      "message": "lint"
    },
    "ab586ebff7ea1feeac98660c5b5e2f6041bf4d9c": {
      "project": "@haiku/sdk-client",
      "label": "fix",
      "message": "fix the gradients on the auth slack logo"
    },
    "fdfb3627b8319653382f96a8eb052c09775a3b6f": {
      "project": "@haiku/sdk-client",
      "label": "feat",
      "message": "add @haiku/sdk-inkstone stubs for community features."
    }
  },
  "3.1.16": {
    "554cf48061324cf924d6801ad66d670739230f8d": {
      "project": "@haiku/sdk-client",
      "label": "fix",
      "message": "handle controlFlow.placeholder when children are not an array."
    },
    "08f0bb8e9daa577aef27c0863ccf7aa9a5bf1194": {
      "project": "@haiku/sdk-client",
      "label": "fix",
      "message": "When marshalling params, leave dollar signs alone"
    },
    "e8f4ce26c325f8cdebd3f7c75e91238f63577f65": {
      "project": "@haiku/sdk-client",
      "label": "feat",
      "message": "register the haiku:// protocol in Haiku.app"
    },
    "4d1d19159ac38ddce8f56c1498780e3ff7377d31": {
      "project": "@haiku/sdk-client",
      "label": "fix",
      "message": "clean up engines in existing package.json files during init"
    }
<<<<<<< HEAD
=======
  },
  "3.1.17": {
    "49bcb2df4cf19d1b894b1bf817f243adb9dcb169": {
      "project": "@haiku/sdk-client",
      "label": "fix",
      "message": "Don't crash if the function signature is something we cannot parse"
    },
    "3d28a472b07f0d58e431a95b553a743a7466983f": {
      "project": "@haiku/sdk-client",
      "label": "fix",
      "message": "handle controlFlow.placeholder when children are not an array."
    },
    "b01e6c59b7071c6236b01b2d4eddcfc273eb125e": {
      "project": "@haiku/sdk-client",
      "label": "fix",
      "message": "When marshalling params, leave dollar signs alone"
    }
>>>>>>> d0086db1
  }
}<|MERGE_RESOLUTION|>--- conflicted
+++ resolved
@@ -5421,8 +5421,6 @@
       "label": "fix",
       "message": "clean up engines in existing package.json files during init"
     }
-<<<<<<< HEAD
-=======
   },
   "3.1.17": {
     "49bcb2df4cf19d1b894b1bf817f243adb9dcb169": {
@@ -5440,6 +5438,5 @@
       "label": "fix",
       "message": "When marshalling params, leave dollar signs alone"
     }
->>>>>>> d0086db1
   }
 }