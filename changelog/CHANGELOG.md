--- conflicted
+++ resolved
@@ -1,8 +1,6 @@
 # Changelog
 
 
-<<<<<<< HEAD
-=======
 ## 3.1.17
 
 ### Bug Fixes
@@ -11,7 +9,6 @@
  * handle controlFlow.placeholder when children are not an array.
  * When marshalling params, leave dollar signs alone
 
->>>>>>> d0086db1
 ## 3.1.16
 
 ### Bug Fixes
