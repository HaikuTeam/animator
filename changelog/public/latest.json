--- conflicted
+++ resolved
@@ -9,11 +9,8 @@
       "Fixes crashes in certain circumstances when creating states and undoing.",
       "Fixes crashes when selecting autocompletion items with the mouse.",
       "Fixes crashes when switching to Preview Mode with the Actions Editor open.",
-<<<<<<< HEAD
+      "Fixes crashes on certain circumstances when editing cluster properties from Code Mode.",
       "The Edit menu now only exposes options to undo/redo if there is actually something to undo or redo."
-=======
-      "Fixes crashes on certain cirscumstances when editing cluster properties from Code Mode."
->>>>>>> cee51785
     ]
   }
 }