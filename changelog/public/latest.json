--- conflicted
+++ resolved
@@ -5,11 +5,8 @@
       "FIRST!"
     ],
     "Fixes": [
-<<<<<<< HEAD
-      "Improved zooming behavior in the Timeline."
-=======
+      "Improved zooming behavior in the Timeline.",
       "Snap lines now have a consistent thickness regardless of the artboard zoom level."
->>>>>>> c5b0a3ec
     ]
   }
 }