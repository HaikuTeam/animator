--- conflicted
+++ resolved
@@ -5,20 +5,13 @@
       "You can now undo and redo component creation."
     ],
     "Fixes": [
-<<<<<<< HEAD
-      "Fixes crashes related to direct selection on specific SVG assets.",
-      "Fixes crashes in certain circumstances when creating states and undoing.",
-      "Fixes crashes when selecting autocompletion items with the mouse.",
-      "Fixes crashes when switching to Preview Mode with the Actions Editor open.",
-      "Fixes crashes when setting an invalid 'd' attribute to a path via the Timeline."
-=======
       "Fixed crashes related to direct selection on specific SVG assets.",
       "Fixed crashes when undoing creation of new state variables.",
       "Fixed crashes when selecting autocomplete items with the mouse.",
       "Fixed crashes when switching to Preview Mode with the Actions Editor open.",
       "Fixed crashes when editing cluster properties from Code Mode.",
+      "Fixed crashes when setting an invalid 'd' attribute via the Timeline.",
       "The Edit menu now only exposes options to undo/redo if there is actually something to undo or redo."
->>>>>>> ccc47f44
     ]
   }
 }