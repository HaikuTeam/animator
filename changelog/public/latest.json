--- conflicted
+++ resolved
@@ -5,14 +5,11 @@
     ],
     "Fixes": [
       "Now the library shows a progress indicator when creating Sketch or Illustrator files within Haiku.",
-<<<<<<< HEAD
-      "In the rare event of a crash, users will now receive a helpful error message and a diagnostic code that can be shared with Haiku support."
-=======
+      "In the rare event of a crash, users will now receive a helpful error message and a diagnostic code that can be shared with Haiku support.",
       "Lottie export now supports SVGs with non-standard viewboxes.",
       "Fixed an edge case causing a crash when changing the zoom of the Timeline from the scroll bar.",
       "Increase the clickeable area to change the Timeline display mode between frames/seconds.",
       "Fixed issues and increased flexibility around Figma import URLs and project names."
->>>>>>> da841c42
     ]
   }
 }