{
  "date": "September 10, 2018",
  "sections": {
    "What's new": [
      "You can now change the email address you use to sign in at [account.haiku.ai](https://account.haiku.ai/)."
    ],
    "Fixes": [
<<<<<<< HEAD
      "Fixed bug causing some subcomponents' overridden states not to be rendered while editing.",
      "Fixed bug causing infinite loops to be triggered by using some Timeline APIs in Action code for Component > Will Mount"
=======
      "Fixed an issue where ungrouping SVGs containing inline CSS caused a loss of styles.",
      "Fixed an issue preventing ungrouped SVG elements from receiving display properties from the original SVG."
>>>>>>> 8af70cef
    ]
  }
}<|MERGE_RESOLUTION|>--- conflicted
+++ resolved
@@ -5,13 +5,10 @@
       "You can now change the email address you use to sign in at [account.haiku.ai](https://account.haiku.ai/)."
     ],
     "Fixes": [
-<<<<<<< HEAD
-      "Fixed bug causing some subcomponents' overridden states not to be rendered while editing.",
-      "Fixed bug causing infinite loops to be triggered by using some Timeline APIs in Action code for Component > Will Mount"
-=======
+      "Fixed bug that could cause some subcomponents' overridden states not to be rendered while editing.",
+      "Fixed bug that could cause infinite loops to be triggered when using certain Timeline APIs in Action code for Component > Will Mount",
       "Fixed an issue where ungrouping SVGs containing inline CSS caused a loss of styles.",
       "Fixed an issue preventing ungrouped SVG elements from receiving display properties from the original SVG."
->>>>>>> 8af70cef
     ]
   }
 }