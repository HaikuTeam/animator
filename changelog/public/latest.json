--- conflicted
+++ resolved
@@ -3,11 +3,8 @@
   "sections": {
     "What's new": [
       "Creating a component with the + sign now always creates an empty component.",
-<<<<<<< HEAD
-      "Reduced the footprint of @haiku/core by 30KB (3KB minified and gzipped)."
-=======
+      "Reduced the footprint of @haiku/core by 30KB (3KB minified and gzipped).",
       "We added some helpful tooltips throughout the app."
->>>>>>> ff404215
     ],
     "Fixes": [
       "Fixed an issue where the cancel button did not always close the action editor.",
