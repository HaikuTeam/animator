{
  "sections": {
    "What's new": [
      "Added Lottie support for line animations."
    ],
    "Fixes": [
      "Modified core Vue adapter for compatibility with production builds.",
      "Improved undo/redo management in Timeline inputs.",
      "Fixed a bug causing the app to crash when dragging the Main row of the Timeline.",
      "Prevented Timeline marquee selection to start from the properties panel.",
<<<<<<< HEAD
      "Fixed a bug preventing to clear the Timeline color picker input.",
      "Disabled the Timeline color picker for fields with `linear-gradient`s and similar properties."
=======
      "Prevented crashes on invalid curve string values."
>>>>>>> 89bafdcb
    ]
  }
}<|MERGE_RESOLUTION|>--- conflicted
+++ resolved
@@ -8,12 +8,9 @@
       "Improved undo/redo management in Timeline inputs.",
       "Fixed a bug causing the app to crash when dragging the Main row of the Timeline.",
       "Prevented Timeline marquee selection to start from the properties panel.",
-<<<<<<< HEAD
       "Fixed a bug preventing to clear the Timeline color picker input.",
-      "Disabled the Timeline color picker for fields with `linear-gradient`s and similar properties."
-=======
+      "Disabled the Timeline color picker for fields with `linear-gradient`s and similar properties.",
       "Prevented crashes on invalid curve string values."
->>>>>>> 89bafdcb
     ]
   }
 }