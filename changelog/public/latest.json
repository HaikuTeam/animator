{
  "sections": {
    "Fixes": [
      "Fixed a crash related to pasting with a nested timeline row selected.",
      "Fixed occasional empty thumbnails on the share page for projects with subcomponents.",
      "Fixed a crash related to using invalid 'd' attributes for a path.",
<<<<<<< HEAD
      "Disabled the creation of keyframes for Size properties on the Main component."
=======
      "Fixed a bug causing the Timeline to display non-existent keyframes."
>>>>>>> 0a44cc22
    ]
  }
}<|MERGE_RESOLUTION|>--- conflicted
+++ resolved
@@ -4,11 +4,8 @@
       "Fixed a crash related to pasting with a nested timeline row selected.",
       "Fixed occasional empty thumbnails on the share page for projects with subcomponents.",
       "Fixed a crash related to using invalid 'd' attributes for a path.",
-<<<<<<< HEAD
-      "Disabled the creation of keyframes for Size properties on the Main component."
-=======
+      "Disabled the creation of keyframes for Size properties on the Main component.",
       "Fixed a bug causing the Timeline to display non-existent keyframes."
->>>>>>> 0a44cc22
     ]
   }
 }