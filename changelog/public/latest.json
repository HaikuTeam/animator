--- conflicted
+++ resolved
@@ -1,22 +1,16 @@
 {
   "sections": {
     "What's new": [
-<<<<<<< HEAD
-      "Better auto-complete items in Expressions."
-=======
+      "Better auto-complete items in Expressions.",
       "Added placeholder support for the Vue adapter."
->>>>>>> e86d415e
     ],
     "Fixes": [
       "Added a notice when trying to edit Bounce/Elastic curves via double-click.",
       "Prevented property inputs on the Timeline from closing unexpectedly.",
       "Fixed a crash when trying to animate invalid paths.",
       "Fixed issues with the Timeline playback controls.",
-<<<<<<< HEAD
-      "Fixed the value of the `$clock` injectable."
-=======
+      "Fixed the value of the `$clock` injectable.",
       "Prevented marquee controls on stage from being affected by zoom."
->>>>>>> e86d415e
     ]
   }
 }