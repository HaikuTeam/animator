--- conflicted
+++ resolved
@@ -12,11 +12,8 @@
       "Fixed an issue preventing ungrouped SVG elements from receiving display properties from the original SVG.",
       "Fixed a rare crash triggered by quickly dragging or scaling elements on stage immediately after instantiation.",
       "Fixed an issue where the library won't show the buttons to create design assets if you have a component defined.",
-<<<<<<< HEAD
-      "Fixed project bytecode revision on published project"
-=======
-      "Fixed a bug causing the Frame Actions Editor to display the wrong title"
->>>>>>> 927f68d3
+      "Fixed an issue where sometimes a published project might show the wrong version.",
+      "Fixed a bug causing the Frame Actions Editor to display the wrong title."
     ]
   }
 }