--- conflicted
+++ resolved
@@ -17,13 +17,10 @@
       "Fixed a bug preventing the time/frame indicator of subcomponents to update.",
       "Fixed a bug causing the Timeline ticker to behave unexpectedly in certain situations.",
       "Fixed a bug causing the Actions editor to unexpectedly close.",
-<<<<<<< HEAD
       "Fixed a bug preventing Timeline marquee selection to start from within collapsed rows.",
-      "Added better logic to calculate the size of the Timeline multiline expressions editor on different sizes."
-=======
+      "Added better logic to calculate the size of the Timeline multiline expressions editor on different sizes.",
       "Do not allow Timeline rows to be dragged over the controls on the top.",
       "Focus code editor when switching to code mode"
->>>>>>> 38812eda
     ]
   }
 }