{
  "date": "September 17, 2018",
  "sections": {
    "What's new": [
      "Now you can paste expressions or values into Timeline properties without having to open/focus the input."
    ],
    "Fixes": [
      "Improved zooming behavior in the Timeline.",
      "Snap lines now have a consistent thickness regardless of the artboard zoom level.",
      "Export options are now disabled outside of a project.",
      "User Menu -> Your Profile now points to the correct location.",
      "Fixed a crash caused by forking certain projects.",
<<<<<<< HEAD
      "Added more detail to error messages resulting from attempting to save with invalid content in code mode.",
      "Minor fixes to the multiline Expressions editor.",
      "GIFs and videos now always show the contents of the main component."
=======
      "Improve code editor save error popup.",
      "Minor fixes to the multiline Expressions editor.",
      "Fixed a bug causing Timeline inputs with numbers in exponential format to display 'NaN' instead of the correct value.",
      "Fixed a bug preventing the time/frame indicator of subcomponents to update.",
      "Fixed a bug causing the Timeline ticker to behave unexpectedly in certain situations."
>>>>>>> 534e1e54
    ]
  }
}<|MERGE_RESOLUTION|>--- conflicted
+++ resolved
@@ -10,17 +10,12 @@
       "Export options are now disabled outside of a project.",
       "User Menu -> Your Profile now points to the correct location.",
       "Fixed a crash caused by forking certain projects.",
-<<<<<<< HEAD
       "Added more detail to error messages resulting from attempting to save with invalid content in code mode.",
       "Minor fixes to the multiline Expressions editor.",
       "GIFs and videos now always show the contents of the main component."
-=======
-      "Improve code editor save error popup.",
-      "Minor fixes to the multiline Expressions editor.",
       "Fixed a bug causing Timeline inputs with numbers in exponential format to display 'NaN' instead of the correct value.",
       "Fixed a bug preventing the time/frame indicator of subcomponents to update.",
       "Fixed a bug causing the Timeline ticker to behave unexpectedly in certain situations."
->>>>>>> 534e1e54
     ]
   }
 }