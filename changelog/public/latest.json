{
  "sections": {
    "What's new": [
      "Added the ability drag and reposition the Bezier Editor."
    ],
    "Fixes": [
      "Removed `Control Flow > If` and `Control Flow > Repeat` from the Timeline 'ADD +' menu.",
      "Reworded 'Translation' to 'Position' in the Timeline 'ADD +' menu.",
<<<<<<< HEAD
      "Fixed a bug causing the app to crash when an invalid curve value is entered while the Curve Editor is open."
=======
      "Removed a drag ghost image randomly appearing when keyframes are dragged."
>>>>>>> 79c7cd47
    ]
  }
}<|MERGE_RESOLUTION|>--- conflicted
+++ resolved
@@ -4,13 +4,9 @@
       "Added the ability drag and reposition the Bezier Editor."
     ],
     "Fixes": [
-      "Removed `Control Flow > If` and `Control Flow > Repeat` from the Timeline 'ADD +' menu.",
-      "Reworded 'Translation' to 'Position' in the Timeline 'ADD +' menu.",
-<<<<<<< HEAD
-      "Fixed a bug causing the app to crash when an invalid curve value is entered while the Curve Editor is open."
-=======
-      "Removed a drag ghost image randomly appearing when keyframes are dragged."
->>>>>>> 79c7cd47
+      "Renamed 'Translation' to 'Position' in the Timeline 'ADD +' menu.",
+      "Fixed a crash when an invalid curve value is entered while the Curve Editor is open.",
+      "Removed a drag ghost image appearing while keyframes are dragged."
     ]
   }
 }