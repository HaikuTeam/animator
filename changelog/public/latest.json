--- conflicted
+++ resolved
@@ -5,12 +5,9 @@
     ],
     "Fixes": [
       "Now the library shows a progress indicator when creating Sketch or Illustrator files within Haiku.",
-<<<<<<< HEAD
+      "Lottie export now supports SVGs with non-standard viewboxes.",
       "Fixed an edge case causing a crash when changing the zoom of the Timeline from the scroll bar.",
       "Increase the clickeable area to change the Timeline display mode between frames/seconds."
-=======
-      "Lottie export now supports SVGs with non-standard viewboxes."
->>>>>>> adc6f384
     ]
   }
 }