--- conflicted
+++ resolved
@@ -5,13 +5,9 @@
       "Creating a component with the + sign now always creates an empty component."
     ],
     "Fixes": [
-<<<<<<< HEAD
       "Fixed an issue where the cancel button did not always close the action editor.",
-      "Fixed several issues where some elements might disappear, lose opacity, or become distored when ungrouped."
-=======
-      "@haiku/cli now uses configured proxy settings.",
-      "Fix action editor cancel button not working with syntax errors."
->>>>>>> 406b1726
+      "Fixed several issues where some elements might disappear, lose opacity, or become distored when ungrouped.",
+      "@haiku/cli now uses configured proxy settings."
     ]
   }
 }