--- conflicted
+++ resolved
@@ -13,14 +13,10 @@
       "Fixed visual glitches on certain scenarios when dragging items from the Library to the Stage.",
       "Syncing external designs is now automatically disabled after editing nested element properties on the timeline.",
       "Improved Firefox compatibility for Haikus with complex SVGs.",
-      "Set multi-line expression editor tab width to 2 spaces.",
-<<<<<<< HEAD
       "Fixed broken images on the `share.haiku.ai` profile page when using raster images."
-=======
       "Improve the performance of the Timeline when many rows are open.",
       "Fixed an issue causing the component name to sometimes appear offset from the artboard.",
       "Set multi-line expression editor tab width to 2 spaces."
->>>>>>> d30a4373
     ]
   }
 }