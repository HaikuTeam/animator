{
  "sections": {
    "What's new": [
      "Added the ability drag and reposition the Bezier Editor."
    ],
    "Fixes": [
<<<<<<< HEAD
      "Removed `Control Flow > If` and `Control Flow > Repeat` from the Timeline 'ADD +' menu.",
      "Reworded 'Translation' to 'Position' in the Timeline 'ADD +' menu.",
      "Fixed crash when pressing `cmd + A` when an element is being dragged."
=======
      "Renamed 'Translation' to 'Position' in the Timeline 'ADD +' menu.",
      "Fixed a crash when an invalid curve value is entered while the Curve Editor is open.",
      "Removed a drag ghost image appearing while keyframes are dragged."
>>>>>>> 79006579
    ]
  }
}<|MERGE_RESOLUTION|>--- conflicted
+++ resolved
@@ -4,15 +4,11 @@
       "Added the ability drag and reposition the Bezier Editor."
     ],
     "Fixes": [
-<<<<<<< HEAD
+      "Fixed a crash when pressing `Cmd + A` while an element is being dragged.",
+      "Fixed a crash when an invalid curve value is entered while the Curve Editor is open.",
       "Removed `Control Flow > If` and `Control Flow > Repeat` from the Timeline 'ADD +' menu.",
-      "Reworded 'Translation' to 'Position' in the Timeline 'ADD +' menu.",
-      "Fixed crash when pressing `cmd + A` when an element is being dragged."
-=======
       "Renamed 'Translation' to 'Position' in the Timeline 'ADD +' menu.",
-      "Fixed a crash when an invalid curve value is entered while the Curve Editor is open.",
       "Removed a drag ghost image appearing while keyframes are dragged."
->>>>>>> 79006579
     ]
   }
 }