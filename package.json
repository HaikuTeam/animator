--- conflicted
+++ resolved
@@ -32,12 +32,10 @@
   },
   "dependencies": {
     "@haiku/player": "^3.0.4",
-<<<<<<< HEAD
     "@haiku/cli": "3.1.19",
     "@haiku/core": "3.1.19",
     "@haiku/sdk-client": "3.1.19",
     "@haiku/sdk-inkstone": "3.1.19",
-    "haiku-bytecode": "3.1.19",
     "haiku-common": "3.1.19",
     "haiku-creator": "3.1.19",
     "haiku-formats": "3.1.19",
@@ -50,23 +48,6 @@
     "haiku-timeline": "3.1.19",
     "haiku-ui-common": "3.1.19",
     "haiku-websockets": "3.1.19"
-=======
-    "@haiku/cli": "3.1.17",
-    "@haiku/core": "3.1.17",
-    "@haiku/sdk-client": "3.1.17",
-    "@haiku/sdk-inkstone": "3.1.17",
-    "haiku-common": "3.1.17",
-    "haiku-creator": "3.1.17",
-    "haiku-formats": "3.1.17",
-    "haiku-fs-extra": "3.1.17",
-    "haiku-glass": "3.1.17",
-    "haiku-plumbing": "3.1.17",
-    "haiku-sdk-creator": "3.1.17",
-    "haiku-serialization": "3.1.17",
-    "haiku-state-object": "3.1.17",
-    "haiku-timeline": "3.1.17",
-    "haiku-ui-common": "3.1.17"
->>>>>>> 537a8f02
   },
   "devDependencies": {
     "async": "^2.5.0",
