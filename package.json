--- conflicted
+++ resolved
@@ -5,11 +5,7 @@
     "packages/@haiku/*",
     "packages/haiku-*"
   ],
-<<<<<<< HEAD
-  "version": "3.1.16",
-=======
   "version": "3.1.17",
->>>>>>> d0086db1
   "description": "Haiku monorepo",
   "main": "index.js",
   "author": "Matthew Trost <matthew@trost.co>",
@@ -36,25 +32,6 @@
   },
   "dependencies": {
     "@haiku/player": "^3.0.4",
-<<<<<<< HEAD
-    "@haiku/cli": "3.1.16",
-    "@haiku/core": "3.1.16",
-    "@haiku/sdk-client": "3.1.16",
-    "@haiku/sdk-inkstone": "3.1.16",
-    "haiku-bytecode": "3.1.16",
-    "haiku-common": "3.1.16",
-    "haiku-creator": "3.1.16",
-    "haiku-formats": "3.1.16",
-    "haiku-fs-extra": "3.1.16",
-    "haiku-glass": "3.1.16",
-    "haiku-plumbing": "3.1.16",
-    "haiku-sdk-creator": "3.1.16",
-    "haiku-serialization": "3.1.16",
-    "haiku-state-object": "3.1.16",
-    "haiku-timeline": "3.1.16",
-    "haiku-ui-common": "3.1.16",
-    "haiku-websockets": "3.1.16"
-=======
     "@haiku/cli": "3.1.17",
     "@haiku/core": "3.1.17",
     "@haiku/sdk-client": "3.1.17",
@@ -72,7 +49,6 @@
     "haiku-timeline": "3.1.17",
     "haiku-ui-common": "3.1.17",
     "haiku-websockets": "3.1.17"
->>>>>>> d0086db1
   },
   "devDependencies": {
     "async": "^2.5.0",
