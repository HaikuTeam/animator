{
  "name": "haiku-mono",
  "private": true,
<<<<<<< HEAD
  "version": "2.0.47",
=======
  "version": "2.0.46",
>>>>>>> edfe6a55
  "description": "Haiku monorepo",
  "main": "index.js",
  "author": "Matthew Trost <matthew@trost.co>",
  "license": "UNLICENSED",
  "scripts": {
    "start": "npm run mono:dev",
    "lint": "standard \"./scripts/**/*.js\" --fix --verbose | snazzy",
    "mono:dev": "node ./scripts/dev.js",
    "mono:finalize": "node ./scripts/finalize.js",
    "mono:finish": "node ./scripts/finish.js",
    "mono:cmd": "node ./scripts/cmd.js",
    "mono:reset-links": "npm run mono:cmd \"rm -rf node_modules\" && npm run mono:npm-install && npm run mono:npm-link",
    "mono:sha-norm": "node ./scripts/sha-norm.js",
    "mono:npm-install": "node ./scripts/npm-install.js",
    "mono:npm-link": "node ./scripts/npm-link.js",
    "mono:npm-unlink": "node ./scripts/npm-unlink.js",
    "mono:npm-semver-set": "node ./scripts/npm-semver-set.js",
    "mono:npm-semver-inc": "node ./scripts/npm-semver-inc.js",
    "mono:npm-semver-top": "node ./scripts/npm-semver-top.js",
    "mono:git-ac": "node ./scripts/git-ac.js",
    "mono:git-push": "node ./scripts/git-push.js",
    "mono:git-pull": "node ./scripts/git-pull.js",
    "mono:git-status": "node ./scripts/git-status.js",
    "mono:git-diff": "node ./scripts/git-diff.js",
    "mono:git-co-all": "node ./scripts/git-co-all.js",
    "mono:git-checkout-b": "node ./scripts/git-checkout-b.js",
    "mono:git-checkout-branch": "node ./scripts/git-checkout-branch.js",
    "mono:git-merge-branch": "node ./scripts/git-merge-branch.js",
    "mono:git-checkout": "node ./scripts/git-checkout.js"
  },
  "devDependencies": {
    "async": "2.1.5",
    "cli-color": "1.2.0",
    "dependency-graph": "^0.5.0",
    "fs-extra": "2.0.0",
    "lodash": "4.17.4",
    "moment": "2.17.1",
    "semver": "5.3.0",
    "snazzy": "6.0.0",
    "standard": "8.6.0",
    "yargs": "6.6.0"
  },
  "standard": {
    "ignore": [
      "/packages/*"
    ]
  }
}<|MERGE_RESOLUTION|>--- conflicted
+++ resolved
@@ -1,11 +1,7 @@
 {
   "name": "haiku-mono",
   "private": true,
-<<<<<<< HEAD
-  "version": "2.0.47",
-=======
-  "version": "2.0.46",
->>>>>>> edfe6a55
+  "version": "2.0.50",
   "description": "Haiku monorepo",
   "main": "index.js",
   "author": "Matthew Trost <matthew@trost.co>",
