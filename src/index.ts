
import * as clc from "cli-color"
import * as path from "path"
import * as prependFile from "prepend-file"
import * as inquirer from "inquirer"
import * as _ from "lodash"
import * as os from "os"
import * as tail from "tail"
import { argv } from "yargs"
import * as request from "request"
import * as chalk from "chalk"
import * as mkdirp from "mkdirp"
import * as fs from "fs"
import * as hasbin from "hasbin"
import { execSync } from 'child_process'

import { inkstone } from "haiku-sdk-inkstone"
import { client } from "haiku-sdk-client"

let dedent = require("dedent")

const banner = dedent`
<<<<<<< HEAD
  Haiku CLI (version 2.0.92)
=======
  Haiku CLI (version 2.0.90)
>>>>>>> c5e9b4f6

  Usage:
    haiku <command> [flags]

  Commands:
    clone <project_name> - Clone a Haiku project to your filesystem, passing through to git clone
    delete - Delete a Haiku project by name (interactive)
    diff-tail - See a live stream of code diffs that are being written by Haiku
    list - List your team's Haiku projects
    login - Log in to Haiku (interactive)
    logout - Log out of Haiku
    install <project_name> - Install a Haiku project as an npm module, requires a package.json
    update - Updates all Haiku-installed packages, passing through to npm update
    help - Display this message
`

const args = argv._

const subcommand = args.shift()

const flags = _.clone(argv)
delete flags._
delete flags.$0

function finish(code?: number) {
  process.exit(code)
}

// process.stdin.resume()
function exitwrap(maybeException) {
  if (maybeException) console.log(maybeException)
  process.exit()
}
process.on("exit", exitwrap)
process.on("SIGINT", exitwrap)
process.on("uncaughtException", exitwrap)

const main = path.join(__dirname, "..", "creator", "electron-main.js")

function handleError(err) {
  //TODO: figure out error categories, allow individual CLI commands to handle categories as needed
}

function help() {
  console.log(banner)
  finish()
}

function ensureAuth(cb) {
  var token = client.config.getAuthToken()
  if (!token || token == "") {
    console.log("You must be authenticated to do that.")
    doLogin(function () {
      token = client.config.getAuthToken()
      if (!token || token == "") {
        console.log("Hm, that didn't work.  Let's try again.")
        ensureAuth(cb)
      } else {
        cb(token)
      }
    })
  } else {
    cb(token)
  }
}


inkstone.setConfig({
  baseUrl: flags.api || "https://inkstone.haiku.ai/",
  baseShareUrl: flags.share || "https://share.haiku.ai/"
});

if (flags.verbose) {
  client.setConfig({ verbose: true })
  console.log("Flags: ", flags)
}

switch (subcommand) {
  case "await-share":
    //undocumented; used for SDK development
    doAwaitShare()
    break
  case "check-invite":
    //undocumented: used for SDK development
    doCheckInvite()
    break
  case "claim-invite":
    //undocumented: used for SDK development
    doClaimInvite()
    break
  case "clone":
    doClone()
    break
  case "delete":
    doDelete()
    break
  case "diff-tail":
    doDiffTail()
    break
  case "heal":
    doHeal()
    break
  case "list":
    doList()
    break
  case "login":
    doLogin()
    break
  case "logout":
  case "logoff":
    doLogout()
    break
  case "new":
  case "generate":
  case "create":
    //Not intended for user consumption yet
    doCreate()
    break
  // case "import":
  //   doImport()
  //   break
  case "install":
    doInstall()
    break
  case "open":
    doOpen()
    break
  case "update":
  case "upgrade":
    doUpdate()
    break
  case "help":
    help()
    break
  default:
    help()
    break
}

function doAwaitShare() {
  var id = args[0]
  inkstone.snapshot.awaitSnapshotLink(id, (err, str) => {
    if (err !== undefined) {
      console.log(chalk.red(err))
    } else {
      console.log(chalk.green("Share link: " + str))
    }
  })
}

function doCheckInvite() {
  var code = args[0]
  inkstone.invite.checkValidity(code, (err, valid) => {
    if (valid) console.log(chalk.green("invite is valid"))
    else console.log(chalk.red(err))
  })
}

function doClaimInvite() {
  inquirer.prompt([
    {
      type: "input",
      name: "code",
      message: "Invite Code:",
    },
    {
      type: "input",
      name: "email",
      message: "Email Address:",
    },
    {
      type: "password",
      name: "password",
      message: "Password:",
    },
    {
      type: "input",
      name: "organizationName",
      message: "Organization Name (only needed if org invite):",
    }
  ]).then(function (answers: inquirer.Answers) {
    var projectName = answers["name"]
    var claim: inkstone.invite.InviteClaim = {
      Code: answers["code"],
      Email: answers["email"],
      OrganizationName: answers["organizationName"],
      Password: answers["password"]
    }

    inkstone.invite.claimInvite(claim, (err, valid) => {
      if (valid) console.log(chalk.green("Invite successfully claimed. Welcome to Haiku!"))
      else console.log(chalk.red(err))
    })
  })
}


function doClone() {
  var projectName = args[0]
  var destination = args[1] || projectName
  if (destination.charAt(destination.length - 1) !== "/") destination += "/"

  ensureAuth(function (token) {
    inkstone.project.getByName(token, projectName, function (err, projectAndCredentials) {
      if (err) {
        console.log(chalk.bold(`Project ${projectName} not found.`))
        process.exit(1)
      } else {
        var gitEndpoint = projectAndCredentials.Project.GitRemoteUrl
        //TODO:  store credentials more securely than this
        gitEndpoint = gitEndpoint.replace("https://", "https://" + encodeURIComponent(projectAndCredentials.Credentials.CodeCommitHttpsUsername) + ":" + encodeURIComponent(projectAndCredentials.Credentials.CodeCommitHttpsPassword) + "@")

        client.git.cloneRepo(gitEndpoint, destination, (err) => {
          if (err != undefined) {
            console.log(chalk.red("Error cloning project.  Use the --verbose flag for more information."))
            process.exit(1)
          } else {
            console.log(`Project ${chalk.bold(projectName)} cloned to ${chalk.bold(destination)}`)
            process.exit(0)
          }
        })
      }
    })
  })
}


function doCreate() {
  ensureAuth((token: string) => {
    //TODO:  support "cloning" project directly into fs after creation (i.e. autoimport)
    inquirer.prompt([
      {
        type: "input",
        name: "name",
        message: "Project Name:",
      }
    ]).then(function (answers: inquirer.Answers) {
      var projectName = answers["name"]
      console.log("Creating project...")
      
      inkstone.project.create(token, { Name: projectName }, (err, project) => {
        if (err) {
          console.log(chalk.red("Error creating project.  Does this project with this name already exist?"))
          process.exit(1)
        } else {
          console.log(chalk.green("Project created!"))
          process.exit(0)
        }
      })
    })
  })
}

function doDelete() {
  ensureAuth((token: string) => {
    console.log(chalk.bold("Please note that deleting this project will delete it for your entire team."))
    console.log(chalk.red("Deleting a project cannot be undone!"))
    inquirer.prompt([
      {
        type: "input",
        name: "name",
        message: "Project Name:",
      }
    ]).then(function (answers: inquirer.Answers) {
      var projectName = answers["name"]
      console.log("Deleting project...")
      inkstone.project.deleteByName(token, projectName, (err, project) => {
        if (err) {
          console.log(chalk.red("Error deleting project.  Does this project exist?"))
          process.exit(1)
        } else {
          console.log(chalk.green("Project deleted!"))
          process.exit(0)
        }
      })
    })
  })
}

function doDiffTail() {
  try {
    var tailer = new tail.Tail(os.homedir() + "/.haiku/logs/haiku-diffs.log")
    tailer.on("line", function (data) {
      console.log(data)
    })
  } catch (e) {
    console.log(chalk.red("You need to edit a project at least once with Haiku in order to use diff-tail."))
  }
}

//USAGE:  haiku import design-test dest/
//        clone git repo "someendpoint/design-test" as a subtree into the dest/design-test folder
function doImport() {
  var projectName = args[0]
  var destination = args[1] || projectName
  if (destination.charAt(destination.length - 1) !== "/") destination += "/"

  ensureAuth(function (token) {
    inkstone.project.getByName(token, projectName, function (err, projectAndCredentials) {
      if (err) {
        console.log(chalk.bold(`Project ${projectName} not found.`))
      } else {

        var actuallyDoImport = function () {
          var gitEndpoint = projectAndCredentials.Project.GitRemoteUrl
          //TODO:  store credentials more securely than this
          gitEndpoint = gitEndpoint.replace("https://", "https://" + encodeURIComponent(projectAndCredentials.Credentials.CodeCommitHttpsUsername) + ":" + encodeURIComponent(projectAndCredentials.Credentials.CodeCommitHttpsPassword) + "@")

          client.git.ensureRemoteIsInitialized(projectName, gitEndpoint, () => {
            client.git.forciblyCloneSubrepo(projectName, destination, () => {
              console.log(`Project ${chalk.bold(projectName)} imported to ${chalk.bold(destination)}`)
            })
          })
        }

        //check if directory exists and is non-empty
        //if it does, prompt user that it exists & has stuff in it
        //ask whether it should be overwritten
        var alreadyExists = fs.existsSync(path.resolve(destination))
        if (alreadyExists) {
          inquirer.prompt([
            {
              type: "confirm",
              name: "confirmed",
              message: `The destination directory ${destination} already exists.  Do you want to overwrite it?`,
            }
          ]).then(function (answers: inquirer.Answers) {
            if (answers["confirmed"]) {
              actuallyDoImport()
            }
          })
        } else {
          actuallyDoImport()
        }

      }

    })
  })
}


//TODO:  copy .haiku scripts
//       ensure that packages are legit & pointed at latest & updated
//       ensure that prepare script is injected
//       message that .haiku folder needs to be added to git
//       ensure that ssh keys are generated and registered with server
function doHeal() {
  console.log("Unimplemented.  But please contact support@haiku.ai and we'll help you out!")
  process.exit(0)
}

function doInstall() {
  var projectName = args[0]
  if (!projectName || projectName == "") {
    console.log(chalk.red("Please provide a project name: ") + chalk.bold("haiku install projectname"))
    process.exit(1)
  }
  ensureAuth(function (token) {
    //ensure that npm is installed
    hasbin('npm', function (result) {
      if (result) {
        //ensure that there's a package.json in this directory
        if (fs.existsSync(process.cwd() + "/package.json")) {
          var packageJson = client.npm.readPackageJson()

          if (!packageJson.dependencies) {
            packageJson.dependencies = {}
          }

          //construct project string: @haiku/org-project#latest          
          var projectString = "@haiku/"
          inkstone.organization.list(token, (err, orgs) => {
            if (err !== undefined) {
              console.log(chalk.red("There was an error retrieving your account information.") + "  Please ensure that you have internet access.  If this problem persists, please contact support@haiku.ai and tell us that you don't have an organization associated with your account.")
              process.exit(1)
            }
            projectString += orgs[0].Name.toLowerCase() + "-"

            inkstone.project.getByName(token, projectName, (err, projectAndCredentials) => {
              if (err != undefined) {
                console.log(chalk.red("That project wasn't found.") + "  Please ensure that you have the correct project name, that you're logged into the correct account and that you have internet access.")
                process.exit(1)
              }

              projectString += projectAndCredentials.Project.Name.toLowerCase()

              //now projectString should be @haiku/org-project
              packageJson.dependencies[projectString] = "latest"

              //Set up @haiku scope for this project if it doesn't exist
              var npmrc = ""
              try {
                npmrc = fs.readFileSync(".npmrc").toString()
              } catch (err) {
                if (err.code === 'ENOENT') {
                  //file not found, this is fine
                } else {
                  //different error, should throw
                  throw (err)
                }
              }
              if (npmrc.indexOf("@haiku") === -1) {
                prependFile.sync(".npmrc", dedent`
                  //reservoir.haiku.ai:8910/:_authToken=
                  @haiku:registry=https://reservoir.haiku.ai:8910/
                `)
              }

              client.npm.writePackageJson(packageJson)
              try {
                execSync("npm install")
              } catch (e) {
                console.log(chalk.red("npm install failed.") + " Your Haiku packages have been injected into package.json, but npm install failed.  Please try again.")
                process.exit(1)
              }

              console.log(chalk.green("Haiku project installed successfully."))
              process.exit(0)
            })

          })

        } else {
          console.log(chalk.red("haiku install can only be used at the root of a project with a package.json."))
          console.log("You can use " + chalk.bold("haiku clone ProjectName [/Optional/Destination]") + " to clone the project's git repo directly.")
          process.exit(1)
        }
      } else {
        console.log(chalk.red("npm was not found on this machine. ") + " We recommend installing it with nvm: https://github.com/creationix/nvm")
        process.exit(1)
      }
    })

  })
}

function doList() {
  ensureAuth((token: string) => {

    if (flags && flags.organizations) {
      inkstone.organization.list(token, (err, organizations) => {
        if (organizations == undefined || organizations.length == 0) {
          console.log("You are not a member of any organizations.")
        } else {
          console.log(chalk.cyan("Your Organizations:"))
          _.forEach(organizations, (org) => {
            console.log("  " + org.Name)
          })
        }
      })
      process.exit(0)
    } else {

      inkstone.project.list(token, (err, projects) => {
        if (projects == undefined || projects.length == 0) {
          console.log("No existing projects.  Use " + chalk.bold("haiku generate") + " to make a new one!")
          process.exit(0)
        } else {
          console.log(chalk.cyan("Your team's Haiku projects:"))
          console.log("(To work with one, call " + chalk.bold("haiku clone project_name") + " or " + chalk.bold("haiku install project_name"))
          _.forEach(projects, (project) => {
            console.log("  " + project.Name)
          })
          process.exit(0)
        }
      })
    }
  })
}

function doLogin(cb?: Function) {
  console.log("Enter your Haiku credentials.")
  var username = ""
  var password = ""

  inquirer.prompt([
    {
      type: "input",
      name: "username",
      message: "Email:",
    },
    {
      type: "password",
      name: "password",
      message: "Password:",
    }
  ]).then(function (answers: inquirer.Answers) {
    username = answers["username"]
    password = answers["password"]

    inkstone.user.authenticate(username, password, function (err, authResponse) {
      if (err !== undefined) {
        console.log(chalk.bold.red("Username or password incorrect."))
        if (flags.verbose) {
          console.log(err)
        }
      } else {
        client.config.setAuthToken(authResponse.Token)
        console.log(chalk.bold.green(`Welcome ${username}!`))
      }
      if (cb) {
        cb()
      } else {
        process.exit(0)
      }
    })
  })
}

function doLogout() {
  //TODO:  expire auth token on inkstone?
  client.config.setAuthToken("")
  process.exit(0)
}

function doOpen() {
  var projectName = args[0]

  ensureAuth(function (token) {
    inkstone.project.getByName(token, projectName, function (err, project) {
      console.log("TODO:  launch an instance of Haiku with this project open:", project)
      process.exit(0)
    })
  })
}

//TODO:  update only @haiku packages, instead of all updatable packages in package.json
function doUpdate() {
  hasbin('npm', function (result) {
    if (result) {
      try {
        execSync("npm update")
        console.log(chalk.green("Haiku packages updated successfully."))
        process.exit(0)
      } catch (e) {
        console.log(chalk.red("npm update failed.") + " This may be a configuration issue with npm.  Try running npm install and then running haiku update again.")
        process.exit(1)
      }
    } else {
      console.log(chalk.red("npm was not found on this machine. ") + " We recommend installing it with nvm: https://github.com/creationix/nvm")
      process.exit(1)
    }
  })
}



<|MERGE_RESOLUTION|>--- conflicted
+++ resolved
@@ -20,11 +20,7 @@
 let dedent = require("dedent")
 
 const banner = dedent`
-<<<<<<< HEAD
-  Haiku CLI (version 2.0.92)
-=======
-  Haiku CLI (version 2.0.90)
->>>>>>> c5e9b4f6
+  Haiku CLI (version 2.0.93)
 
   Usage:
     haiku <command> [flags]
