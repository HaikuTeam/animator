/**
 * Copyright (c) Haiku 2016-2018. All rights reserved.
 */

import {
  BytecodeNode,
  BytecodeOptions,
  Curve,
  HaikuBytecode,
  IExpandResult,
  IHaikuContext,
  ParsedValueCluster,
} from './api';
import Config from './Config';
import HaikuBase, {GLOBAL_LISTENER_KEY} from './HaikuBase';
import HaikuClock from './HaikuClock';
import HaikuElement from './HaikuElement';
import HaikuHelpers from './HaikuHelpers';
import {ascend, cssMatchOne, cssQueryTree, visit, xmlToMana} from './HaikuNode';
import HaikuTimeline, {PlaybackSetting, TimeUnit} from './HaikuTimeline';
import ColorUtils from './helpers/ColorUtils';
import consoleErrorOnce from './helpers/consoleErrorOnce';
import {isLiveMode} from './helpers/interactionModes';
import isMutableProperty from './helpers/isMutableProperty';
import {synchronizePathStructure} from './helpers/PathUtil';
import SVGPoints from './helpers/SVGPoints';
import Layout3D from './Layout3D';
import {
  runMigrationsPostPhase,
  runMigrationsPrePhase,
} from './Migration';
import enhance from './reflection/enhance';
import functionToRFO, {RFO} from './reflection/functionToRFO';
import StateTransitionManager, {StateTransitionParameters, StateValues} from './StateTransitionManager';
import Transitions from './Transitions';
import assign from './vendor/assign';
import {CurveSpec} from './vendor/svg-points/types';

const FUNCTION = 'function';
const KEYFRAME_ZERO = 0;
const OBJECT = 'object';
const MAX_INT = 2147483646;
const SCOPE_STRATA = {div: 'div', svg: 'svg'};

const parseD = (value: string|CurveSpec[]): CurveSpec[] => {
  // in case of d="" for any reason, don't try to expand this otherwise this will choke
  // #TODO: arguably we should preprocess SVGs before things get this far; try svgo?
  if (!value || value.length === 0) {
    return [];
  }
  // Allow points to return an array for convenience, and let downstream marshal it
  if (Array.isArray(value)) {
    return value;
  }
  return SVGPoints.pathToPoints(value);
};

const generateD = (value: string|CurveSpec[]): string => {
  if (typeof value === 'string') {
    return value;
  }
  return SVGPoints.pointsToPath(value);
};

const parseColor = (value) => {
  return ColorUtils.parseString(value);
};

const generateColor = (value) => {
  return ColorUtils.generateString(value);
};

const parsePoints = (value) => {
  if (Array.isArray(value)) {
    return value;
  }
  return SVGPoints.polyPointsStringToPoints(value);
};

const generatePoints = (value) => {
  if (typeof value === 'string') {
    return value;
  }
  return SVGPoints.pointsToPolyString(value);
};

const isFunction = (value) => {
  return typeof value === FUNCTION;
};

const INJECTABLES: any = {};

declare var window: any;

const pkg = require('./../package.json');
const VERSION = pkg.version;

const STRING_TYPE = 'string';
const OBJECT_TYPE = 'object';
const HAIKU_ID_ATTRIBUTE = 'haiku-id';
const DEFAULT_TIMELINE_NAME = 'Default';

const CSS_QUERY_MAPPING = {
  name: 'elementName',
  attributes: 'attributes',
  children: 'children',
};

/**
 * An interface for a "hot component" to patch into the renderer.
 *
 * Hot components are intended to be applied during hot editing when an immutable-looking thing happens to mutate
 * without marking the owner HaikuComponent instance for a full flush render.
 */
export interface HotComponent {
  timelineName: string;
  selector: string;
  propertyNames: string[];
}

export interface ClearCacheOptions {
  clearStates?: boolean;
}

const templateIsString = (
  template: BytecodeNode|string,
): template is string => typeof template === STRING_TYPE;

// tslint:disable:variable-name function-name
export default class HaikuComponent extends HaikuElement {
  isDeactivated;
  isSleeping;
  _mutableTimelines;
  _states;

  bytecode;
  /**
   * @deprecated
   */
  _bytecode;
  config;
  container;
  context: IHaikuContext;
  CORE_VERSION;
  doAlwaysFlush;
  doesNeedFullFlush;
  doPreserve3d;
  guests: {[haikuId: string]: HaikuComponent};
  helpers;
  host: HaikuComponent;
  playback;
  PLAYER_VERSION;
  registeredEventHandlers;
  state;
  stateTransitionManager: StateTransitionManager;

  constructor (
    bytecode: HaikuBytecode,
    context: IHaikuContext,
    host: HaikuComponent,
    config: BytecodeOptions,
    container,
  ) {
    super();

    // We provide rudimentary support for passing the `template` as an XML string.
    if (templateIsString(bytecode.template)) {
      console.warn('[haiku core] converting template xml string to object');
      bytecode.template = xmlToMana(bytecode.template);
    }

    if (!bytecode.template) {
      console.warn('[haiku core] adding missing template object');
      bytecode.template = {elementName: 'div', attributes: {}, children: []};
    }

    if (!bytecode.timelines) {
      console.warn('[haiku core] adding missing timelines object');
      bytecode.timelines = {};
    }

    if (!bytecode.timelines[DEFAULT_TIMELINE_NAME]) {
      console.warn('[haiku core] adding missing default timeline');
      bytecode.timelines[DEFAULT_TIMELINE_NAME] = {};
    }

    if (!context) {
      throw new Error('Component requires a context');
    }

    if (!config) {
      throw new Error('Config options required');
    }

    if (!config.seed) {
      throw new Error('Seed value must be provided');
    }

    this.PLAYER_VERSION = VERSION; // #LEGACY
    this.CORE_VERSION = VERSION;

    this.context = context;
    this.container = container;

    this.host = host;
    this.guests = {};

    this.bytecode = (config.hotEditingMode)
      ? bytecode
      : clone(bytecode, this); // Important because migrations mutate the bytecode

    assertTemplate(this.bytecode.template);

    // Allow users to expose methods that can be called in event handlers
    if (this.bytecode.methods) {
      for (const methodNameGiven in this.bytecode.methods) {
        if (!this[methodNameGiven]) {
          this[methodNameGiven] = this.bytecode.methods[methodNameGiven].bind(this);
        }
      }
    }

    this._states = {}; // Storage for getter/setter actions in userland logic
    this.state = {}; // Public accessor object, e.g. this.state.foo = 1

    // Instantiate StateTransitions. Responsible to store and execute any state transition.
    this.stateTransitionManager = new StateTransitionManager(this);

    // `assignConfig` calls bindStates because our incoming config, which
    // could occur at any point during runtime, e.g. in React, may need to update internal states, etc.
    this.assignConfig(config);

    this._mutableTimelines = undefined;
    this._hydrateMutableTimelines();

    // Flag used internally to determine whether we need to re-render the full tree or can survive by just patching
    this.doesNeedFullFlush = false;

    // If true, will continually flush the entire tree until explicitly set to false again
    this.doAlwaysFlush = false;

    // If true, the component will assign 3D-preservation setting if one hasn't been set explicitly.
    // If config.preserve3d is 'auto', the migration pre-phase will try to detect whether 3d is needed.
    this.doPreserve3d = (this.config.preserve3d === true) ? true : false;

    // Dictionary of event handler names to handler functions; used to efficiently manage multiple subscriptions
    this.registeredEventHandlers = {};

    // Flag to determine whether this component should continue doing any work
    this.isDeactivated = false;

    // Flag to indicate whether we are sleeping, an ephemeral condition where no rendering occurs
    this.isSleeping = false;

    this.helpers = {
      data: {},
    };

    for (const helperName in HaikuHelpers.helpers) {
      this.helpers[helperName] = HaikuHelpers.helpers[helperName];
    }

    this.helpers.now = () => {
      if (isLiveMode(this.config.interactionMode)) {
        return (this.config.timestamp || 1) + (this.helpers.data.lastTimelineTime || 1);
      }

      return 1;
    };

    this.helpers.rand = () => {
      if (isLiveMode(this.config.interactionMode)) {
        const scopeKey = [
          this.helpers.data.lastTimelineName,
          this.helpers.data.lastTimelineTime,
          this.helpers.data.lastPropertyName,
          this.helpers.data.lastFlexId,
        ].join('|');

        const randKey = `${this.config.seed}@${scopeKey}`;

        const keyInt = stringToInt(randKey);

        const outFloat = ((keyInt + 1) % MAX_INT) / MAX_INT;

        return outFloat;
      }

      return 1;
    };

    this.helpers.find = (selector) => {
      return this.querySelectorAll(selector);
    };

    try {
      runMigrationsPrePhase(this, {/*options*/}, VERSION);
    } catch (exception) {
      console.warn('[haiku core] caught error during migration pre-phase', exception);
    }

    // Ensure full tree is are properly set up and all render nodes are connected to their models
    this.render({...this.config, forceApplyBehaviors: true});

    try {
      // If the bytecode we got happens to be in an outdated format, we automatically update it to the latest.
      runMigrationsPostPhase(
        this,
        {
          attrsHyphToCamel: ATTRS_HYPH_TO_CAMEL,
          // Random seed for adding instance uniqueness to ids at runtime.
          referenceUniqueness: (config.hotEditingMode)
            ? undefined // During editing, Haiku.app pads ids unless this is undefined
            : Math.random().toString(36).slice(2),
        },
        VERSION,
      );
    } catch (exception) {
      console.warn('[haiku core] caught error during migration post-phase', exception);
    }

    // Start the default timeline to initiate the component;
    // run before the did-initialize hook in case the user wants to cancel
    this.startTimeline(DEFAULT_TIMELINE_NAME);

    this.routeEventToHandlerAndEmit(GLOBAL_LISTENER_KEY, 'component:did-initialize', [this]);

    // #FIXME: some handlers may still reference `_bytecode` directly.
    this._bytecode = this.bytecode;
  }

  /**
   * @description Track elements that are at the horizon of what we want to render, i.e., a list of
   * virtual elements that we don't want to make any updates lower than in the tree.
   */
  markHorizonElement (virtualElement) {
    if (virtualElement && virtualElement.attributes) {
      virtualElement.__horizon = true;
    }
  }

  /**
   * @description Returns true/false whether this element is one that we don't want to make any
   *  updates further down its tree.
   */
  isHorizonElement (virtualElement): boolean {
    if (virtualElement && virtualElement.attributes) {
      return virtualElement.__horizon;
    }
    return false;
  }

  registerGuest (subcomponent: HaikuComponent) {
    this.guests[subcomponent.getId()] = subcomponent;
  }

  visitGuestHierarchy (visitor: Function) {
    visitor(this, this.$id, this.host);
    for (const $id in this.guests) {
      this.guests[$id].visitGuestHierarchy(visitor);
    }
  }

  // If the component needs to remount itself for some reason, make sure we fire the right events
  callRemount (incomingConfig, skipMarkForFullFlush = false) {
    this.routeEventToHandlerAndEmit(GLOBAL_LISTENER_KEY, 'component:will-mount', [this]);

    // Note!: Only update config if we actually got incoming options!
    if (incomingConfig) {
      this.assignConfig(incomingConfig);
    }

    if (!skipMarkForFullFlush) {
      this.markForFullFlush();
      this.clearCaches(null);
    }

    // If autoplay is not wanted, stop the all timelines immediately after we've mounted
    // (We have to mount first so that the component displays, but then pause it at that state.)
    // If you don't want the component to show up at all, use options.automount=false.
    const timelineInstances = this.getTimelines();

    for (const timelineName in timelineInstances) {
      const timelineInstance = timelineInstances[timelineName];

      if (this.config.autoplay) {
        if (timelineName === DEFAULT_TIMELINE_NAME) {
          // Assume we want to start the timeline from the beginning upon remount.
          // NOTE:
          // timeline.play() will normally trigger markForFullFlush because it assumes we need to render
          // from the get-go. However, in case of a callRemount, we might not want to do that since it can be kind of
          // like running the first frame twice. So we pass the option into play so it can conditionally skip the
          // markForFullFlush step.
          if (!timelineInstance.isExplicitlyPaused()) {
            timelineInstance.play({skipMarkForFullFlush});
          }
        }
      } else {
        timelineInstance.pause();
      }
    }

    this.context.contextMount();

    this.routeEventToHandlerAndEmit(GLOBAL_LISTENER_KEY, 'component:did-mount', [this]);
  }

  destroy () {
    super.destroy();
    // Destroy all timelines we host.
    const timelineInstances = this.getTimelines();
    for (const timelineName in timelineInstances) {
      const timelineInstance = timelineInstances[timelineName];
      timelineInstance.destroy();
    }

    this.visitGuestHierarchy((component) => {
      // Clean up HaikuComponent dependents.
      // TODO: is this step necessary?
      if (component !== this) {
        component.destroy();
      }
    });

    this.visitDescendants((child) => {
      // Clean up HaikuElement dependents.
      child.destroy();
    });
  }

  callUnmount () {
    // Since we're unmounting, pause all animations to avoid unnecessary calc while detached
    const timelineInstances = this.getTimelines();
    for (const timelineName in timelineInstances) {
      const timelineInstance = timelineInstances[timelineName];
      timelineInstance.pause();
    }

    this.context.contextUnmount();

    this.routeEventToHandlerAndEmit(GLOBAL_LISTENER_KEY, 'component:will-unmount', [this]);
  }

  assignConfig (incomingConfig) {
    this.config = Config.build(this.config || {}, incomingConfig || {});

    // Don't assign the context config if we're a guest component;
    // assume only the top-level component should have this power
    if (this.host) {
      // Don't forget to update the configuration values shared by the context,
      // but skip component assignment so we don't end up in an infinite loop
      this.context.assignConfig(this.config, {skipComponentAssign: true});
    }

    const timelines = this.getTimelines();

    for (const name in timelines) {
      const timeline = timelines[name];
      timeline.assignOptions(this.config);
    }

    this.bindStates();

    assign(this.bytecode.timelines, this.config.timelines);

    return this;
  }

  set (key, value) {
    this.emitFromRootComponent('state:change', {state: key, from: this.state[key], to: value});

    this.state[key] = value;
    return this;
  }

  get (key) {
    return this.state[key];
  }

  setState (states: StateValues, transitionParameter?: StateTransitionParameters) {

    // Do not set any state if invalid
    if (!states || typeof states !== 'object') {
      return this;
    }

    // Set states is delegated to stateTransitionManager
    this.stateTransitionManager.setState(states, transitionParameter);

    return this;

  }

  getStates () {
    return this.state;
  }

  clearCaches (options: ClearCacheOptions = {}) {
    // HaikuBase implements a general-purpose caching mechanism which we also call here
    this.cacheClear();

    // Don't forget to repopulate the states with originals when we clear cache
    if (options.clearStates) {
      this.clearStates();
    }

    this._hydrateMutableTimelines();

    if (this.bytecode.timelines) {
      for (const timelineName in this.bytecode.timelines) {
        delete this.bytecode.timelines[timelineName].__max;
      }
    }
  }

  clearStates () {
    this._states = {};
    this.bindStates();
  }

  getClock (): HaikuClock {
    return this.context.getClock();
  }

  getTimelines () {
    return this.cacheFetch('getTimelines', () => {
      return this.fetchTimelines();
    });
  }

  fetchTimelines () {
    const names = Object.keys(this.bytecode.timelines);

    for (let i = 0; i < names.length; i++) {
      const name = names[i];

      if (!name) {
        continue;
      }

      const existing = HaikuTimeline.where({
        name,
        component: this,
      })[0];

      if (!existing) {
        HaikuTimeline.create(
          this,
          name,
          this.getTimelineDescriptor(name),
          this.config,
        );
      }
    }

    const out = {};

    HaikuTimeline.where({component: this}).forEach((timeline) => {
      out[timeline.getName()] = timeline;
    });

    return out;
  }

  getTimeline (name): HaikuTimeline {
    return this.getTimelines()[name];
  }

  fetchTimeline (name, descriptor): HaikuTimeline {
    const found = this.getTimeline(name);

    if (found) {
      return found;
    }

    return HaikuTimeline.create(this, name, descriptor, this.config);
  }

  getDefaultTimeline (): HaikuTimeline {
    const timelines = this.getTimelines();
    return timelines[DEFAULT_TIMELINE_NAME];
  }

  stopAllTimelines () {
    const timelines = this.getTimelines();
    for (const name in timelines) {
      this.stopTimeline(name);
    }
  }

  startAllTimelines () {
    const timelines = this.getTimelines();
    for (const name in timelines) {
      this.startTimeline(name);
    }
  }

  startTimeline (timelineName) {
    const time = this.context.clock.getExplicitTime();
    const descriptor = this.getTimelineDescriptor(timelineName);
    const existing = this.fetchTimeline(timelineName, descriptor);
    if (existing) {
      existing.start(time, descriptor);
    }
  }

  stopTimeline (timelineName) {
    const time = this.context.clock.getExplicitTime();
    const descriptor = this.getTimelineDescriptor(timelineName);
    const existing = this.getTimeline(timelineName);
    if (existing) {
      existing.stop(time, descriptor);
    }
  }

  /**
   * @description Convenience alias for HaikuTimeline#gotoAndPlay
   */
  gotoAndPlay (amount: number, unit: TimeUnit = TimeUnit.Frame) {
    this.getDefaultTimeline().gotoAndPlay(amount, unit);
  }

  /**
   * @description Convenience alias for HaikuTimeline#gotoAndStop
   */
  gotoAndStop (amount: number, unit: TimeUnit = TimeUnit.Frame) {
    this.getDefaultTimeline().gotoAndStop(amount, unit);
  }

  /**
   * @description Convenience alias for HaikuTimeline#pause
   */
  pause () {
    this.getDefaultTimeline().pause();
  }

  /**
   * @description Convenience alias for HaikuTimeline#stop
   */
  stop (maybeGlobalClockTime: number, descriptor) {
    this.getDefaultTimeline().stop(maybeGlobalClockTime, descriptor);
  }

  /**
   * @description Convenience alias for HaikuTimeline#seek
   */
  seek (amount: number, unit: TimeUnit = TimeUnit.Frame) {
    this.getDefaultTimeline().seek(amount, unit);
  }

  /**
   * @description Convenience alias for HaikuTimeline#start
   */
  start (maybeGlobalClockTime: number, descriptor) {
    this.getDefaultTimeline().start(maybeGlobalClockTime, descriptor);
  }

  /**
   * @description Convenience alias for HaikuTimeline#play
   */
  play (options: any = {}) {
    this.getDefaultTimeline().play();
  }

  getTimelineDescriptor (timelineName) {
    return this.bytecode.timelines[timelineName];
  }

  getInjectables (): any {
    const injectables = {};

    assign(injectables, this.getSummonablesSchema());

    // Local states get precedence over global summonables, so assign them last
    for (const key in this._states) {
      let type = this._states[key].type;
      if (!type) {
        type = typeof this._states[key];
      }
      injectables[key] = type;
    }

    return injectables;
  }

  /**
   * @method _deactivate
   * @description When hot-reloading a component during editing, this can be used to
   * ensure that this component doesn't keep updating after its replacement is loaded.
   */
  deactivate () {
    this.isDeactivated = true;
  }

  activate () {
    this.isDeactivated = false;
  }

  sleepOn () {
    this.isSleeping = true;
  }

  sleepOff () {
    this.isSleeping = false;
  }

  /**
   * @method dump
   * @description Dump serializable info about this object
   */
  dump () {
    const metadata = this.getBytecodeMetadata();
    return `${metadata.relpath}:${this.getComponentId()}`;
  }

  getBytecodeMetadata () {
    return this.bytecode.metadata;
  }

  getBytecodeRelpath (): string {
    const metadata = this.getBytecodeMetadata();
    return metadata && metadata.relpath;
  }

  getBytecodeProject (): string {
    const metadata = this.getBytecodeMetadata();
    return metadata && metadata.project;
  }

  getBytecodeOrganization (): string {
    const metadata = this.getBytecodeMetadata();
    return metadata && metadata.organization;
  }

  getAddressableProperties (out = {}) {
    if (!this.bytecode.states) {
      return out;
    }

    for (const name in this.bytecode.states) {
      const state = this.bytecode.states[name];

      out[name] = {
        name,
        type: 'state', // As opposed to a 'native' property like fill-rule
        prefix: name, // States aren't named like rotation.x, so there is no 'prefix'
        suffix: undefined, // States aren't named like rotation.x, so there is no 'suffix'
        fallback: state.value, // Weird nomenclature: In Haiku.app, fallback means the default value
        typedef: state.type, // Weird nomenclature: In Haiku.app, typedef just means the runtime type
        mock: state.mock, // Just in case needed by someone
        target: this, // Used for tracking convenience; may also be an 'element'; do not remove
        value: () => { // Lazy because this may change over time and we don't want to require re-query
          return this.state[name]; // The current live value of this state as seen by the app
        },
      };
    }

    return out;
  }

  bindStates () {
    const allStates = assign({}, this.bytecode.states, this.config.states);

    for (const stateSpecName in allStates) {
      const stateSpec = allStates[stateSpecName];

      // 'null' is the signal for an empty prop, not undefined.
      if (stateSpec.value === undefined) {
        console.error(
          'Property `' +
          stateSpecName +
          '` cannot be undefined; use null for empty states',
        );

        continue;
      }

      const isValid = stateSpecValidityCheck(stateSpec, stateSpecName);

      if (isValid) {
        this._states[stateSpecName] = stateSpec.value;

        this.defineSettableState(stateSpec, stateSpecName);
      }
    }
  }

  defineSettableState (
    stateSpec,
    stateSpecName: string,
  ) {
    // Note: We define the getter/setter on the object itself, but the storage occurs on the pass-in statesTargetObject
    Object.defineProperty(this.state, stateSpecName, {
      configurable: true,

      get: () => {
        return this._states[stateSpecName];
      },

      set: (inputValue) => {
        if (stateSpec.setter) {
          // Important: We call the setter with a binding of the component, so it can access methods on `this`
          this._states[stateSpecName] = stateSpec.setter.call(
            this,
            inputValue,
          );
        } else {
          this._states[stateSpecName] = inputValue;
        }

        if (!this.isDeactivated) {
          this.emit('state:set', stateSpecName, this._states[stateSpecName]);
        }

        return this._states[stateSpecName];
      },
    });
  }

  allEventHandlers (): any {
    return assign(
      {},
      this.bytecode.eventHandlers,
      this.config.eventHandlers,
    );
  }

  eachEventHandler (iteratee: Function) {
    const eventHandlers = this.allEventHandlers();

    for (const eventSelector in eventHandlers) {
      for (const eventName in eventHandlers[eventSelector]) {
        const descriptor = eventHandlers[eventSelector][eventName];

        if (!descriptor || !descriptor.handler) {
          continue;
        }

        iteratee(
          eventSelector,
          eventName,
          descriptor,
        );
      }
    }
  }

  routeEventToHandler (
    eventSelectorGiven: string,
    eventNameGiven: string,
    eventArgs: any,
  ) {
    if (this.isDeactivated) {
      return;
    }

    this.eachEventHandler((eventSelector, eventName, {handler}) => {
      if (eventNameGiven === eventName) {
        if (
          eventSelectorGiven === eventSelector ||
          eventSelectorGiven === GLOBAL_LISTENER_KEY
        ) {
          this.callEventHandler(eventSelector, eventName, handler, eventArgs);
          return;
        }
      }
    });
  }

  callEventHandler (eventsSelector: string, eventName: string, handler: Function, eventArgs: any): any {
    // Only fire the event listeners if the component is in 'live' interaction mode,
    // i.e., not currently being edited inside the Haiku authoring environment
    if (!isLiveMode(this.config.interactionMode)) {
      return;
    }

    try {
      this.emitFromRootComponent('action:fired', {action: eventName, element: eventsSelector});
      return handler.apply(this, eventArgs);
    } catch (exception) {
      consoleErrorOnce(exception);
    }
  }

  routeEventToHandlerAndEmit (
    eventSelectorGiven: string,
    eventNameGiven: string,
    eventArgs: any,
  ) {
    if (this.isDeactivated) {
      return;
    }

    this.routeEventToHandler(eventSelectorGiven, eventNameGiven, eventArgs);
    this.emit(eventNameGiven, ...eventArgs);
  }

  markForFullFlush () {
    this.doesNeedFullFlush = true;
  }

  unmarkForFullFlush () {
    this.doesNeedFullFlush = false;
  }

  shouldPerformFullFlush () {
    return this.doesNeedFullFlush || this.doAlwaysFlush;
  }

  performFullFlushRenderWithRenderer (renderer, options: any = {}) {
    this.context.getContainer(true); // Force recalc of container

    // Since we will produce a full tree, we don't need a further full flush.
    this.unmarkForFullFlush();

    // Untyped code paths downstream depend on the output of this method
    return renderer.render(
      this.container,
      this.render(options),
      this,
    );
  }

  performPatchRenderWithRenderer (renderer, options: any = {}, skipCache: boolean) {
    if (renderer.shouldCreateContainer) {
      this.context.getContainer(true); // Force recalc of container
    }

    renderer.patch(
      this,
      this.patch(options, skipCache),
    );

    for (const $id in this.guests) {
      const guest = this.guests[$id];

      if (guest.shouldPerformFullFlush() && guest.target) {
        guest.performFullFlushRenderWithRenderer(
          renderer,
          options,
        );
      } else {
        guest.performPatchRenderWithRenderer(
          renderer,
          options,
          skipCache,
        );
      }
    }
  }

  render (options: any = {}) {
    // We register ourselves with our host here because render is guaranteed to be called
    // both in our constructor and in the case that we were deactivated/reactivated.
    // This must run before the isDeactivated check since we may use the registry to activate later.
    if (this.host) {
      this.host.registerGuest(this);
    }

    if (this.isDeactivated) {
      // If deactivated, pretend like there is nothing to render
      return;
    }

    this.clearCaches();

    HaikuElement.findOrCreateByNode(this.container);

    hydrateNode(
      this.bytecode.template, // node
      this.container, // parent
      this, // instance (component)
      this.context,
      this.host,
      'div', // scope (the default is a div)
      options,
      true, // doConnectInstanceToNode
    );

    this.applyLocalBehaviors(
      options,
      false, // isPatchOperation
      false, // skipCache
    );

    if (this.context.renderer.mount) {
      this.eachEventHandler((eventSelector, eventName) => {
        const registrationKey = `${eventSelector}:${eventName}`;

        if (this.registeredEventHandlers[registrationKey]) {
          return;
        }

        this.registeredEventHandlers[registrationKey] = true;

        this.context.renderer.mountEventListener(this, eventSelector, eventName, (...args) => {
          this.routeEventToHandlerAndEmit(eventSelector, eventName, args);
        });
      });
    }

    this.applyGlobalBehaviors(options);

    // But also note we need to call subcomponent renders *after* our own behaviors,
    // because we need the parent-to-child states to be set prior to this render call,
    // otherwise the changes they produce won't be available for this render frame.
    for (const $id in this.guests) {
      this.guests[$id].render({
        ...this.guests[$id].config,
        ...Config.buildChildSafeConfig(options),
        doSkipExpand: true,
      });
    }

    // Avoid unnecessry .expand calls when rendering subcomponents
    if (options.doSkipExpand) {
      return;
    }

    const expansion = this.expand();
    return expansion;
  }

  patch (options: any = {}, skipCache = false) {
    if (this.isDeactivated) {
      // If deactivated, pretend like there is nothing to render
      return {};
    }

    this.applyLocalBehaviors(
      options,
      true, // isPatchOperation
      skipCache,
    );

    this.applyGlobalBehaviors(options);

    const patches = {};
    this.expand(patches);
    return patches;
  }

  expand (patches = {}): IExpandResult {
    // Note that expandNode calls .expand on any subcomponents in the tree
    return expandNode(
      this.bytecode.template, // node
      this.container,
      patches,
    );
  }

  applyGlobalBehaviors (options: any = {}) {
    if (this.doPreserve3d) {
      const node = this.node;
      if (node) {
        ensure3dPreserved(this, node);
        node.__memory.patched = true;
      }

      // The wrapper also needs preserve-3d set for 3d-preservation to work
      const parent = this.parentNode; // This should be the "wrapper div" node
      if (parent) {
        ensure3dPreserved(this, parent);
        parent.__memory.patched = true;
      }
    }

    if (!this.host && options.sizing) {
      computeAndApplyPresetSizing(
        this.bytecode.template,
        this.container,
        options.sizing,
      );
      this.bytecode.template.__memory.patched = true;
    }
  }

  applyLocalBehaviors (
    options,
    isPatchOperation,
    skipCache = false,
  ) {
    const globalClockTime = this.context.clock.getExplicitTime();

    for (const timelineName in this.bytecode.timelines) {
      const timelineInstance = this.getTimeline(timelineName);

      // If we update with the global clock time while a timeline is paused, the next
      // time we resume playing it will "jump forward" to the time that has elapsed.
      if (timelineInstance.isPlaying()) {
        timelineInstance.doUpdateWithGlobalClockTime(globalClockTime);
      }

      const timelineTime = timelineInstance.getBoundedTime();

      const timelineDescriptor = this.bytecode.timelines[timelineName];

      // In hot editing mode, any timeline is fair game for mutation,
      // even if it's not actually animated (e.g. dragging an SVG at keyframe 0).
      const mutableTimelineDescriptor = isPatchOperation
        ? this._mutableTimelines[timelineName]
        : timelineDescriptor;

      if (!mutableTimelineDescriptor || typeof mutableTimelineDescriptor !== 'object') {
        continue;
      }

      for (const behaviorSelector in mutableTimelineDescriptor) {
        const matchingElementsForBehavior = this.findMatchingNodesByCSSSelector(behaviorSelector);

        if (!matchingElementsForBehavior || matchingElementsForBehavior.length < 1) {
          continue;
        }

        const propertiesGroup = timelineDescriptor[behaviorSelector];

        if (!propertiesGroup) {
          continue;
        }

        const hasExpressions = propertyGroupNeedsExpressionEvaluated(
          propertiesGroup,
          timelineTime,
        );

        if (
          options.forceApplyBehaviors ||
          (timelineInstance.isPlaying() && timelineInstance.isUnfinished()) ||
          hasExpressions
        ) {
          // proceed
        } else {
          continue;
        }

        // This is our opportunity to group property operations that need to be in order
        const propertyOperations = collatePropertyGroup(propertiesGroup);

        for (let i = 0; i < propertyOperations.length; i++) {
          const propertyGroup = propertyOperations[i];

          for (let j = 0; j < matchingElementsForBehavior.length; j++) {
            const matchingElement = matchingElementsForBehavior[j];

            const compositeId = getNodeCompositeId(matchingElement);

            for (const propertyName in propertyGroup) {
              const propertyValue = propertyGroup[propertyName];

              const finalValue = this.grabValue(
                timelineName,
                compositeId,
                matchingElement,
                propertyName,
                propertyValue,
                timelineTime,
                isPatchOperation,
                skipCache,
                null, // clearSortedKeyframesCache
              );

              if (finalValue !== undefined) {
                this.applyPropertyToNode(
                  matchingElement,
                  propertyName,
                  finalValue,
                  timelineInstance,
                );

                // This is used downstream to decide whether patch updates are worthwhile
                matchingElement.__memory.patched = true;
              }
            }
          }
        }
      }
    }
  }

  applyPropertyToNode (
    node,
    name: string,
    value,
    timeline: HaikuTimeline,
  ) {
    const sender = (node.__memory.instance) ? node.__memory.instance : this; // Who sent the command
    const receiver = node.__memory.subcomponent;
    const type = (receiver && receiver.tagName) || node.elementName;
    const addressables = receiver && receiver.getAddressableProperties();
    const addressee = addressables && addressables[name] !== undefined && receiver;

    if (addressee) {
      // Note: Even though we apply the value to addressables of the subcomponent,
      // we still proceed with application of properties directly to the wrapper.
      // This is as a convenience, so that if a subcomponent wants to handle any property
      // applied to its wrapper than it can do so, e.g. sizeAbsolute.x/sizeAbsolute.y.
      addressee.set(name, value);
    }

    const vanity = getVanity(type, name);

    if (vanity) {
      return vanity(
        name,
        node,
        value,
        this.context,
        timeline,
        receiver,
        sender,
      );
    }

    const parts = name.split('.');

    if (parts[0] === 'style' && parts[1]) {
      return setStyle(parts[1], node, value);
    }

    return setAttribute(name, node, value);
  }

  findElementsByHaikuId (componentId) {
    return this.findMatchingNodesByCSSSelector(`haiku:${componentId}`);
  }

  findMatchingNodesByCSSSelector (selector: string) {
    return this.cacheFetch(`findMatchingNodesByCSSSelector:${selector}`, () => {
      const out = [];

      const nodes = cssQueryTree(
        this.bytecode.template,
        selector,
        CSS_QUERY_MAPPING,
      );

      nodes.forEach((node) => {
        const repeatees = findRespectiveRepeatees(node);

        // If the node in question is the descendant of a repeater, we need to find all repeated
        // copies of it inside the host repeater. If any repeatees are returned that means the
        // element is in fact a repeater, otherwise it is not a repeater, so just use the node.
        if (repeatees.length > 0) {
          out.push.apply(out, repeatees);
        } else {
          out.push(node);
        }
      });

      return out;
    });
  }

  _hydrateMutableTimelines () {
    this._mutableTimelines = {};
    if (this.bytecode.timelines) {
      for (const timelineName in this.bytecode.timelines) {
        for (const selector in this.bytecode.timelines[timelineName]) {
          for (const propertyName in this.bytecode.timelines[timelineName][selector]) {
            if (isMutableProperty(this.bytecode.timelines[timelineName][selector][propertyName], propertyName)) {
              const timeline = this._mutableTimelines[timelineName] || {};
              const propertyGroup = timeline[selector] || {};
              this._mutableTimelines = {
                ...this._mutableTimelines,
                [timelineName]: {
                  ...timeline,
                  [selector]: {
                    ...propertyGroup,
                    [propertyName]: this.bytecode.timelines[timelineName][selector][propertyName],
                  },
                },
              };
            }
          }
        }
      }
    }
  }

  addHotComponent (hotComponent: HotComponent) {
    if (
      !this.bytecode.timelines ||
      !this.bytecode.timelines[hotComponent.timelineName] ||
      !this.bytecode.timelines[hotComponent.timelineName][hotComponent.selector]
    ) {
      return;
    }

    const propertyGroup = this.bytecode.timelines[hotComponent.timelineName][hotComponent.selector];

    const timeline = this._mutableTimelines[hotComponent.timelineName] || {};
    const mutablePropertyGroup = timeline[hotComponent.selector] || {};

    this._mutableTimelines = {
      ...this._mutableTimelines,
      [hotComponent.timelineName]: {
        ...timeline,
        [hotComponent.selector]: {
          ...mutablePropertyGroup,
          ...hotComponent.propertyNames.reduce(
            (hotProperties, propertyName) => (hotProperties[propertyName] = propertyGroup[propertyName], hotProperties),
            {},
          ),
        },
      },
    };
  }

  controlTime (timelineName: string, timelineTime: number) {
    const explicitTime = this.context.clock.getExplicitTime();
    const timelineInstances = this.getTimelines();

    for (const localTimelineName in timelineInstances) {
      if (localTimelineName === timelineName) {
        const timelineInstance = timelineInstances[timelineName];
        timelineInstance.controlTime(timelineTime, explicitTime);
      }
    }

    for (const $id in this.guests) {
      this.guests[$id].controlTime(
        timelineName,
        this.getControlledTimeDefinedForGuestComponent(
          this.guests[$id],
          timelineName,
          timelineTime,
        ),
      );
    }
  }

  getControlledTimeDefinedForGuestComponent (
    guest: HaikuComponent,
    timelineName: string,
    timelineTime: number,
  ): number {
    const wrapper = guest.parentNode;

    if (!wrapper) {
      return timelineTime;
    }

    const wrapperId = getNodeCompositeId(wrapper);

    if (!wrapperId) {
      return timelineTime;
    }

    const playbackValue = this.getOutputValue(
      timelineName,
      timelineTime,
      wrapperId,
      'playback',
    );

    if (typeof playbackValue === 'number') {
      return playbackValue;
    }

    const guestTimeline = guest.getTimeline(timelineName);

    if (playbackValue === PlaybackSetting.CEDE) {
      return guestTimeline.getTime();
    }

    // If time is controlled and we're set to 'loop', use a modulus of the guest's max time
    // which will give the effect of looping the guest to its 0 if its max has been reached
    if (playbackValue === PlaybackSetting.LOOP) {
      if (guestTimeline) {
        const guestMax = guestTimeline.getMaxTime();
        const finalTime = timelineTime % guestMax; // TODO: What if final frame has a change?
        return finalTime;
      }

      return timelineTime;
    }

    if (playbackValue === PlaybackSetting.STOP) {
      if (guestTimeline) {
        return guestTimeline.getControlledTime() || 0;
      }

      return timelineTime;
    }

    return timelineTime;
  }

  getPropertiesGroup (timelineName: string, flexId: string) {
    return (
      this.bytecode &&
      this.bytecode.timelines &&
      this.bytecode.timelines[timelineName] &&
      this.bytecode.timelines[timelineName][`haiku:${flexId}`]
    );
  }

  getOutputValue (
    timelineName: string,
    timelineTime: number,
    flexId: string,
    propertyName: string,
  ): any {
    return this.grabValue(
      timelineName,
      flexId,
      null, // matchingElement - not needed?
      propertyName,
      this.getPropertiesGroup(timelineName, flexId)[propertyName],
      timelineTime,
      false, // isPatchOperation
      false, // skipCache
    );
  }

  /**
   * Execute state transitions.
   */
  tickStateTransitions (): void {
    this.stateTransitionManager.tickStateTransitions();
  }

  /**
   * Reset states to initial values by using State Transitions. Default to linear
   */
  resetStatesToInitialValuesWithTransition (duration: number, curve: Curve = Curve.Linear) {
    // Build initial states
    const initialStates = assign({}, this.bytecode.states, this.config.states);
    for (const key in initialStates) {
      initialStates[key] = initialStates[key].value;
    }
    // Create state transition to initial state values
    this.stateTransitionManager.setState(initialStates, {curve, duration});
  }

  get top (): HaikuComponent {
    if (this.host) {
      return this.host.top;
    }

    return this;
  }

  getRootComponent () {
    if (this.host) {
      return this.host.getRootComponent();
    }

    return this;
  }

  emitFromRootComponent (eventName: string, attachedObject: any) {
    attachedObject.componentTitle = this.title;
    this.getRootComponent().emit(eventName, attachedObject);
  }

  evaluateExpression (
    fn,
    timelineName: string,
    flexId: string,
    matchingElement,
    propertyName: string,
    keyframeMs,
    keyframeCluster,
  ) {
    enhance(fn, null);

    // We'll store the result of this evaluation in this variable
    // (so we can cache it in case unexpected subsequent calls)
    let evaluation = void 0;

    if (fn.specification === true) {
      // This function is of an unknown kind, so just evaluate it normally without magic dependency injection
      evaluation = safeCall(fn, this, this._states);
    } else if (!Array.isArray(fn.specification.params)) {
      // If for some reason we got a non-array params, just evaluate
      evaluation = safeCall(fn, this, this._states);
    } else if (fn.specification.params.length < 1) {
      // If for some reason we got 0 params, just evaluate it
      evaluation = safeCall(fn, this, this._states);
    } else {
      if (fn.specification.params.length < 1) {
        // If the summon isn't in the destructured object format, just evaluate it
        evaluation = safeCall(fn, this, this._states);
      } else {
        const summoneesArray = this.summonSummonables(
          fn.specification.params,
          timelineName,
          flexId,
          matchingElement,
          propertyName,
          keyframeMs,
          keyframeCluster,
        );

        const previousSummoneesArray = this.getPreviousSummonees(timelineName, flexId, propertyName, keyframeMs);

        if (areSummoneesDifferent(previousSummoneesArray, summoneesArray)) {
          this.cacheSummonees(timelineName, flexId, propertyName, keyframeMs, summoneesArray);
          evaluation = safeApply(fn, this, summoneesArray);
        } else {
          // Since nothing is different, return the previous evaluation
          evaluation = this.getPreviousEvaluation(timelineName, flexId, propertyName, keyframeMs);
        }
      }
    }

    // Store the result so we can return it on the next run without re-eval
    if (fn.specification && fn.specification !== true) {
      this.cacheEvaluation(timelineName, flexId, propertyName, keyframeMs, evaluation);
    }

    return evaluation;
  }

  summonSummonables (
    paramsArray,
    timelineName: string,
    flexId: string,
    matchingElement,
    propertyName: string,
    keyframeMs,
    keyframeCluster,
  ) {
    const summonablesArray = [];

    // Temporary storage, just creating one object here to avoid excessive allocations
    const summonStorage = {};

    for (let i = 0; i < paramsArray.length; i++) {
      const summonsEntry = paramsArray[i];

      // We'll store the output of the summons in this var, whether we're dealing with
      // a complex nested summonable or a flat one
      let summonsOutput;

      // In case of a string, we will treat it as the key for the object to summon
      if (typeof summonsEntry === 'string') {
        // Treat the entry as the key to a known injectable
        if (INJECTABLES[summonsEntry]) {
          summonStorage[summonsEntry] = undefined; // Clear out the old value before populating with the new one
          INJECTABLES[summonsEntry].summon(
            summonStorage,
            this,
            matchingElement,
            timelineName,
          );
          summonsOutput = summonStorage[summonsEntry];
        } else {
          summonsOutput = this.state[summonsEntry];
        }
      }

      // Whatever the request format was, populate the result in here
      if (summonsOutput !== undefined) {
        summonablesArray[i] = summonsOutput;
      }
    }

    return summonablesArray;
  }

  private fetchParsedValueCluster (
    timelineName: string,
    flexId: string,
    matchingElement,
    outputName: string,
    cluster,
    isPatchOperation: boolean,
    skipCache: boolean,
  ) {
    const parsee = this.getParsee(timelineName, flexId, outputName);

    if (!cluster) {
      return parsee;
    }

    const keys = Object.keys(cluster).map(Number).sort();
    const skipStableParsees = isPatchOperation && !skipCache;

    if (skipStableParsees && this.clusterParseeIsStable(keys, timelineName, flexId, outputName)) {
      return parsee;
    }

    keys.forEach((ms) => {
      if (skipStableParsees && parsee[ms] && !parsee[ms].expression) {
        return;
      }

      const descriptor = cluster[ms];
      if (isFunction(descriptor.value)) {
        parsee[ms] = {
          expression: true,
          value: this.evaluateExpression(
            descriptor.value,
            timelineName,
            flexId,
            matchingElement,
            outputName,
            ms,
            cluster,
          ),
        };
      } else {
        parsee[ms] = {
          expression: false,
          value: descriptor.value,
        };
      }

      if (descriptor.curve) {
        parsee[ms].curve = descriptor.curve;
      }
    });

    if (keys.length > 1) {
      let parser = this.getParser(outputName);
      // tslint:disable-next-line:triple-equals
      if (!parser && parseFloat(parsee[keys[0]].value) == parsee[keys[0]].value) {
        parser = parseFloat;
      }

      if (!parser) {
        return parsee;
      }

      keys.forEach((ms) => {
        parsee[ms].value = parser(parsee[ms].value);
      });

      if (outputName === 'd') {
        synchronizePathStructure(...keys.map((ms) => parsee[ms].value));
      }
    }

    return parsee;
  }

  generateFinalValueFromParsedValue (
    timelineName,
    flexId,
    matchingElement,
    outputName,
    computedValue,
  ) {
    const generator = this.getGenerator(outputName);

    if (generator) {
      return generator(computedValue);
    }

    return computedValue;
  }

<<<<<<< HEAD
=======
  buildValue (
    timelineName,
    timelineTime,
    flexId,
    matchingElement,
    propertyName,
    propertyValue,
    isPatchOperation,
    skipCache = false,
  ) {
    const finalValue = this.grabValue(
      timelineName,
      flexId,
      matchingElement,
      propertyName,
      propertyValue,
      timelineTime,
      isPatchOperation,
      skipCache,
    );

    return finalValue;
  }

>>>>>>> 3a502261
  grabValue (
    timelineName: string,
    flexId: string,
    matchingElement,
    propertyName: string,
    propertyValue: any,
    timelineTime: number,
    isPatchOperation: boolean,
    skipCache: boolean,
  ) {
    // Used by $helpers to calculate scope-specific values;
    this.helpers.data = {
      lastTimelineName: timelineName,
      lastFlexId: flexId,
      lastPropertyName: propertyName,
      lastTimelineTime: timelineTime,
    };

    const parsedValueCluster = this.fetchParsedValueCluster(
      timelineName,
      flexId,
      matchingElement,
      propertyName,
      propertyValue,
      isPatchOperation,
      skipCache,
    );

    // If there is no property of that name, we would have gotten nothing back, so we can't forward this to Transitions
    // since it expects to receive a populated cluster object
    if (!parsedValueCluster) {
      return undefined;
    }

    let computedValueForTime;

    if (!parsedValueCluster[KEYFRAME_ZERO]) {
      parsedValueCluster[KEYFRAME_ZERO] = {
        value: getFallback(matchingElement && matchingElement.elementName, propertyName),
      };
    }

    // Important: The ActiveComponent depends on the ability to be able to get fresh values via the skipCache option.
    if (isPatchOperation && !skipCache) {
      computedValueForTime = Transitions.calculateValueAndReturnUndefinedIfNotWorthwhile(
        parsedValueCluster,
        timelineTime,
      );
    } else {
      computedValueForTime = Transitions.calculateValue(
        parsedValueCluster,
        timelineTime,
      );

      // When expressions and other dynamic functionality is in play, data may be missing resulting in
      // properties lacking defined values; in this case we try to do the right thing and fallback
      // to a known usable value for the field. Especially needed with controlFlow.repeat.
      if (computedValueForTime === undefined) {
        computedValueForTime = getFallback(matchingElement && matchingElement.elementName, propertyName);
      }
    }

    if (computedValueForTime === undefined) {
      return undefined;
    }

    return this.generateFinalValueFromParsedValue(
      timelineName,
      flexId,
      matchingElement,
      propertyName,
      computedValueForTime,
    );
  }

  getPreviousSummonees (
    timelineName,
    flexId,
    propertyName,
    keyframeMs,
  ) {
    return this.cacheGet(`summonees:${timelineName}|${flexId}|${propertyName}|${keyframeMs}`);
  }

  cacheSummonees (
    timelineName,
    flexId,
    propertyName,
    keyframeMs,
    summonees,
  ) {
    this.cacheSet(`summonees:${timelineName}|${flexId}|${propertyName}|${keyframeMs}`, summonees);
    return summonees;
  }

  getPreviousEvaluation (
    timelineName,
    flexId,
    propertyName,
    keyframeMs,
  ) {
    return this.cacheGet(`evaluation:${timelineName}|${flexId}|${propertyName}|${keyframeMs}`);
  }

  cacheEvaluation (
    timelineName,
    flexId,
    propertyName,
    keyframeMs,
    evaluation,
  ) {
    this.cacheSet(`evaluation:${timelineName}|${flexId}|${propertyName}|${keyframeMs}`, evaluation);
    return evaluation;
  }

  private getParsee (
    timelineName,
    flexId,
    outputName,
  ): ParsedValueCluster {
    return this.cacheFetch(`parsee:${timelineName}|${flexId}|${outputName}`, () => {
      // The parsee object is mutated in place downstream
      return {};
    });
  }

  private clusterParseeIsStable (
    keysMs,
    timelineName,
    flexId,
    outputName,
  ): boolean {
    const parsee = this.getParsee(timelineName, flexId, outputName);
    return keysMs.every(
      (ms) => parsee[ms] && !parsee[ms].expression,
    );
  }

  didChangeValue (
    timelineName,
    flexId,
    matchingElement,
    outputName,
    outputValue,
  ) {
    let answer = false;

    const change = this.cacheGet(`changes:${timelineName}|${flexId}|${outputName}`);

    if (change === undefined || change !== outputValue) {
      this.cacheSet(`changes:${timelineName}|${flexId}|${outputName}`, outputValue);
      answer = true;
    }

    return answer;
  }

  getSummonablesSchema () {
    const summonablesSchema = {};
    for (const key in INJECTABLES) {
      summonablesSchema[key] = INJECTABLES[key].schema;
    }
    return summonablesSchema;
  }

  getParser (outputName) {
    const foundParser = HaikuComponent.PARSERS[outputName];
    return foundParser && foundParser.parse;
  }

  getGenerator (outputName) {
    const foundGenerator = HaikuComponent.PARSERS[outputName];
    return foundGenerator && foundGenerator.generate;
  }

  static __name__ = 'HaikuComponent';

  static PLAYER_VERSION = VERSION; // #LEGACY
  static CORE_VERSION = VERSION;
  static INJECTABLES = INJECTABLES;

  // When editing a component, any of these appearing inside an expression will trigger a warning.
  // This is kept in the core so it's easier to compare these to the built-in injectables and
  // other special treatment for JavaScript globals. "single source of truth" etc.
  static FORBIDDEN_EXPRESSION_TOKENS = {
    // Keywords
    new: true,
    this: true,
    with: true,
    delete: true,
    export: true,
    extends: true,
    super: true,
    class: true,
    abstract: true,
    interface: true,
    static: true,
    label: true,
    goto: true,
    private: true,
    import: true,
    public: true,

    // Future keywords
    do: true,
    native: true,
    package: true,
    transient: true,
    implements: true,
    protected: true,
    throws: true,
    synchronized: true,
    final: true,

    // Common globals
    window: true,
    document: true,
    global: true,

    // Danger
    eval: true,
    uneval: true,
    Function: true,
    EvalError: true,

    // Module stuff to forbid
    require: true,
    module: true,
    exports: true,
    Module: true,

    // Sandbox
    arguments: true,
    callee: true,

    // Identifiers on built-in global objects
    prototpye: true,
    __proto__: true,
    freeze: true,
    setPrototypeOf: true,
    constructor: true,
    defineProperties: true,
    defineProperty: true,
  };

  static PARSERS = {
    'style.stroke': {parse: parseColor, generate: generateColor},
    'style.fill': {parse: parseColor, generate: generateColor},
    'style.backgroundColor': {parse: parseColor, generate: generateColor},
    'style.borderBottomColor': {parse: parseColor, generate: generateColor},
    'style.borderColor': {parse: parseColor, generate: generateColor},
    'style.borderLeftColor': {parse: parseColor, generate: generateColor},
    'style.borderRightColor': {parse: parseColor, generate: generateColor},
    'style.borderTopColor': {parse: parseColor, generate: generateColor},
    'style.floodColor': {parse: parseColor, generate: generateColor},
    'style.lightingColor': {parse: parseColor, generate: generateColor},
    'style.stopColor': {parse: parseColor, generate: generateColor},
    stroke: {parse: parseColor, generate: generateColor},
    fill: {parse: parseColor, generate: generateColor},
    floodColor: {parse: parseColor, generate: generateColor},
    lightingColor: {parse: parseColor, generate: generateColor},
    stopColor: {parse: parseColor, generate: generateColor},
    backgroundColor: {parse: parseColor, generate: generateColor},
    animateColor: {parse: parseColor, generate: generateColor},
    feColor: {parse: parseColor, generate: generateColor},
    // Note the hyphenated duplicates, for convenience
    'flood-color': {parse: parseColor, generate: generateColor},
    'lighting-color': {parse: parseColor, generate: generateColor},
    'stop-color': {parse: parseColor, generate: generateColor},
    'background-color': {parse: parseColor, generate: generateColor},
    'animate-color': {parse: parseColor, generate: generateColor},
    'fe-color': {parse: parseColor, generate: generateColor},
    d: {parse: parseD, generate: generateD},
    points: {parse: parsePoints, generate: generatePoints},
  };

  static all = (): HaikuComponent[] => HaikuBase.getRegistryForClass(HaikuComponent);
}

const getNodeFlexId = (node): string => {
  const domId = (
    node &&
    node.attributes &&
    node.attributes.id
  );

  const haikuId = (
    node &&
    node.attributes &&
    node.attributes[HAIKU_ID_ATTRIBUTE]
  );

  return haikuId || domId;
};

const getNodeCompositeId = (node): string => {
  const flexId = getNodeFlexId(node);

  // Treat the 0th repeater as the original (source) element
  return (node.__memory.repeatee && node.__memory.repeatee.index)
    ? `${flexId}'${node.__memory.repeatee.index}`
    : flexId;
};

const collatePropertyGroup = (propertiesGroup) => {
  const collation = [
    {}, // presentational ops
    {}, // "if" ops
    {}, // "repeat" ops
    {}, // "placeholder" ops
  ];

  for (const propertyName in propertiesGroup) {
    if (propertyName === 'controlFlow.if') {
      collation[0][propertyName] = propertiesGroup[propertyName];
    } else if (propertyName === 'controlFlow.repeat') {
      collation[1][propertyName] = propertiesGroup[propertyName];
    } else if (propertyName === 'controlFlow.placeholder') {
      collation[2][propertyName] = propertiesGroup[propertyName];
    } else {
      collation[3][propertyName] = propertiesGroup[propertyName];
    }
  }

  return collation;
};

function isBytecode (thing) {
  return thing && typeof thing === OBJECT_TYPE && thing.template;
}

function assertTemplate (template) {
  if (!template) {
    throw new Error('Empty template not allowed');
  }

  if (typeof template === OBJECT_TYPE) {
    if (template.attributes) {
      if (!template.attributes[HAIKU_ID_ATTRIBUTE]) {
        console.warn('[haiku core] bytecode template has no id');
      }
    } else {
      console.warn('[haiku core] bytecode template has no attributes');
    }

    if (!template.elementName) {
      console.warn('[haiku core] unexpected bytecode template format');
    }

    return template;
  }

  throw new Error('Unknown bytecode template format');
}

function stateSpecValidityCheck (stateSpec: any, stateSpecName: string): boolean {
  if (
    stateSpec.type === 'any' ||
    stateSpec.type === '*' ||
    stateSpec.type === undefined ||
    stateSpec.type === null
  ) {
    return true;
  }

  if (stateSpec.type === 'event' || stateSpec.type === 'listener') {
    if (
      typeof stateSpec.value !== 'function' &&
      stateSpec.value !== null &&
      stateSpec.value !== undefined
    ) {
      console.error(
        'Property value `' +
        stateSpecName +
        '` must be an event listener function',
      );

      return false;
    }

    return true;
  }

  if (stateSpec.type === 'array') {
    if (!Array.isArray(stateSpec.value)) {
      console.error(
        'Property value `' + stateSpecName + '` must be an array',
      );

      return false;
    }
  } else if (stateSpec.type === 'object') {
    if (stateSpec.value && typeof stateSpec.value !== 'object') {
      console.error(
        'Property value `' + stateSpecName + '` must be an object',
      );

      return false;
    }
  } else {
    if (typeof stateSpec.value !== stateSpec.type) {
      console.error(
        'Property value `' + stateSpecName + '` must be a `' + stateSpec.type + '`',
      );

      return false;
    }
  }

  return true;
}

const msKeyToInt = (msKey: string): number => {
  return parseInt(msKey, 10);
};

const propertyGroupNeedsExpressionEvaluated = (
  propertyGroup,
  timelineTime: number,
): boolean => {
  let foundExpressionForTime = false;

  const roundedTime = Math.round(timelineTime);

  for (const propertyName in propertyGroup) {
    const propertyKeyframes = propertyGroup[propertyName];

    const keyframeMss = Object.keys(propertyKeyframes).map(msKeyToInt).sort();

    if (keyframeMss.length < 1) {
      return;
    }

    let leftBookend = 0;
    let rightBookend = keyframeMss[keyframeMss.length - 1];

    for (let i = 0; i < keyframeMss.length; i++) {
      const currMs = keyframeMss[i];

      if (currMs >= leftBookend && currMs <= roundedTime) {
        leftBookend = currMs;
      }

      if (currMs <= rightBookend && currMs >= roundedTime) {
        rightBookend = currMs;
      }
    }

    if (propertyKeyframes[leftBookend] && typeof propertyKeyframes[leftBookend].value === 'function') {
      foundExpressionForTime = true;
    } else if (propertyKeyframes[rightBookend] && typeof propertyKeyframes[rightBookend].value === 'function') {
      foundExpressionForTime = true;
    }
  }

  return foundExpressionForTime;
};

const expandNode = (original, parent, patches = {}) => {
  if (!original || typeof original !== 'object') {
    return original;
  }

  const children = [];

  // eeb222bb1daa

  // Note that HaikuComponent#render calls expandNode for its own tree.
  const subtree = original.__memory.subcomponent && original.__memory.subcomponent.expand();

  // Special case if our current original is the wrapper of a subcomponent.
  if (subtree) {
    children.push(subtree);
  } else {
    if (original.children) {
      // Some components may contain elements that have not defined any .children
      for (let i = 0; i < original.children.length; i++) {
        const child = original.children[i];

        if (!child) {
          continue;
        }

        // Strings, numbers, etc. can be included in children as-is
        if (typeof child !== 'object') {
          children.push(child);
          continue;
        }

        // Do not include any children that have been removed due to $if-logic
        if (child.__memory.if && child.__memory.if.answer === false) {
          continue;
        }

        // If the child is a repeater, use the $repeats instead of itself
        if (child.__memory.repeater) {
          for (let j = 0; j < child.__memory.repeater.repeatees.length; j++) {
            const repeatee = child.__memory.repeater.repeatees[j];
            children.push(repeatee);
          }

          continue;
        }

        // If we got this far, the child is structurally normal
        children.push(child);
      }
    }
  }

  /**
   * When we compute layout, we have the following chicken/egg problem:
   * 1. Nodes which are "auto"-sized consume their children's size to calculate their own size.
   * 2. Nodes with a SIZE_PROPORTIONAL depend on parent absolute size to compute their target size. (DEPRECATED)
   * 3. Nodes with an "auto"-sized parent consume their parent's bounds to calculate a translation offset.
   *
   * Thus, we perform the layout steps in the following order:
   * 1. Compute the current node's layout.
   *   1.a. If the current node is "auto"-sized, compute the size of the children. For each child,
   *        we compute its bounding rect using its *local* transform (not using its parent size).
   *        This is sufficient to obtain a bounding box in local coordinate space with respect to
   *        an unknown container. We then use all of the rects to determine the outermost bbox,
   *        which in turn is used to determine the current node's size.
   *   1.b. If the current node is numerically sized, use that size.
   * 2. Expand all children of the current node. By now, the parent should have a numeric size.
   *   2.a. For SIZE_PROPORTIONAL nodes, compute the layout as proportion of the parent size.
   *   2.b. For other nodes, compute its local size.
   *   2.c. If the parent was "auto"-sized, it should have its bounds precalculated from the
   *        previous pass. When this is the case, use the bounds to calculate an offset value
   *        by which translation will be offset, aligning all children to be perfectly flush
   *        with their container, no matter what size it is.
   */

  const expansion = {
    ...original,
    children,
  };

  // Give every node a reference to its expansion in case we want to compute sizing downstream;
  // this is used in Haiku.app to help calculate bounding boxes during editing
  original.__memory.expansion = expansion;

  // Don't assume the node has/needs a layout, for example, control-flow injectees
  if (expansion.layout) {
    // Note that the original node and its "expansion" share a pointer to .layout
    expansion.layout.computed = HaikuElement.computeLayout(
      expansion,
      parent,
    );
  }

  for (let j = 0; j < children.length; j++) {
    // Special case: The subtree of the subcomponent doesn't need to be re-expanded.
    if (children[j] !== subtree) {
      children[j] = expandNode(children[j], expansion, patches);
    }
  }

  if (expansion.__memory.patched) {
    patches[getNodeCompositeId(expansion)] = expansion;
    expansion.__memory.patched = false;
  }

  return expansion;
};

const hydrateNode = (
  node,
  parent,
  component: HaikuComponent,
  context: IHaikuContext,
  host: HaikuComponent,
  scope: string,
  options: any = {},
  doConnectInstanceToNode: boolean,
) => {
  // Nothing to expand if the node happens to be text or unexpected type
  if (!node || typeof node !== 'object') {
    return;
  }

  // Hydrate a HaikuElement representation of all nodes in the tree.
  // The instance is cached as node.__memory.element for performance purposes.
  HaikuElement.findOrCreateByNode(node);

  // Platform-specific renderers may depend on access to the parent.
  node.__memory.parent = parent;

  // So renderers can detect when different layout behavior is needed.
  node.__memory.scope = scope || 'div';

  // Give it a pointer back to the host context; used by HaikuElement
  node.__memory.context = context;

  Layout3D.initializeNodeAttributes(
    node,
    doConnectInstanceToNode, // a.k.a isRootNode
  );

  // Give instances a pointer to their node and vice versa
  if (doConnectInstanceToNode) {
    node.__memory.instance = component;

    // In the case that the node represents the root of an instance, treat the instance as the element;
    // connect their references and override the equivalent action in findOrCreateByNode.
    HaikuElement.connectNodeWithElement(node, node.__memory.instance);

    // The host component should hear events emitted by the guest component
    if (host) {
      const flexIdOfHostComponentsWrapperDivForGuest = getNodeCompositeId(parent);

      // Clear the previous listener (avoid multiple subscriptions to the same event)
      if (node.__memory.listener) {
        node.__memory.instance.off('*', node.__memory.listener);
      }

      node.__memory.listener = (key, ...args) => {
        host.routeEventToHandler(
          `haiku:${flexIdOfHostComponentsWrapperDivForGuest}`,
          key,
          [node.__memory.instance].concat(args),
        );
      };

      // Bubble emitted events to the host component so it can subscribe declaratively
      node.__memory.instance.on('*', node.__memory.listener);
    }
  }

  // If the element name is missing it should still be safe to hydrate the children
  if (typeof node.elementName === STRING_TYPE || !node.elementName) {
    if (node.children) {
      for (let i = 0; i < node.children.length; i++) {
        hydrateNode(
          node.children[i], // node
          node, // parent
          component, // instance (component)
          context,
          host,
          SCOPE_STRATA[node.elementName] || scope, // scope
          options,
          false,
        );
      }
    }

    return;
  }

  if (isBytecode(node.elementName)) {
    // Example structure showing how nodes and instances are related:
    // <div root> instance id=1
    //   <div>
    //     <div>
    //       <div wrap> subcomponent (instance id=2)
    //         <div root> instance id=2
    //           ...
    if (!node.__memory.subcomponent) {
      // Note: .render and thus .hydrateNode are called by the constructor,
      // automatically connecting the root node to itself (see stanza above).
      node.__memory.subcomponent = new HaikuComponent(
        node.elementName,
        context, // context
        component, // host
        Config.buildChildSafeConfig({...context.config, ...options}),
        node, // container
      );

      // Very important, as the guests collection is used in rendering/patching
      component.registerGuest(node.__memory.subcomponent);
    } else {
      // Reassigning is necessary since these objects may have changed between
      // renders in the editing environment
      node.__memory.subcomponent.context = context; // context
      node.__memory.subcomponent.host = component; // host
      node.__memory.subcomponent.container = node; // container

      // Very important, as the guests collection is used in rendering/patching
      component.registerGuest(node.__memory.subcomponent);

      // Don't re-start any nested timelines that have been explicitly paused
      if (!node.__memory.subcomponent.getDefaultTimeline().isExplicitlyPaused()) {
        node.__memory.subcomponent.startTimeline(DEFAULT_TIMELINE_NAME);
      }
    }

    return;
  }

  // In case we got a __reference node or other unknown
  console.warn('[haiku core] cannot hydrate node');
};

const ensure3dPreserved = (component, node) => {
  if (!node || !node.attributes || !node.attributes.style) {
    return;
  }

  // Only preserve 3D behavior if the node hasn't been *explicitly* defined yet
  if (!node.attributes.style.transformStyle) {
    node.attributes.style.transformStyle = 'preserve-3d';

    if (!node.attributes.style.perspective) {
      node.attributes.style.perspective = 'inherit';
    }
  }
};

const computeAndApplyPresetSizing = (element, container, mode): boolean => {
  const elementWidth = element.layout.sizeAbsolute.x;
  const elementHeight = element.layout.sizeAbsolute.y;

  const containerWidth = container.layout.computed.size.x;
  const containerHeight = container.layout.computed.size.y;

  // I.e., the amount by which we'd have to multiply the element's scale to make it
  // exactly the same size as its container (without going above it)
  const scaleDiffX = containerWidth / elementWidth;
  const scaleDiffY = containerHeight / elementHeight;

  // This makes sure that the sizing occurs with respect to a correct and consistent origin point,
  // but only if the user didn't happen to explicitly set this value (we allow their override).
  if (!element.attributes.style['transform-origin']) {
    element.attributes.style['transform-origin'] = '0% 0% 0px';
  }

  // IMPORTANT: If any value has been changed on the element, you must set this to true.
  // Otherwise the changed object won't go into the deltas dictionary, and the element won't update.
  let changed = false;

  switch (mode) {
    // Make the base element its default scale, which is just a multiplier of one. This is the default.
    case 'normal':
      if (element.layout.scale.x !== 1.0 || element.layout.scale.y !== 1.0) {
        changed = true;
        element.layout.scale.x = element.layout.scale.y = 1.0;
      }
      break;

    // Stretch the element to fit the container on both x and y dimensions (distortion allowed)
    case 'stretch':
      if (scaleDiffX !== element.layout.scale.x) {
        changed = true;
        element.layout.scale.x = scaleDiffX;
      }
      if (scaleDiffY !== element.layout.scale.y) {
        changed = true;
        element.layout.scale.y = scaleDiffY;
      }
      break;

    // CONTAIN algorithm
    // see https://developer.mozilla.org/en-US/docs/Web/CSS/background-size?v=example
    // A keyword that scales the image as large as possible and maintains image aspect ratio
    // (image doesn't get squished). Image is letterboxed within the container.
    // When the image and container have different dimensions, the empty areas (either top/bottom of left/right)
    // are filled with the background-color.
    case 'contain':
    case true: // (Legacy.)
      let containScaleToUse = null;

      // We're looking for the larger of the two scales that still allows both dimensions to fit in the box
      // The rounding is necessary to avoid precision issues, where we end up comparing e.g. 2.0000000000001 to 2
      if (
        ~~(scaleDiffX * elementWidth) <= containerWidth &&
        ~~(scaleDiffX * elementHeight) <= containerHeight
      ) {
        containScaleToUse = scaleDiffX;
      }
      if (
        ~~(scaleDiffY * elementWidth) <= containerWidth &&
        ~~(scaleDiffY * elementHeight) <= containerHeight
      ) {
        if (containScaleToUse === null) {
          containScaleToUse = scaleDiffY;
        } else {
          if (scaleDiffY >= containScaleToUse) {
            containScaleToUse = scaleDiffY;
          }
        }
      }

      if (element.layout.scale.x !== containScaleToUse) {
        changed = true;
        element.layout.scale.x = containScaleToUse;
      }
      if (element.layout.scale.y !== containScaleToUse) {
        changed = true;
        element.layout.scale.y = containScaleToUse;
      }

      // Offset the translation so that the element remains centered within the letterboxing
      const containTranslationOffsetX = -(containScaleToUse * elementWidth - containerWidth) / 2;
      const containTranslationOffsetY = -(containScaleToUse * elementHeight - containerHeight) / 2;
      if (element.layout.translation.x !== containTranslationOffsetX) {
        changed = true;
        element.layout.translation.x = containTranslationOffsetX;
      }
      if (element.layout.translation.y !== containTranslationOffsetY) {
        changed = true;
        element.layout.translation.y = containTranslationOffsetY;
      }

      break;

    // COVER algorithm (inverse of CONTAIN)
    // see https://developer.mozilla.org/en-US/docs/Web/CSS/background-size?v=example
    // A keyword that is the inverse of contain. Scales the image as large as possible and maintains
    // image aspect ratio (image doesn't get squished). The image "covers" the entire width or height
    // of the container. When the image and container have different dimensions, the image is clipped
    // either left/right or top/bottom.
    case 'cover':
      let coverScaleToUse = null;

      // We're looking for the smaller of two scales that ensures the entire box is covered.
      // The rounding is necessary to avoid precision issues, where we end up comparing e.g. 2.0000000000001 to 2
      if (~~(scaleDiffX * elementHeight) >= containerHeight) {
        coverScaleToUse = scaleDiffX;
      } else if (~~(scaleDiffY * elementWidth) >= containerWidth) {
        coverScaleToUse = scaleDiffY;
      } else {
        coverScaleToUse = Math.max(scaleDiffX, scaleDiffY);
      }

      if (element.layout.scale.x !== coverScaleToUse) {
        changed = true;
        element.layout.scale.x = coverScaleToUse;
      }
      if (element.layout.scale.y !== coverScaleToUse) {
        changed = true;
        element.layout.scale.y = coverScaleToUse;
      }

      // Offset the translation so that the element remains centered despite clipping
      const coverTranslationOffsetX = -(coverScaleToUse * elementWidth - containerWidth) / 2;
      const coverTranslationOffsetY = -(coverScaleToUse * elementHeight - containerHeight) / 2;
      if (element.layout.translation.x !== coverTranslationOffsetX) {
        changed = true;
        element.layout.translation.x = coverTranslationOffsetX;
      }
      if (element.layout.translation.y !== coverTranslationOffsetY) {
        changed = true;
        element.layout.translation.y = coverTranslationOffsetY;
      }

      break;
  }

  return changed;
};

export interface ClonedFunction {
  (...args: any[]): void;
  __rfo?: RFO;
}

const clone = (value, binding) => {
  if (!value) {
    return value;
  }

  if (typeof value === 'boolean') {
    return value;
  }

  if (typeof value === 'number') {
    return value;
  }

  if (typeof value === 'string') {
    return value;
  }

  if (typeof value === 'function') {
    const fn: ClonedFunction = (...args: any[]) => value.call(binding, ...args);
    // Core decorates injectee functions with metadata properties
    for (const key in value) {
      if (value.hasOwnProperty(key)) {
        fn[key] = clone(value[key], binding);
      }
    }
    fn.__rfo = functionToRFO(value).__function;
    return fn;
  }

  if (Array.isArray(value)) {
    return value.map((el) => clone(el, binding));
  }

  // Don't try to clone anything other than plain objects
  if (typeof value === 'object' && value.constructor === Object) {
    const out = {};

    for (const key in value) {
      if (!value.hasOwnProperty(key) || key.slice(0, 2) === '__') {
        continue;
      }

      // If it looks like guest bytecode, don't clone it since
      // (a) we're passing down *our* function binding, which will break event handling and
      // (b) each HaikuComponent#constructor calls clone() on its own anyway
      if (key === 'elementName' && typeof value[key] !== 'string') {
        out[key] = value[key];
      } else {
        out[key] = clone(value[key], binding);
      }
    }

    return out;
  }

  return value;
};

const setStyle = (subkey, element, value) => {
  element.attributes.style[subkey] = value;
};

const setAttribute = (key, element, value) => {
  const final = ATTRS_CAMEL_TO_HYPH[key] || key;
  element.attributes[final] = value;
};

const isNumeric = (n) => {
  return !isNaN(parseFloat(n)) && isFinite(n);
};

const isInteger = (x) => {
  return x % 1 === 0;
};

const REACT_MATCHING_OPTIONS = {
  name: 'type',
  attributes: 'props',
};

const HAIKU_MATCHING_OPTIONS = {
  name: 'elementName',
  attributes: 'attributes',
};

const querySelectSubtree = (surrogate: any, value) => {
  // First try the Haiku format
  if (cssMatchOne(surrogate, value, HAIKU_MATCHING_OPTIONS)) {
    return surrogate;
  }

  // If no match yet, try the React format (TODO: Does this belong here?)
  if (cssMatchOne(surrogate, value, REACT_MATCHING_OPTIONS)) {
    return surrogate;
  }

  // Visit the descendants (if any) and see if we have a match there
  const children = (
    surrogate.children || // Haiku's format
    (surrogate.props && surrogate.props.children) // React's format
  );

  // If no children, we definitely don't have a match in this subtree
  if (!children) {
    return null;
  }

  // Check for arrays first since arrays pass the typeof object check
  if (Array.isArray(children)) {
    for (let i = 0; i < children.length; i++) {
      const found = querySelectSubtree(children[i], value);

      // First time a match is found, break the loop and return it
      if (found) {
        return found;
      }
    }
  }

  // React may store 'children' as a single object
  if (typeof children === 'object') {
    return querySelectSubtree(children, value);
  }
};

const querySelectSurrogates = (surrogates: any, value: string): any => {
  if (Array.isArray(surrogates)) {
    // Return the first match we locate in the collection
    return surrogates.map((surrogate) => querySelectSurrogates(surrogate, value))[0];
  }

  if (surrogates && typeof surrogates === 'object') {
    return querySelectSubtree(surrogates, value);
  }
};

const selectSurrogate = (surrogates: any, value: any): any => {
  // If the placeholder value is intended as an array index
  if (Array.isArray(surrogates) && isNumeric(value) && isInteger(value)) {
    if (surrogates[value]) {
      return surrogates[value];
    }
  }

  // If the placeholder value is intended as a key
  if (surrogates && typeof surrogates === 'object' && typeof value === 'string') {
    if (surrogates[value]) {
      return surrogates[value];
    }
  }

  return querySelectSurrogates(surrogates, value + '');
};

const getCanonicalPlaybackValue = (value) => {
  if (typeof value !== 'object') {
    return {
      Default: value,
    };
  }

  return value;
};

/**
 * 'Vanities' are functions that provide special handling for applied properties.
 * So for example, if a component wants to apply 'foo.bar'=3 to a <div> in its template,
 * the renderer will look in the vanities dictionary to see if there is a
 * vanity 'foo.bar' available, and if so, pass the value 3 into that function.
 * The function, in turn, knows how to apply that value to the virtual element passed into
 * it. In the future these will be defined by components themselves as inputs; for now,
 * we are keeping a whitelist of possible vanity handlers which the renderer directly
 * loads and calls.
 */

export const getVanity = (elementName: string, propertyName: string) => {
  if (elementName) {
    if (VANITIES[elementName] && VANITIES[elementName][propertyName]) {
      return VANITIES[elementName][propertyName];
    }
  }

  return VANITIES['*'][propertyName];
};

export const LAYOUT_3D_VANITIES = {
  // Layout has a couple of special values that relate to display
  // but not to position:
  shown: (_, element, value) => {
    element.layout.shown = value;
  },
  // Opacity needs to have its opacity *layout* property set
  // as opposed to its element attribute so the renderer can make a decision about
  // where to put it based on the rendering medium's rules
  opacity: (_, element, value) => {
    element.layout.opacity = value;
  },

  // Rotation is a special snowflake since it needs to account for
  // the w-component of the quaternion and carry it
  'rotation.x': (name, element, value) => {
    element.layout.rotation.x = value;
  },
  'rotation.y': (name, element, value) => {
    element.layout.rotation.y = value;
  },
  'rotation.z': (name, element, value) => {
    element.layout.rotation.z = value;
  },

  // If you really want to set what we call 'position' then
  // we do so on the element's attributes; this is mainly to
  // enable the x/y positioning system for SVG elements.
  'position.x': (name, element, value) => {
    element.attributes.x = value;
  },
  'position.y': (name, element, value) => {
    element.attributes.y = value;
  },

  // Everything that follows is a standard 3-coord component
  // relating to the element's position in space
  'mount.x': (name, element, value) => {
    element.layout.mount.x = value;
  },
  'mount.y': (name, element, value) => {
    element.layout.mount.y = value;
  },
  'mount.z': (name, element, value) => {
    element.layout.mount.z = value;
  },
  'offset.x': (name, element, value) => {
    element.layout.offset.x = value;
  },
  'offset.y': (name, element, value) => {
    element.layout.offset.y = value;
  },
  'offset.z': (name, element, value) => {
    element.layout.offset.z = value;
  },
  'origin.x': (name, element, value) => {
    element.layout.origin.x = value;
  },
  'origin.y': (name, element, value) => {
    element.layout.origin.y = value;
  },
  'origin.z': (name, element, value) => {
    element.layout.origin.z = value;
  },
  'scale.x': (name, element, value) => {
    element.layout.scale.x = value;
  },
  'scale.y': (name, element, value) => {
    element.layout.scale.y = value;
  },
  'scale.z': (name, element, value) => {
    element.layout.scale.z = value;
  },
  'sizeAbsolute.x': (name, element, value) => {
    element.layout.sizeAbsolute.x = value;
  },
  'sizeAbsolute.y': (name, element, value) => {
    element.layout.sizeAbsolute.y = value;
  },
  'sizeAbsolute.z': (name, element, value) => {
    element.layout.sizeAbsolute.z = value;
  },
  'sizeDifferential.x': (name, element, value) => {
    element.layout.sizeDifferential.x = value;
  },
  'sizeDifferential.y': (name, element, value) => {
    element.layout.sizeDifferential.y = value;
  },
  'sizeDifferential.z': (name, element, value) => {
    element.layout.sizeDifferential.z = value;
  },
  'sizeMode.x': (name, element, value) => {
    element.layout.sizeMode.x = value;
  },
  'sizeMode.y': (name, element, value) => {
    element.layout.sizeMode.y = value;
  },
  'sizeMode.z': (name, element, value) => {
    element.layout.sizeMode.z = value;
  },
  'sizeProportional.x': (name, element, value) => {
    element.layout.sizeProportional.x = value;
  },
  'sizeProportional.y': (name, element, value) => {
    element.layout.sizeProportional.y = value;
  },
  'sizeProportional.z': (name, element, value) => {
    element.layout.sizeProportional.z = value;
  },
  'shear.xy': (name, element, value) => {
    element.layout.shear.xy = value;
  },
  'shear.xz': (name, element, value) => {
    element.layout.shear.xz = value;
  },
  'shear.yz': (name, element, value) => {
    element.layout.shear.yz = value;
  },
  'translation.x': (name, element, value) => {
    element.layout.translation.x = value;
  },
  'translation.y': (name, element, value) => {
    element.layout.translation.y = value;
  },
  'translation.z': (name, element, value) => {
    element.layout.translation.z = value;
  },
};

export const VANITIES = {
  '*': {
    ...LAYOUT_3D_VANITIES,

    // CSS style properties that need special handling
    'style.WebkitTapHighlightColor': (_, element, value) => {
      element.attributes.style.webkitTapHighlightColor = value;
    },

    // Text and other inner-content related vanities
    content: (_, element, value) => {
      element.children = [value + ''];
    },
    children: (_, element, value) => {
      element.children = value;
    },
    insert: (_, element, value) => {
      element.children = [value];
    },

    // Playback-related vanities that involve controlling timeline or clock time
    playback: (
      name,
      element,
      value: any,
      context: IHaikuContext,
      timeline: HaikuTimeline,
      receiver: HaikuComponent,
      sender: HaikuComponent,
    ) => {
      const canonicalValue = getCanonicalPlaybackValue(value);

      for (const timelineName in canonicalValue) {
        const timelineInstance = receiver && receiver.getTimeline(timelineName);

        if (timelineInstance) {
          timelineInstance.setPlaybackStatus(canonicalValue[timelineName]);
        }
      }
    },

    // Control-flow vanities that alter the output structure of the component
    'controlFlow.placeholder': (
      name,
      element,
      value,
      context,
      timeline,
      receiver,
      sender,
    ) => {
      // For MVP's sake, structural behaviors not rendered during hot editing.
      if (sender.config.hotEditingMode) {
        return;
      }

      if (value === null || value === undefined) {
        return;
      }

      if (typeof value !== 'number' && typeof value !== 'string') {
        return;
      }

      let surrogates;

      // Surrogates can be passed in as:
      //   - React children (an array)
      //   - A React subtree (we'll use query selectors to match)
      //   - A Haiku subtree (we'll use query selectors to match)
      //   - Key/value pairs
      if (context.config.children) {
        surrogates = context.config.children;
        if (!Array.isArray(surrogates)) {
          surrogates = [surrogates];
        }
      } else if (context.config.placeholder) {
        surrogates = context.config.placeholder;
      }

      if (!surrogates) {
        return;
      }

      const surrogate = selectSurrogate(surrogates, value);

      if (surrogate === null || surrogate === undefined) {
        return;
      }

      // If we have a surrogate, then we must clear the children, otherwise we will often
      // see a flash of the default content before the injected content flows in lazily
      element.children = [];

      if (!element.__memory.placeholder) {
        element.__memory.placeholder = {};
      }

      element.__memory.placeholder.value = value;

      // If we are running via a framework adapter, allow that framework to provide its own placeholder mechanism.
      // This is necessary e.g. in React where their element format needs to be converted into our 'mana' format
      if (context.config.vanities['controlFlow.placeholder']) {
        context.config.vanities['controlFlow.placeholder'](
          element,
          surrogate,
          value,
          context,
          timeline,
          receiver,
          sender,
        );
      } else {
        if (element.__memory.placeholder.surrogate !== surrogate) {
          element.elementName = surrogate.elementName;
          element.children = surrogate.children || [];

          if (surrogate.attributes) {
            if (!element.attributes) {
              element.attributes = {};
            }

            for (const key in surrogate.attributes) {
              if (key === 'haiku-id') {
                continue;
              }
              element.attributes[key] = surrogate.attributes[key];
            }
          }

          element.__memory.placeholder.surrogate = surrogate;
        }
      }
    },

    'controlFlow.repeat': (
      name: string,
      element,
      value,
      context: IHaikuContext,
      timeline: HaikuTimeline,
      receiver: HaikuComponent,
      sender: HaikuComponent,
    ) => {
      // For MVP's sake, structural behaviors not rendered during hot editing.
      if (sender.config.hotEditingMode) {
        return;
      }

      let instructions;

      if (Array.isArray(value)) {
        instructions = value;
      } else if (isNumeric(value)) {
        const arr = [];

        for (let i = 0; i < value; i++) {
          arr.push({}); // Empty repeat payload spec
        }

        instructions = arr;
      } else {
        return;
      }

      if (element.__memory.repeatee) {
        // Don't repeat the repeatee of an existing repeater
        if (element.__memory.repeatee.index > 0) {
          return;
        }
      }

      if (element.__memory.repeater) {
        if (element.__memory.repeater.changed) {
          element.__memory.repeater.changed = false;
        } else {
          // Save CPU by avoiding recomputing a repeat when we've already done so.
          // Although upstream HaikuComponent#applyLocalBehaviors does do diff comparisons,
          // it intentionally skips this comparison for complex properties i.e. arrays
          // and objects due to the intractability of smartly comparing for all cases.
          // We do a comparison that is fairly sensible in the repeat-exclusive case.
          if (isSameRepeatBehavior(element.__memory.repeater.instructions, instructions)) {
            return;
          }
        }
      } else {
        element.__memory.repeater = {};
      }

      element.__memory.repeater.instructions = instructions;

      if (!element.__memory.repeater.repeatees) {
        element.__memory.repeater.repeatees = [];
      } else {
        // If the instructions have decreased on this run, remove the excess repeatees
        element.__memory.repeater.repeatees.splice(instructions.length);
      }

      instructions.forEach((payload, index) => {
        const repeatee = (index === 0)
          ? element // The first element should be the source element
          : element.__memory.repeater.repeatees[index] || clone(element, sender);

        // We have to initialize the element's component instance, etc.
        hydrateNode(
          repeatee,
          element.__memory.parent, // parent
          sender, // component
          sender.context, // context
          sender, // host
          element.__memory.scope, // scope (use same scope as source node)
          sender.config, // options
          false, // doConnectInstanceToNode
        );

        repeatee.__memory.repeatee = {
          index,
          instructions,
          payload,
          source: element,
        };

        // Apply the repeat payload to the element as if it were a normal timeline output
        for (const propertyName in payload) {
          // Control-flow occurs after presentational behaviors, meaning we are overriding
          // whatever may have been set on the source element instance.
          sender.applyPropertyToNode(
            repeatee, // matchingElement
            propertyName,
            payload[propertyName], // finalValue
            timeline,
          );
        }

        element.__memory.repeater.repeatees[index] = repeatee;
      });

      sender.markForFullFlush();
    },

    'controlFlow.if': (
      name: string,
      element,
      value,
      context: IHaikuContext,
      timeline: HaikuTimeline,
      receiver: HaikuComponent,
      sender: HaikuComponent,
    ) => {
      // For MVP's sake, structural behaviors not rendered during hot editing.
      if (sender.config.hotEditingMode) {
        return;
      }

      // Assume our if-answer is only false if we got an explicit false value
      const answer = (value === false) ? false : true;

      if (element.__memory.if) {
        // Save CPU by avoiding recomputing an if when we've already done so.
        if (isSameIfBehavior(element.__memory.if.answer, answer)) {
          return;
        }
      }

      element.__memory.if = {
        answer,
      };

      // Ensure that a change in repeat will trigger the necessary re-repeat
      if (element.__memory.repeater) {
        element.__memory.repeater.changed = true;
      }

      sender.markForFullFlush();
    },
  },
};

const isSameIfBehavior = (prev, next): boolean => {
  return prev === next;
};

const isSameRepeatBehavior = (prevs, nexts): boolean => {
  if (prevs === nexts) {
    return true;
  }

  if (prevs.length !== nexts.length) {
    return false;
  }

  let answer = true;

  for (let i = 0; i < prevs.length; i++) {
    if (!answer) {
      break;
    }

    const prev = prevs[i];
    const next = nexts[i];

    if (prev === next) {
      continue;
    }

    for (const key in next) {
      if (next[key] !== prev[key]) {
        answer = false;
        break;
      }
    }
  }

  return answer;
};

const findRespectiveRepeatees = (target) => {
  const repeatees = [];

  // The host repeatee of the given target node, if the target is a repeater's descendant
  let host;

  if (target.__memory.repeatee) {
    host = target;
  } else {
    // Note that we do not ascend beyond the nearest host component instance
    ascend(target, (node) => {
      if (node.__memory.repeatee) {
        host = node;
      }
    });
  }

  // If we've found a host repeatee, the target is a descendant of a repeater,
  // and we need to find its respective node within each repeatee.
  if (host) {
    const repeater = host.__memory.repeatee.source;
    repeater.__memory.repeater.repeatees.forEach((repeatee) => {
      visit(repeatee, (candidate) => {
        if (areNodesRespective(target, candidate)) {
          repeatees.push(candidate);
        }
      });
    });
  }

  return repeatees;
};

const areNodesRespective = (n1, n2): boolean => {
  if (n1 === n2) {
    return true;
  }

  // We assume that all nodes within the tree of a component have unique haiku-ids, and that
  // these haiku-ids are not directly modified within repeater groups
  if (
    // If the haiku-id attribute is empty, assume the comparison isn't valid
    n1.attributes[HAIKU_ID_ATTRIBUTE] &&
    n1.attributes[HAIKU_ID_ATTRIBUTE] === n2.attributes[HAIKU_ID_ATTRIBUTE]
  ) {
    return true;
  }

  return false;
};

export const getFallback = (elementName: string, propertyName: string) => {
  if (elementName) {
    if (
      LAYOUT_COORDINATE_SYSTEM_FALLBACKS[elementName] &&
      LAYOUT_COORDINATE_SYSTEM_FALLBACKS[elementName][propertyName] !== undefined) {
      return LAYOUT_COORDINATE_SYSTEM_FALLBACKS[elementName][propertyName];
    }

    if (FALLBACKS[elementName] && FALLBACKS[elementName][propertyName] !== undefined) {
      return FALLBACKS[elementName][propertyName];
    }
  }

  return FALLBACKS['*'][propertyName];
};

const LAYOUT_COORDINATE_SYSTEM_FALLBACKS = {
  svg: {
    'origin.x': 0.5,
    'origin.y': 0.5,
    'origin.z': 0.5,
  },
};

const LAYOUT_DEFAULTS = Layout3D.createLayoutSpec();

export const FALLBACKS = {
  '*': {
    shown: LAYOUT_DEFAULTS.shown,
    opacity: LAYOUT_DEFAULTS.opacity,
    content: '',
    'mount.x': LAYOUT_DEFAULTS.mount.x,
    'mount.y': LAYOUT_DEFAULTS.mount.y,
    'mount.z': LAYOUT_DEFAULTS.mount.z,
    'offset.x': LAYOUT_DEFAULTS.offset.x,
    'offset.y': LAYOUT_DEFAULTS.offset.y,
    'offset.z': LAYOUT_DEFAULTS.offset.z,
    'origin.x': LAYOUT_DEFAULTS.origin.x,
    'origin.y': LAYOUT_DEFAULTS.origin.y,
    'origin.z': LAYOUT_DEFAULTS.origin.z,
    'translation.x': LAYOUT_DEFAULTS.translation.x,
    'translation.y': LAYOUT_DEFAULTS.translation.y,
    'translation.z': LAYOUT_DEFAULTS.translation.z,
    'rotation.x': LAYOUT_DEFAULTS.rotation.x,
    'rotation.y': LAYOUT_DEFAULTS.rotation.y,
    'rotation.z': LAYOUT_DEFAULTS.rotation.z,
    'scale.x': LAYOUT_DEFAULTS.scale.x,
    'scale.y': LAYOUT_DEFAULTS.scale.y,
    'scale.z': LAYOUT_DEFAULTS.scale.z,
    'shear.xy': LAYOUT_DEFAULTS.shear.xy,
    'shear.xz': LAYOUT_DEFAULTS.shear.xz,
    'shear.yz': LAYOUT_DEFAULTS.shear.yz,
    'sizeAbsolute.x': LAYOUT_DEFAULTS.sizeAbsolute.x,
    'sizeAbsolute.y': LAYOUT_DEFAULTS.sizeAbsolute.y,
    'sizeAbsolute.z': LAYOUT_DEFAULTS.sizeAbsolute.z,
    'sizeProportional.x': LAYOUT_DEFAULTS.sizeProportional.x,
    'sizeProportional.y': LAYOUT_DEFAULTS.sizeProportional.y,
    'sizeProportional.z': LAYOUT_DEFAULTS.sizeProportional.z,
    'sizeDifferential.x': LAYOUT_DEFAULTS.sizeDifferential.x,
    'sizeDifferential.y': LAYOUT_DEFAULTS.sizeDifferential.y,
    'sizeDifferential.z': LAYOUT_DEFAULTS.sizeDifferential.z,
    'sizeMode.x': LAYOUT_DEFAULTS.sizeMode.x,
    'sizeMode.y': LAYOUT_DEFAULTS.sizeMode.y,
    'sizeMode.z': LAYOUT_DEFAULTS.sizeMode.z,
    'style.overflowX': 'hidden',
    'style.overflowY': 'hidden',
    'style.zIndex': 1,
    'style.WebkitTapHighlightColor': 'rgba(0,0,0,0)',
    width: 0,
    height: 0,
    x: 0,
    y: 0,
    r: 0,
    cx: 0,
    cy: 0,
    rx: 0,
    ry: 0,
    x1: 0,
    y1: 0,
    x2: 0,
    y2: 0,
    playback: PlaybackSetting.LOOP,
    'controlFlow.repeat': null,
    'controlFlow.placeholder': null,
  },
};

export const LAYOUT_3D_SCHEMA = {
  shown: 'boolean',
  opacity: 'number',
  'mount.x': 'number',
  'mount.y': 'number',
  'mount.z': 'number',
  'offset.x': 'number',
  'offset.y': 'number',
  'offset.z': 'number',
  'origin.x': 'number',
  'origin.y': 'number',
  'origin.z': 'number',
  'translation.x': 'number',
  'translation.y': 'number',
  'translation.z': 'number',
  'rotation.x': 'number',
  'rotation.y': 'number',
  'rotation.z': 'number',
  'scale.x': 'number',
  'scale.y': 'number',
  'scale.z': 'number',
  'shear.xy': 'number',
  'shear.xz': 'number',
  'shear.yz': 'number',
  'sizeAbsolute.x': 'number',
  'sizeAbsolute.y': 'number',
  'sizeAbsolute.z': 'number',
  'sizeProportional.x': 'number',
  'sizeProportional.y': 'number',
  'sizeProportional.z': 'number',
  'sizeDifferential.x': 'number',
  'sizeDifferential.y': 'number',
  'sizeDifferential.z': 'number',
  'sizeMode.x': 'number',
  'sizeMode.y': 'number',
  'sizeMode.z': 'number',
};

export const ATTRS_CAMEL_TO_HYPH = {
  accentHeight: 'accent-height',
  alignmentBaseline: 'alignment-baseline',
  arabicForm: 'arabic-form',
  baselineShift: 'baseline-shift',
  capHeight: 'cap-height',
  clipPath: 'clip-path',
  clipRule: 'clip-rule',
  colorInterpolation: 'color-interpolation',
  colorInterpolationFilters: 'color-interpolation-filters',
  colorProfile: 'color-profile',
  colorRendering: 'color-rendering',
  dominantBaseline: 'dominant-baseline',
  enableBackground: 'enable-background',
  fillOpacity: 'fill-opacity',
  fillRule: 'fill-rule',
  floodColor: 'flood-color',
  floodOpacity: 'flood-opacity',
  fontFamily: 'font-family',
  fontSize: 'font-size',
  fontSizeAdjust: 'font-size-adjust',
  fontStretch: 'font-stretch',
  fontStyle: 'font-style',
  fontVariant: 'font-variant',
  fontWeight: 'font-weight',
  glyphName: 'glyph-name',
  glyphOrientationHorizontal: 'glyph-orientation-horizontal',
  glyphOrientationVertical: 'glyph-orientation-vertical',
  horizAdvX: 'horiz-adv-x',
  horizOriginX: 'horiz-origin-x',
  imageRendering: 'image-rendering',
  letterSpacing: 'letter-spacing',
  lightingColor: 'lighting-color',
  markerEnd: 'marker-end',
  markerMid: 'marker-mid',
  markerStart: 'marker-start',
  overlinePosition: 'overline-position',
  overlineThickness: 'overline-thickness',
  panose1: 'panose-1',
  paintOrder: 'paint-order',
  pointerEvents: 'pointer-events',
  renderingIntent: 'rendering-intent',
  shapeRendering: 'shape-rendering',
  stopColor: 'stop-color',
  stopOpacity: 'stop-opacity',
  strikethroughPosition: 'strikethrough-position',
  strikethroughThickness: 'strikethrough-thickness',
  strokeDasharray: 'stroke-dasharray',
  strokeDashoffset: 'stroke-dashoffset',
  strokeLinecap: 'stroke-linecap',
  strokeLinejoin: 'stroke-linejoin',
  strokeMiterlimit: 'stroke-miterlimit',
  strokeOpacity: 'stroke-opacity',
  strokeWidth: 'stroke-width',
  textAnchor: 'text-anchor',
  textDecoration: 'text-decoration',
  textRendering: 'text-rendering',
  underlinePosition: 'underline-position',
  underlineThickness: 'underline-thickness',
  unicodeBidi: 'unicode-bidi',
  unicodeRange: 'unicode-range',
  unitsPerEm: 'units-per-em',
  vAlphabetic: 'v-alphabetic',
  vHanging: 'v-hanging',
  vIdeographic: 'v-ideographic',
  vMathematical: 'v-mathematical',
  vectorEffect: 'vector-effect',
  vertAdvY: 'vert-adv-y',
  vertOriginX: 'vert-origin-x',
  vertOriginY: 'vert-origin-y',
  wordSpacing: 'word-spacing',
  writingMode: 'writing-mode',
  xHeight: 'x-height',
};

export const ATTRS_HYPH_TO_CAMEL = {};

for (const camel in ATTRS_CAMEL_TO_HYPH) {
  ATTRS_HYPH_TO_CAMEL[ATTRS_CAMEL_TO_HYPH[camel]] = camel;
}

INJECTABLES.$window = {
  schema: {},
  summon (injectees) {
    injectees.$window = (typeof window !== 'undefined') ? window : {};
  },
};

INJECTABLES.$mount = {
  schema: {},
  summon (injectees, component: HaikuComponent) {
    injectees.$mount = component.context.renderer.mount;
  },
};

INJECTABLES.$core = {
  schema: {},
  summon (injectees, component: HaikuComponent, node, timelineName: string) {
    injectees.$core = {
      component,
      context: component.context,
      options: component.config,
      timeline: component.getTimeline(timelineName),
      clock: component.getClock(),
    };
  },
};

INJECTABLES.$context = {
  schema: {},
  summon (injectees, component: HaikuComponent) {
    injectees.$context = component.context;
  },
};

INJECTABLES.$component = {
  schema: {},
  summon (injectees, component: HaikuComponent) {
    injectees.$component = component;
  },
};

INJECTABLES.$host = {
  schema: {},
  summon (injectees, component: HaikuComponent) {
    injectees.$host = component.host;
  },
};

INJECTABLES.$top = {
  schema: {},
  summon (injectees, component: HaikuComponent) {
    injectees.$host = component.top;
  },
};

INJECTABLES.$clock = {
  schema: {},
  summon (injectees, component: HaikuComponent) {
    injectees.$timeline = component.getClock();
  },
};

INJECTABLES.$state = {
  schema: {},
  summon (injectees, component: HaikuComponent) {
    injectees.$state = component.state;
  },
};

INJECTABLES.$timeline = {
  schema: {},
  summon (injectees, component: HaikuComponent, node, timelineName: string) {
    injectees.$timeline = component.getTimeline(timelineName);
  },
};

INJECTABLES.$element = {
  schema: {},
  summon (injectees, component: HaikuComponent, node) {
    injectees.$element = HaikuElement.findOrCreateByNode(node);
  },
};

INJECTABLES.$parent = {
  schema: {},
  summon (injectees, component: HaikuComponent, node) {
    injectees.$parent = HaikuElement.findOrCreateByNode(node).parent;
  },
};

INJECTABLES.$container = {
  schema: {},
  summon (injectees, component: HaikuComponent, node) {
    const element = HaikuElement.findOrCreateByNode(node);
    injectees.$container = element.owner;
  },
};

INJECTABLES.$children = {
  schema: {},
  summon (injectees, component: HaikuComponent, node) {
    injectees.$children = HaikuElement.findOrCreateByNode(node).children;
  },
};

INJECTABLES.$tree = {
  schema: {},
  summon (injectees, component: HaikuComponent, node) {
    const element = HaikuElement.findOrCreateByNode(node);
    injectees.$tree = {
      element,
      component,
      parent: element.parent,
      children: element.children,
      root: element.owner,
    };
  },
};

INJECTABLES.$user = {
  schema: {},
  summon (injectees, component: HaikuComponent, node) {
    if (isLiveMode(component.config.interactionMode)) {
      injectees.$user = component.context.getGlobalUserState();
    } else {
      injectees.$user = {
        mouse: {
          x: 1,
          y: 1,
          down: 0,
          buttons: [0, 0, 0],
        },
        pan: {
          x: 0,
          y: 0,
        },
        keys: {},
        touches: [],
        mouches: [],
      };
    }
  },
};

const getRepeatHostNode = (node) => {
  if (!node) {
    return;
  }

  if (node.__memory.repeatee) {
    return node;
  }

  return getRepeatHostNode(node.__memory && node.__memory.parent);
};

const getIfHostNode = (node) => {
  if (!node) {
    return;
  }

  if (node.__memory.if) {
    return node;
  }

  return getIfHostNode(node.__memory && node.__memory.parent);
};

INJECTABLES.$flow = {
  schema: {},
  summon (injectees, component: HaikuComponent, node) {
    if (!injectees.$flow) {
      injectees.$flow = {};
    }

    const repeatNode = getRepeatHostNode(node);

    injectees.$flow.repeat = (repeatNode && repeatNode.__memory.repeatee) || {
      instructions: [],
      payload: {},
      source: repeatNode,
      index: 0,
    };

    const ifNode = getIfHostNode(node);

    injectees.$flow.if = (ifNode && ifNode.__memory.if) || {
      answer: null,
    };

    injectees.$flow.placeholder = node.__memory.placeholder || {
      value: null,
      surrogate: null,
    };
  },
};

INJECTABLES.$helpers = {
  summon (injectees, component: HaikuComponent) {
    injectees.$helpers = component.helpers;
  },
};

// List of JavaScript global built-in objects that we want to provide as an injectable.
// In the future, we might end up passing in modified versions of these objects/functions.
const BUILTIN_INJECTABLES = {
  Infinity,
  NaN,
  Object,
  Boolean,
  Math,
  Date,
  JSON,
  Number,
  String,
  RegExp,
  Array,
  isFinite,
  isNaN,
  parseFloat,
  parseInt,
  decodeURI,
  decodeURIComponent,
  encodeURI,
  encodeURIComponent,
  // escape,
  // unescape,
  Error,
  ReferenceError,
  SyntaxError,
  TypeError,
  undefined: void (0),
  // TODO: Determine which of the following to include. Need to test each for support.
  // 'Int8Array': Int8Array,
  // 'Uint8Array': Uint8Array,
  // 'Uint8ClampedArray': Uint8ClampedArray,
  // 'Int16Array': Int16Array,
  // 'Uint16Array': Uint16Array,
  // 'Int32Array': Int32Array,
  // 'Uint32Array': Uint32Array,
  // 'Float32Array': Float32Array,
  // 'Float64Array': Float64Array,
  // 'ArrayBuffer': ArrayBuffer,
  // 'URIError': URIError
  // 'RangeError': RangeError,
  // 'InternalError': InternalError,
  // 'Map': Map,
  // 'Set': Set,
  // 'WeakMap': WeakMap,
  // 'WeakSet': WeakSet,
  // 'SIMD ': SIMD,
  // 'SharedArrayBuffer ': SharedArrayBuffer,
  // 'Atomics ': Atomics ,
  // 'DataView': DataView,
  // 'Promise': Promise,
  // 'Generator': Generator,
  // 'GeneratorFunction': GeneratorFunction,
  // 'AsyncFunction': AsyncFunction,
  // 'Reflection': Reflection,
  // 'Reflect': Reflect,
  // 'Proxy': Proxy,
  // 'Intl': Intl,
  // 'WebAssembly': WebAssembly,
  // 'Iterator ': Iterator,
  // 'ParallelArray ': ParallelArray,
  // 'StopIteration': StopIteration
};

for (const builtinInjectableKey in BUILTIN_INJECTABLES) {
  INJECTABLES[builtinInjectableKey] = {
    summon (injectees) {
      injectees[builtinInjectableKey] = BUILTIN_INJECTABLES[builtinInjectableKey];
    },
  };
}

/**
 * When evaluating expressions written by the user, don't crash everything.
 * Log the error (but only once, since we're animating) and then return a
 * fairly safe all-purpose value (1).
 */
const safeCall = (fn, hostInstance, hostStates) => {
  try {
    return fn.call(hostInstance, hostStates);
  } catch (exception) {
    consoleErrorOnce(exception);
    return 1;
  }
};

const safeApply = (fn, hostInstance, summoneesArray) => {
  try {
    return fn.apply(hostInstance, summoneesArray);
  } catch (exception) {
    consoleErrorOnce(exception);
    return 1;
  }
};

const areSummoneesDifferent = (previous: any, incoming: any): boolean => {
  if (Array.isArray(previous) && Array.isArray(incoming)) {
    if (previous.length !== incoming.length) {
      return true;
    }

    // Do a shallow comparison of elements. We don't go deep because:
    //   - It easily becomes too expensive to do this while rendering
    //   - We can avoid needing to check for recursion
    for (let i = 0; i < previous.length; i++) {
      // Assume that objects are different since we don't want to do a deep comparison
      if (previous[i] && typeof previous[i] === 'object') {
        return true;
      }

      if (previous[i] !== incoming[i]) {
        return true;
      }
    }

    for (let j = 0; j < previous.length; j++) {
      // Assume that objects are different since we don't want to do a deep comparison
      if (incoming[j] && typeof incoming[j] === 'object') {
        return true;
      }

      if (incoming[j] !== previous[j]) {
        return true;
      }
    }

    return false;
  }

  if (typeof previous === OBJECT && typeof incoming === OBJECT) {
    if (previous === null && incoming === null) {
      return false;
    }

    if (previous === null) {
      return true;
    }

    if (incoming === null) {
      return true;
    }

    // Do a shallow comparison of properties. We don't go deep because:
    //   - It easily becomes too expensive to do this while rendering
    //   - We can avoid needing to check for recursion

    for (const pkey in previous) {
      if (previous[pkey] !== incoming[pkey]) {
        return true;
      }
    }

    for (const ikey in incoming) {
      if (incoming[ikey] !== previous[ikey]) {
        return true;
      }
    }

    return false;
  }

  return previous !== incoming;
};

const stringToInt = (str) => {
  let hash = 5381;

  let i = str.length;

  while (i) {
    hash = (hash * 33) ^ str.charCodeAt(--i);
  }

  return hash >>> 0;
};<|MERGE_RESOLUTION|>--- conflicted
+++ resolved
@@ -1652,33 +1652,6 @@
     return computedValue;
   }
 
-<<<<<<< HEAD
-=======
-  buildValue (
-    timelineName,
-    timelineTime,
-    flexId,
-    matchingElement,
-    propertyName,
-    propertyValue,
-    isPatchOperation,
-    skipCache = false,
-  ) {
-    const finalValue = this.grabValue(
-      timelineName,
-      flexId,
-      matchingElement,
-      propertyName,
-      propertyValue,
-      timelineTime,
-      isPatchOperation,
-      skipCache,
-    );
-
-    return finalValue;
-  }
-
->>>>>>> 3a502261
   grabValue (
     timelineName: string,
     flexId: string,
