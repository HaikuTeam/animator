/**
 * Copyright (c) Haiku 2016-2018. All rights reserved.
 */

import computeMatrix from './layout/computeMatrix';
import computeOrientationFlexibly from './layout/computeOrientationFlexibly';
import computeSize from './layout/computeSize';

const ELEMENTS_2D = {
  circle: true,
  ellipse: true,
  foreignObject: true,
  g: true,
  image: true,
  line: true,
  mesh: true,
  path: true,
  polygon: true,
  polyline: true,
  rect: true,
  // svg: true, // Since we host <svg> only underneath <div> it should be fine to set this?
  switch: true,
  symbol: true,
  text: true,
  textPath: true,
  tspan: true,
  unknown: true,
  use: true,
};

// Coordinate (0, 0, 0) is the top left of the screen

const SIZE_PROPORTIONAL = 0; // A percentage of the parent
const SIZE_ABSOLUTE = 1; // A fixed size in screen pixels
const DEFAULT_DEPTH = 0;
const IDENTITY = [1, 0, 0, 0, 0, 1, 0, 0, 0, 0, 1, 0, 0, 0, 0, 1];

// Used for rendering downstream
const FORMATS = {
  THREE: 3,
  TWO: 2,
};

const initializeNodeAttributes = (element) => {
  if (!element.attributes) {
    element.attributes = {};
  }
  if (!element.attributes.style) {
    element.attributes.style = {};
  }
  if (!element.layout) {
    element.layout = createLayoutSpec(element.elementName === 'svg');
    element.layout.matrix = createMatrix();
    element.layout.format = ELEMENTS_2D[element.elementName]
      ? FORMATS.TWO
      : FORMATS.THREE;
  }
  return element;
};

const initializeTreeAttributes = (tree, container) => {
  if (!tree || typeof tree === 'string') {
    return;
  }

  initializeNodeAttributes(tree);

  if (!tree.children || tree.children.length < 1) {
    return;
  }

  for (let i = 0; i < tree.children.length; i++) {
    initializeTreeAttributes(tree.children[i], tree);
  }
};

// The layout specification naming in createLayoutSpec is derived in part from:
// https://github.com/Famous/engine/blob/master/core/Transform.js which is MIT licensed.
// The MIT License (MIT)
// Copyright (c) 2015 Famous Industries Inc.
// Permission is hereby granted, free of charge, to any person obtaining a copy of this software and associated
// documentation files (the "Software"), to deal in the Software without restriction, including without limitation
// the rights to use, copy, modify, merge, publish, distribute, sublicense, and/or sell copies of the Software, and
// to permit persons to whom the Software is furnished to do so, subject to the following conditions:
// The above copyright notice and this permission notice shall be included in all copies or substantial portions of
// the Software. THE SOFTWARE IS PROVIDED "AS IS", WITHOUT WARRANTY OF ANY KIND, EXPRESS OR IMPLIED, INCLUDING BUT
// NOT LIMITED TO THE WARRANTIES OF MERCHANTABILITY, FITNESS FOR A PARTICULAR PURPOSE AND NONINFRINGEMENT. IN NO
// EVENT SHALL THE AUTHORS OR COPYRIGHT HOLDERS BE LIABLE FOR ANY CLAIM, DAMAGES OR OTHER LIABILITY, WHETHER IN AN
// ACTION OF CONTRACT, TORT OR OTHERWISE, ARISING FROM, OUT OF OR IN CONNECTION WITH THE SOFTWARE OR THE USE OR OTHER
// DEALINGS IN THE SOFTWARE.
<<<<<<< HEAD
function createLayoutSpec(createCoordinateSystem?: boolean) {
  return {
    shown: true,
    opacity: 1.0,
    mount: {x: 0, y: 0, z: 0}, // anchor in self
    align: {x: 0, y: 0, z: 0}, // anchor in context
    origin: createCoordinateSystem ? {x: 0.5, y: 0.5, z: 0.5} : {x: 0, y: 0, z: 0}, // transform origin
    translation: {x: 0, y: 0, z: 0},
    rotation: {x: 0, y: 0, z: 0, w: 0},
    orientation: {x: 0, y: 0, z: 0, w: 0},
    scale: {x: 1, y: 1, z: 1},
    sizeMode: {
      x: SIZE_PROPORTIONAL,
      y: SIZE_PROPORTIONAL,
      z: SIZE_PROPORTIONAL,
    },
    sizeProportional: {x: 1, y: 1, z: 1},
    sizeDifferential: {x: 0, y: 0, z: 0},
    sizeAbsolute: {x: 0, y: 0, z: 0},
  };
}

function createMatrix() {
  return copyMatrix(IDENTITY);
}

function copyMatrix(m: number[]) {
  return [...m];
}

function multiplyMatrices(a: number[], b: number[]): number[] {
  return [
    a[0] * b[0] + a[1] * b[4] + a[2] * b[8] + a[3] * b[12],
    a[0] * b[1] + a[1] * b[5] + a[2] * b[9] + a[3] * b[13],
    a[0] * b[2] + a[1] * b[6] + a[2] * b[10] + a[3] * b[14],
    a[0] * b[3] + a[1] * b[7] + a[2] * b[11] + a[3] * b[15],
    a[4] * b[0] + a[5] * b[4] + a[6] * b[8] + a[7] * b[12],
    a[4] * b[1] + a[5] * b[5] + a[6] * b[9] + a[7] * b[13],
    a[4] * b[2] + a[5] * b[6] + a[6] * b[10] + a[7] * b[14],
    a[4] * b[3] + a[5] * b[7] + a[6] * b[11] + a[7] * b[15],
    a[8] * b[0] + a[9] * b[4] + a[10] * b[8] + a[11] * b[12],
    a[8] * b[1] + a[9] * b[5] + a[10] * b[9] + a[11] * b[13],
    a[8] * b[2] + a[9] * b[6] + a[10] * b[10] + a[11] * b[14],
    a[8] * b[3] + a[9] * b[7] + a[10] * b[11] + a[11] * b[15],
    a[12] * b[0] + a[13] * b[4] + a[14] * b[8] + a[15] * b[12],
    a[12] * b[1] + a[13] * b[5] + a[14] * b[9] + a[15] * b[13],
    a[12] * b[2] + a[13] * b[6] + a[14] * b[10] + a[15] * b[14],
    a[12] * b[3] + a[13] * b[7] + a[14] * b[11] + a[15] * b[15],
  ];
}

function multiplyArrayOfMatrices(arrayOfMatrices: number[][]): number[] {
=======
const createLayoutSpec = (createCoordinateSystem?: boolean) => ({
  shown: true,
  opacity: 1.0,
  mount: {x: 0, y: 0, z: 0}, // anchor in self
  align: {x: 0, y: 0, z: 0}, // anchor in context
  origin: createCoordinateSystem ? {x: 0.5, y: 0.5, z: 0.5} : {x: 0, y: 0, z: 0}, // transform origin
  translation: {x: 0, y: 0, z: 0},
  rotation: {x: 0, y: 0, z: 0, w: 0},
  orientation: {x: 0, y: 0, z: 0, w: 0},
  scale: {x: 1, y: 1, z: 1},
  sizeMode: {
    x: SIZE_PROPORTIONAL,
    y: SIZE_PROPORTIONAL,
    z: SIZE_PROPORTIONAL,
  },
  sizeProportional: {x: 1, y: 1, z: 1},
  sizeDifferential: {x: 0, y: 0, z: 0},
  sizeAbsolute: {x: 0, y: 0, z: 0},
});

const createMatrix = () => copyMatrix(IDENTITY);

const copyMatrix = (m: number[]) => [...m];

const multiplyMatrices = (a: number[], b: number[]): number[] => [
  a[0] * b[0] + a[1] * b[4] + a[2] * b[8] + a[3] * b[12],
  a[0] * b[1] + a[1] * b[5] + a[2] * b[9] + a[3] * b[13],
  a[0] * b[2] + a[1] * b[6] + a[2] * b[10] + a[3] * b[14],
  a[0] * b[3] + a[1] * b[7] + a[2] * b[11] + a[3] * b[15],
  a[4] * b[0] + a[5] * b[4] + a[6] * b[8] + a[7] * b[12],
  a[4] * b[1] + a[5] * b[5] + a[6] * b[9] + a[7] * b[13],
  a[4] * b[2] + a[5] * b[6] + a[6] * b[10] + a[7] * b[14],
  a[4] * b[3] + a[5] * b[7] + a[6] * b[11] + a[7] * b[15],
  a[8] * b[0] + a[9] * b[4] + a[10] * b[8] + a[11] * b[12],
  a[8] * b[1] + a[9] * b[5] + a[10] * b[9] + a[11] * b[13],
  a[8] * b[2] + a[9] * b[6] + a[10] * b[10] + a[11] * b[14],
  a[8] * b[3] + a[9] * b[7] + a[10] * b[11] + a[11] * b[15],
  a[12] * b[0] + a[13] * b[4] + a[14] * b[8] + a[15] * b[12],
  a[12] * b[1] + a[13] * b[5] + a[14] * b[9] + a[15] * b[13],
  a[12] * b[2] + a[13] * b[6] + a[14] * b[10] + a[15] * b[14],
  a[12] * b[3] + a[13] * b[7] + a[14] * b[11] + a[15] * b[15],
];

const multiplyArrayOfMatrices = (arrayOfMatrices: number[][]): number[] => {
>>>>>>> 6a980948
  let product = createMatrix();
  for (let i = 0; i < arrayOfMatrices.length; i++) {
    product = multiplyMatrices(product, arrayOfMatrices[i]);
  }
  return product;
};

const computeLayout = (layoutSpec, currentMatrix, parentsizeAbsoluteIn) => {
  // Clean out the existing computed layout from the layout spec, if it exists.
  delete layoutSpec.computed;
  const parentsizeAbsolute = parentsizeAbsoluteIn || {x: 0, y: 0, z: 0};

  if (parentsizeAbsolute.z === undefined || parentsizeAbsolute.z === null) {
    parentsizeAbsolute.z = DEFAULT_DEPTH;
  }

  const size = computeSize(layoutSpec, layoutSpec.sizeMode, parentsizeAbsolute);
  return {
    ...layoutSpec,
    size,
    matrix: computeMatrix(layoutSpec, currentMatrix, size, parentsizeAbsolute),
  };
};

const computeOrthonormalBasisMatrix = (rotation) => {
  const orthonormalBasisLayout = {
    ...createLayoutSpec(),
    rotation,
  };
  const ignoredSize = {x: 0, y: 0, z: 0};
  return computeMatrix(orthonormalBasisLayout, createMatrix(), ignoredSize, ignoredSize);
};

const computeScaledBasisMatrix = (rotation, scale) => {
  const scaledBasisLayout = {
    ...createLayoutSpec(),
    rotation,
    scale,
  };
  const ignoredSize = {x: 0, y: 0, z: 0};
  return computeMatrix(scaledBasisLayout, createMatrix(), ignoredSize, ignoredSize);
};

export default {
  multiplyArrayOfMatrices,
  computeLayout,
  computeOrthonormalBasisMatrix,
  computeScaledBasisMatrix,
  createLayoutSpec,
  computeOrientationFlexibly,
  createMatrix,
  copyMatrix,
  initializeTreeAttributes,
  FORMATS,
  SIZE_ABSOLUTE,
  SIZE_PROPORTIONAL,
};<|MERGE_RESOLUTION|>--- conflicted
+++ resolved
@@ -88,60 +88,6 @@
 // EVENT SHALL THE AUTHORS OR COPYRIGHT HOLDERS BE LIABLE FOR ANY CLAIM, DAMAGES OR OTHER LIABILITY, WHETHER IN AN
 // ACTION OF CONTRACT, TORT OR OTHERWISE, ARISING FROM, OUT OF OR IN CONNECTION WITH THE SOFTWARE OR THE USE OR OTHER
 // DEALINGS IN THE SOFTWARE.
-<<<<<<< HEAD
-function createLayoutSpec(createCoordinateSystem?: boolean) {
-  return {
-    shown: true,
-    opacity: 1.0,
-    mount: {x: 0, y: 0, z: 0}, // anchor in self
-    align: {x: 0, y: 0, z: 0}, // anchor in context
-    origin: createCoordinateSystem ? {x: 0.5, y: 0.5, z: 0.5} : {x: 0, y: 0, z: 0}, // transform origin
-    translation: {x: 0, y: 0, z: 0},
-    rotation: {x: 0, y: 0, z: 0, w: 0},
-    orientation: {x: 0, y: 0, z: 0, w: 0},
-    scale: {x: 1, y: 1, z: 1},
-    sizeMode: {
-      x: SIZE_PROPORTIONAL,
-      y: SIZE_PROPORTIONAL,
-      z: SIZE_PROPORTIONAL,
-    },
-    sizeProportional: {x: 1, y: 1, z: 1},
-    sizeDifferential: {x: 0, y: 0, z: 0},
-    sizeAbsolute: {x: 0, y: 0, z: 0},
-  };
-}
-
-function createMatrix() {
-  return copyMatrix(IDENTITY);
-}
-
-function copyMatrix(m: number[]) {
-  return [...m];
-}
-
-function multiplyMatrices(a: number[], b: number[]): number[] {
-  return [
-    a[0] * b[0] + a[1] * b[4] + a[2] * b[8] + a[3] * b[12],
-    a[0] * b[1] + a[1] * b[5] + a[2] * b[9] + a[3] * b[13],
-    a[0] * b[2] + a[1] * b[6] + a[2] * b[10] + a[3] * b[14],
-    a[0] * b[3] + a[1] * b[7] + a[2] * b[11] + a[3] * b[15],
-    a[4] * b[0] + a[5] * b[4] + a[6] * b[8] + a[7] * b[12],
-    a[4] * b[1] + a[5] * b[5] + a[6] * b[9] + a[7] * b[13],
-    a[4] * b[2] + a[5] * b[6] + a[6] * b[10] + a[7] * b[14],
-    a[4] * b[3] + a[5] * b[7] + a[6] * b[11] + a[7] * b[15],
-    a[8] * b[0] + a[9] * b[4] + a[10] * b[8] + a[11] * b[12],
-    a[8] * b[1] + a[9] * b[5] + a[10] * b[9] + a[11] * b[13],
-    a[8] * b[2] + a[9] * b[6] + a[10] * b[10] + a[11] * b[14],
-    a[8] * b[3] + a[9] * b[7] + a[10] * b[11] + a[11] * b[15],
-    a[12] * b[0] + a[13] * b[4] + a[14] * b[8] + a[15] * b[12],
-    a[12] * b[1] + a[13] * b[5] + a[14] * b[9] + a[15] * b[13],
-    a[12] * b[2] + a[13] * b[6] + a[14] * b[10] + a[15] * b[14],
-    a[12] * b[3] + a[13] * b[7] + a[14] * b[11] + a[15] * b[15],
-  ];
-}
-
-function multiplyArrayOfMatrices(arrayOfMatrices: number[][]): number[] {
-=======
 const createLayoutSpec = (createCoordinateSystem?: boolean) => ({
   shown: true,
   opacity: 1.0,
@@ -186,7 +132,6 @@
 ];
 
 const multiplyArrayOfMatrices = (arrayOfMatrices: number[][]): number[] => {
->>>>>>> 6a980948
   let product = createMatrix();
   for (let i = 0; i < arrayOfMatrices.length; i++) {
     product = multiplyMatrices(product, arrayOfMatrices[i]);
