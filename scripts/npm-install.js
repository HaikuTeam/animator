--- conflicted
+++ resolved
@@ -1,23 +1,17 @@
-var _ = require('lodash')
+var lodash = require('lodash')
 var cp = require('child_process')
 var log = require('./helpers/log')
 var allPackages = require('./helpers/allPackages')()
 
-<<<<<<< HEAD
-async.eachSeries(allPackages, function (pack, next) {
+lodash.forEach(allPackages, function (pack) {
   if (pack.name === 'haiku-creator') {
-    log.log('SKIPPPING npm install for haiku-creator due to maxBuffer issue #FIXME\n')
-    return next()
+    log.log('SKIPPING npm install for haiku-creator due to maxBuffer issue #FIXME\n')
   }
 
   if (pack.name === 'haiku-plumbing') {
-    log.log('SKIPPPING npm install for haiku-plumbing due to maxBuffer issue #FIXME\n')
-    return next()
+    log.log('SKIPPING npm install for haiku-plumbing due to maxBuffer issue #FIXME\n')
   }
 
-=======
-_.forEach(allPackages, function (pack) {
->>>>>>> d3445733
   log.log('npm install for ' + pack.name)
   cp.exec('npm install', { cwd: pack.abspath }, function (err, out) {
     if (err) {
