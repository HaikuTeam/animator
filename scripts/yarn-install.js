var lodash = require('lodash')
var cp = require('child_process')
var log = require('./helpers/log')
var allPackages = require('./helpers/allPackages')()

var EXEC_OPTIONS = {
  maxBuffer: 1024 * 1024 // bytes
}

lodash.forEach(allPackages, function (pack) {
  log.log('yarn install for ' + pack.name)

<<<<<<< HEAD
  cp.execSync('yarn install --ignore-engines --mutex file:/tmp/.yarn-mutex --non-interactive', lodash.merge(EXEC_OPTIONS, { cwd: pack.abspath, stdio: 'inherit' }))
=======
  cp.execSync('yarn install --mutex file:/tmp/.yarn-mutex --ignore-engines --non-interactive', lodash.merge(EXEC_OPTIONS, { cwd: pack.abspath, stdio: 'inherit' }))
>>>>>>> a6486084

  // special snowflake...
  if (pack.name === 'haiku-plumbing') {
    log.log('compiling javascript for ' + pack.name)
    return cp.execSync('yarn run compile', lodash.merge(EXEC_OPTIONS, { cwd: pack.abspath, stdio: 'inherit' }))
  }
})<|MERGE_RESOLUTION|>--- conflicted
+++ resolved
@@ -10,11 +10,7 @@
 lodash.forEach(allPackages, function (pack) {
   log.log('yarn install for ' + pack.name)
 
-<<<<<<< HEAD
-  cp.execSync('yarn install --ignore-engines --mutex file:/tmp/.yarn-mutex --non-interactive', lodash.merge(EXEC_OPTIONS, { cwd: pack.abspath, stdio: 'inherit' }))
-=======
   cp.execSync('yarn install --mutex file:/tmp/.yarn-mutex --ignore-engines --non-interactive', lodash.merge(EXEC_OPTIONS, { cwd: pack.abspath, stdio: 'inherit' }))
->>>>>>> a6486084
 
   // special snowflake...
   if (pack.name === 'haiku-plumbing') {
