{
    "version": "3.5.1",
    "configurations": [
      
        {
            "type": "chrome",
            "request": "attach",
            "port": 9222,
            "sourceMaps": true,
            "webRoot": "${workspaceFolder}",
            "name": "attach-renderer"
        },
        {
            "type": "node",
            "request": "attach",
            "sourceMaps": true,
            "port": 9221,
            "outFiles": [
              "${workspaceFolder}/packages/**/lib/**/*.js",
              "${workspaceFolder}/packages/**/lib/*.js"
            ],
            "name": "attach-main"
        },
        {
<<<<<<< HEAD
          "type": "node",
          "request": "launch",
          "cwd": "${workspaceFolder}/packages/haiku-formats",
          "env": {
            "TS_NODE_PROJECT": "./tsconfig.all.json"
          },
          "runtimeArgs": [
            "-r",
            "ts-node/register",
            "-r",
            "tsconfig-paths/register"
          ],
          "args": [
            "./scripts/regenerate-goldens.ts"
          ],
          "name": "debug-regenerate-goldens"
        },
        {
          "type": "node",
          "request": "launch",
          "cwd": "${workspaceFolder}/packages/haiku-formats",
          "env": {
            "TS_NODE_PROJECT": "./tsconfig.all.json"
          },
          "runtimeArgs": [
            "-r",
            "ts-node/register",
            "-r",
            "tsconfig-paths/register"
          ],
          "args": [
            "./node_modules/.bin/tape",
            "test/**/*.test.ts"
          ],
          "name": "debug-haiku-formats-tests"
      }
=======
            "type": "node",
            "request": "launch",
            "cwd": "${workspaceFolder}/packages/haiku-formats",
            "env": {
              "TS_NODE_PROJECT": "./tsconfig.all.json"
            },
            "runtimeArgs": [
              "-r",
              "ts-node/register",
              "-r",
              "tsconfig-paths/register"
            ],
            "args": [
              "./scripts/regenerate-goldens.ts"
            ],
            "name": "debug-regenerate-goldens"
        }
>>>>>>> 3d19de68
    ]
}<|MERGE_RESOLUTION|>--- conflicted
+++ resolved
@@ -1,7 +1,6 @@
 {
     "version": "3.5.1",
     "configurations": [
-      
         {
             "type": "chrome",
             "request": "attach",
@@ -22,7 +21,6 @@
             "name": "attach-main"
         },
         {
-<<<<<<< HEAD
           "type": "node",
           "request": "launch",
           "cwd": "${workspaceFolder}/packages/haiku-formats",
@@ -58,25 +56,6 @@
             "test/**/*.test.ts"
           ],
           "name": "debug-haiku-formats-tests"
-      }
-=======
-            "type": "node",
-            "request": "launch",
-            "cwd": "${workspaceFolder}/packages/haiku-formats",
-            "env": {
-              "TS_NODE_PROJECT": "./tsconfig.all.json"
-            },
-            "runtimeArgs": [
-              "-r",
-              "ts-node/register",
-              "-r",
-              "tsconfig-paths/register"
-            ],
-            "args": [
-              "./scripts/regenerate-goldens.ts"
-            ],
-            "name": "debug-regenerate-goldens"
         }
->>>>>>> 3d19de68
     ]
 }