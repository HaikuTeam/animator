{
<<<<<<< HEAD
    "version": "3.5.1",
    "configurations": [
        {
            "type": "chrome",
            "request": "attach",
            "port": 9222,
            "sourceMaps": true,
            "webRoot": "${workspaceFolder}",
            "name": "attach-renderer"
        },
        {
            "type": "node",
            "request": "attach",
            "sourceMaps": true,
            "port": 9221,
            "outFiles": [
              "${workspaceFolder}/packages/**/lib/**/*.js",
              "${workspaceFolder}/packages/**/lib/*.js"
            ],
            "name": "attach-main"
        },
        {
          "type": "node",
          "request": "launch",
          "cwd": "${workspaceFolder}/packages/haiku-formats",
          "env": {
            "TS_NODE_PROJECT": "./tsconfig.all.json"
          },
          "runtimeArgs": [
            "-r",
            "ts-node/register",
            "-r",
            "tsconfig-paths/register"
          ],
          "args": [
            "./scripts/regenerate-goldens.ts"
          ],
          "name": "debug-regenerate-goldens"
        },
        {
          "type": "node",
          "request": "launch",
          "cwd": "${workspaceFolder}/packages/haiku-formats",
          "env": {
            "TS_NODE_PROJECT": "./tsconfig.all.json"
          },
          "runtimeArgs": [
            "-r",
            "ts-node/register",
            "-r",
            "tsconfig-paths/register"
          ],
          "args": [
            "./node_modules/.bin/tape",
            "test/**/*.test.ts"
          ],
          "name": "debug-haiku-formats-tests"
        }
    ]
=======
  "version": "3.5.1",
  "configurations": [
    {
      "type": "chrome",
      "request": "attach",
      "port": 9222,
      "sourceMaps": true,
      "webRoot": "${workspaceFolder}",
      "name": "attach-renderer"
    },
    {
      "type": "node",
      "request": "attach",
      "sourceMaps": true,
      "port": 9221,
      "outFiles": [
        "${workspaceFolder}/packages/**/lib/**/*.js",
        "${workspaceFolder}/packages/**/lib/*.js"
      ],
      "name": "attach-main"
    },
    {
      "type": "node",
      "request": "launch",
      "cwd": "${workspaceFolder}/packages/haiku-formats",
      "env": {
        "TS_NODE_PROJECT": "./tsconfig.all.json"
      },
      "runtimeArgs": [
        "-r",
        "ts-node/register",
        "-r",
        "tsconfig-paths/register"
      ],
      "args": [
        "./scripts/regenerate-goldens.ts"
      ],
      "name": "debug-regenerate-goldens"
    },
    {
      "type": "node",
      "request": "launch",
      "cwd": "${workspaceFolder}/packages/haiku-formats",
      "env": {
        "TS_NODE_PROJECT": "./tsconfig.all.json"
      },
      "runtimeArgs": [
        "-r",
        "ts-node/register",
        "-r",
        "tsconfig-paths/register"
      ],
      "args": [
        "./node_modules/.bin/tape",
        "test/**/*.test.ts"
      ],
      "name": "debug-haiku-formats-tests"
    }
  ]
>>>>>>> 603f9d21
}<|MERGE_RESOLUTION|>--- conflicted
+++ resolved
@@ -1,65 +1,4 @@
 {
-<<<<<<< HEAD
-    "version": "3.5.1",
-    "configurations": [
-        {
-            "type": "chrome",
-            "request": "attach",
-            "port": 9222,
-            "sourceMaps": true,
-            "webRoot": "${workspaceFolder}",
-            "name": "attach-renderer"
-        },
-        {
-            "type": "node",
-            "request": "attach",
-            "sourceMaps": true,
-            "port": 9221,
-            "outFiles": [
-              "${workspaceFolder}/packages/**/lib/**/*.js",
-              "${workspaceFolder}/packages/**/lib/*.js"
-            ],
-            "name": "attach-main"
-        },
-        {
-          "type": "node",
-          "request": "launch",
-          "cwd": "${workspaceFolder}/packages/haiku-formats",
-          "env": {
-            "TS_NODE_PROJECT": "./tsconfig.all.json"
-          },
-          "runtimeArgs": [
-            "-r",
-            "ts-node/register",
-            "-r",
-            "tsconfig-paths/register"
-          ],
-          "args": [
-            "./scripts/regenerate-goldens.ts"
-          ],
-          "name": "debug-regenerate-goldens"
-        },
-        {
-          "type": "node",
-          "request": "launch",
-          "cwd": "${workspaceFolder}/packages/haiku-formats",
-          "env": {
-            "TS_NODE_PROJECT": "./tsconfig.all.json"
-          },
-          "runtimeArgs": [
-            "-r",
-            "ts-node/register",
-            "-r",
-            "tsconfig-paths/register"
-          ],
-          "args": [
-            "./node_modules/.bin/tape",
-            "test/**/*.test.ts"
-          ],
-          "name": "debug-haiku-formats-tests"
-        }
-    ]
-=======
   "version": "3.5.1",
   "configurations": [
     {
@@ -119,5 +58,4 @@
       "name": "debug-haiku-formats-tests"
     }
   ]
->>>>>>> 603f9d21
 }