--- conflicted
+++ resolved
@@ -41,15 +41,13 @@
 npm install -g windows-build-tools@2.3.0
 ```
 
-<<<<<<< HEAD
 In Windows is not possible to login in Figma while running Animator in development. In order to connect with Figma, is needed to set an environment variable called `FIGMA_TOKEN` with a Figma token as value.
-=======
+
 If the app fails to start because of wrong precompiled binaries, try re-building them (can take some time)
 
 ```
 yarn electron-rebuild
 ```
->>>>>>> ed28e3cf
 
 ### Linux
 
