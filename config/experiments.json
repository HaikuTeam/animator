--- conflicted
+++ resolved
@@ -38,11 +38,11 @@
     "development": true,
     "production": true
   },
-<<<<<<< HEAD
   "NewPublishUI": {
-=======
+    "development": true,
+    "production": true
+  },
   "NormalizeSvgContent": {
->>>>>>> 4ec4fb45
     "development": true,
     "production": false
   }
